#include "scheduler.hpp"
#include "data_manager.hpp"
#include "devices.hpp"
#include "event_manager.hpp"
#include "include/events.hpp"
#include "include/settings.hpp"
#include "include/tasks.hpp"
#include "macros.hpp"
#include "settings.hpp"
#include "spdlog/spdlog.h"
#include "task_manager.hpp"
#include "tasks.hpp"
#include <cstdint>
#include <iostream>

// SchedulerState

[[nodiscard]] timecount_t SchedulerState::get_mapped_time(taskid_t task_id) const {
  /*Get the time a task was mapped */
  const auto &records = task_manager.get_records();
  return records.get_mapped_time(task_id);
}

[[nodiscard]] timecount_t SchedulerState::get_reserved_time(taskid_t task_id) const {
  /*Get the time a task was reserved */
  const auto &records = task_manager.get_records();
  return records.get_reserved_time(task_id);
}

[[nodiscard]] timecount_t SchedulerState::get_launched_time(taskid_t task_id) const {
  /*Get the time a task was launched */
  const auto &records = task_manager.get_records();
  return records.get_launched_time(task_id);
}

[[nodiscard]] timecount_t SchedulerState::get_completed_time(taskid_t task_id) const {
  /*Get the time a task was completed */
  const auto &records = task_manager.get_records();
  return records.get_completed_time(task_id);
}

bool SchedulerState::track_resource_guard() const {
/* Compilation guard for when resource tracking (memory and vcu usage over time) is disabled */
#ifndef SIM_TRACK_RESOURCES
  spdlog::warn("SIM_TRACK_RESOURCES not defined. Resource tracking is disabled.");
  return true;
#else
  return false;
#endif
}

bool SchedulerState::track_location_guard() const {
/* Compilation guard for when location tracking (data location over time) is disabled */
#ifndef SIM_TRACK_LOCATION
  spdlog::warn("SIM_TRACK_LOCATION not defined. Location tracking is disabled.");
  return true;
#else
  return false;
#endif
}

[[nodiscard]] vcu_t SchedulerState::get_mapped_vcu_at(devid_t device_id, timecount_t time) const {
  /* Get the VCU mapped to a device at a given time */
  if (track_resource_guard()) {
    return {};
  }
  return device_manager.get_vcu_at_time<TaskState::MAPPED>(device_id, time);
}
[[nodiscard]] vcu_t SchedulerState::get_reserved_vcu_at(devid_t device_id, timecount_t time) const {
  /* Get the VCU reserved to a device at a given time */
  if (track_resource_guard()) {
    return {};
  }
  return device_manager.get_vcu_at_time<TaskState::RESERVED>(device_id, time);
}
[[nodiscard]] vcu_t SchedulerState::get_launched_vcu_at(devid_t device_id, timecount_t time) const {
  /* Get the VCU launched to a device at a given time */
  if (track_resource_guard()) {
    return {};
  }
  return device_manager.get_vcu_at_time<TaskState::LAUNCHED>(device_id, time);
}

[[nodiscard]] mem_t SchedulerState::get_mapped_mem_at(devid_t device_id, timecount_t time) const {
  /* Get the memory mapped to a device at a given time */
  if (track_resource_guard()) {
    return {};
  }
  return device_manager.get_mem_at_time<TaskState::MAPPED>(device_id, time);
}
[[nodiscard]] mem_t SchedulerState::get_reserved_mem_at(devid_t device_id, timecount_t time) const {
  /* Get the memory reserved to a device at a given time */
  if (track_resource_guard()) {
    return {};
  }
  return device_manager.get_mem_at_time<TaskState::RESERVED>(device_id, time);
}
[[nodiscard]] mem_t SchedulerState::get_launched_mem_at(devid_t device_id, timecount_t time) const {
  /* Get the memory launched to a device at a given time */
  if (track_resource_guard()) {
    return {};
  }
  return device_manager.get_mem_at_time<TaskState::LAUNCHED>(device_id, time);
}

[[nodiscard]] ResourceEventArray<vcu_t>
SchedulerState::get_mapped_vcu_events(devid_t device_id) const {
  if (track_resource_guard()) {
    return {};
  }
  return device_manager.get_vcu_events<TaskState::MAPPED>(device_id);
}
[[nodiscard]] ResourceEventArray<vcu_t>
SchedulerState::get_reserved_vcu_events(devid_t device_id) const {
  if (track_resource_guard()) {
    return {};
  }
  return device_manager.get_vcu_events<TaskState::RESERVED>(device_id);
}
[[nodiscard]] ResourceEventArray<vcu_t>
SchedulerState::get_launched_vcu_events(devid_t device_id) const {
  if (track_resource_guard()) {
    return {};
  }
  return device_manager.get_vcu_events<TaskState::LAUNCHED>(device_id);
}

[[nodiscard]] ResourceEventArray<mem_t>
SchedulerState::get_mapped_mem_events(devid_t device_id) const {
  if (track_resource_guard()) {
    return {};
  }
  return device_manager.get_mem_events<TaskState::MAPPED>(device_id);
}
[[nodiscard]] ResourceEventArray<mem_t>
SchedulerState::get_reserved_mem_events(devid_t device_id) const {
  if (track_resource_guard()) {
    return {};
  }
  return device_manager.get_mem_events<TaskState::RESERVED>(device_id);
}
[[nodiscard]] ResourceEventArray<mem_t>
SchedulerState::get_launched_mem_events(devid_t device_id) const {
  if (track_resource_guard()) {
    return {};
  }
  return device_manager.get_mem_events<TaskState::LAUNCHED>(device_id);
}

[[nodiscard]] TaskState SchedulerState::get_state_at(taskid_t task_id, timecount_t time) const {
  /* Get the state of a task at a given time */
  if (track_resource_guard()) {
    return {};
  }
  const auto &records = task_manager.get_records();
  return records.get_state_at_time(task_id, time);
}

ValidEventArray SchedulerState::get_valid_intervals_mapped(dataid_t data_id,
                                                           devid_t device_id) const {
  /* Get the valid intervals for a data mapped to a device */
  if (track_location_guard()) {
    return {};
  }
  return data_manager.get_valid_intervals_mapped(data_id, device_id);
}

ValidEventArray SchedulerState::get_valid_intervals_reserved(dataid_t data_id,
                                                             devid_t device_id) const {
  /* Get the valid intervals for a data reserved to a device*/
  if (track_location_guard()) {
    return {};
  }

  return data_manager.get_valid_intervals_reserved(data_id, device_id);
}

ValidEventArray SchedulerState::get_valid_intervals_launched(dataid_t data_id,
                                                             devid_t device_id) const {
  /* Get the valid intervals for a data launched to a device */
  if (track_location_guard()) {
    return {};
  }

  return data_manager.get_valid_intervals_launched(data_id, device_id);
}

bool SchedulerState::check_valid_mapped_at(dataid_t data_id, devid_t device_id,
                                           timecount_t query_time) const {
  /* Check if a data is valid at a given time (in the mapping location table) */
  if (track_location_guard()) {
    return false;
  }

  return data_manager.check_valid_at_time_mapped(data_id, device_id, query_time);
}

bool SchedulerState::check_valid_reserved_at(dataid_t data_id, devid_t device_id,
                                             timecount_t query_time) const {
  /* Check if a data is valid at a given time (in the reservation location table) */
  if (track_location_guard()) {
    return false;
  }

  return data_manager.check_valid_at_time_reserved(data_id, device_id, query_time);
}

bool SchedulerState::check_valid_launched_at(dataid_t data_id, devid_t device_id,
                                             timecount_t query_time) const {
  /* Check if a data is valid at a given time (in the launch location table) */
  if (track_location_guard()) {
    return false;
  }

  return data_manager.check_valid_at_time_launched(data_id, device_id, query_time);
}

timecount_t SchedulerState::get_execution_time(taskid_t task_id) const {
  auto device_id = task_manager.state.get_mapping(task_id);
  auto arch = device_manager.devices.get().get_type(device_id);
  return task_manager.get_execution_time(task_id, arch);
}

const Resources &SchedulerState::get_task_resources(taskid_t task_id, devid_t device_id) const {
  const Resources &task_resources =
      task_manager.get_task_resources(task_id, device_manager.devices.get().get_type(device_id));
  return task_resources;
}

const Resources &SchedulerState::get_task_resources(taskid_t task_id) const {
  devid_t device_id = task_manager.state.get_mapping(task_id);
  const Resources &task_resources =
      task_manager.get_task_resources(task_id, device_manager.devices.get().get_type(device_id));
  return task_resources;
}

ResourceRequest SchedulerState::request_map_resources(taskid_t task_id, devid_t device_id) const {

  const Resources &task_resources = get_task_resources(task_id, device_id);
  const auto &task = task_manager.get_tasks().get_compute_task(task_id);
  // Even though write only blocks are generated, we need to reserve memory space
  mem_t non_local_mem = data_manager.non_local_size_mapped(task.get_unique(), device_id);
  Resources requested = {task_resources.vcu, task_resources.mem + non_local_mem};
  Resources missing;
  return {requested, missing};
}

bool SchedulerState::is_data_task(taskid_t task_id) const {
  const auto &tasks = task_manager.get_tasks();
  return tasks.is_data(task_id);
}

bool SchedulerState::is_compute_task(taskid_t task_id) const {
  const auto &tasks = task_manager.get_tasks();
  return tasks.is_compute(task_id);
}

bool SchedulerState::is_eviction_task(taskid_t task_id) const {
  const auto &tasks = task_manager.get_tasks();
  return tasks.is_eviction(task_id);
}

ResourceRequest SchedulerState::request_reserve_resources(taskid_t task_id,
                                                          devid_t device_id) const {
  const auto &task = task_manager.get_tasks().get_compute_task(task_id);

  const Resources &task_resources = get_task_resources(task_id, device_id);
  mem_t non_local_mem = data_manager.non_local_size_reserved(task.get_unique(), device_id);
  Resources requested = {task_resources.vcu, task_resources.mem + non_local_mem};
  auto missing_mem = device_manager.overflow_mem<TaskState::RESERVED>(device_id, requested.mem);
  return {.requested = requested, .missing = Resources(0, missing_mem)};
}

ResourceRequest SchedulerState::request_launch_resources(taskid_t task_id,
                                                         devid_t device_id) const {
  const Resources &task_resources = get_task_resources(task_id, device_id);
  SPDLOG_DEBUG("Requesting launch resources for task {} on device {}", get_task_name(task_id),
               device_id);
  SPDLOG_DEBUG("Task resources: VCU: {}, MEM: {}", task_resources.vcu, task_resources.mem);
  Resources requested = {task_resources.vcu, task_resources.mem};
  auto missing_vcu = device_manager.overflow_vcu<TaskState::LAUNCHED>(device_id, requested.vcu);
  return {requested, Resources(missing_vcu, 0)};
}

void SchedulerState::map_resources(taskid_t task_id, devid_t device_id,
                                   const Resources &requested) {
  MONUnusedParameter(task_id);
  device_manager.add_resources<TaskState::MAPPED>(device_id, requested, global_time);
}

void SchedulerState::reserve_resources(taskid_t task_id, devid_t device_id,
                                       const Resources &requested) {
  MONUnusedParameter(task_id);
  device_manager.add_resources<TaskState::RESERVED>(device_id, requested, global_time);
}

void SchedulerState::launch_resources(taskid_t task_id, devid_t device_id,
                                      const Resources &requested) {
  MONUnusedParameter(task_id);
  device_manager.add_resources<TaskState::LAUNCHED>(device_id, requested, global_time);
}

void SchedulerState::free_resources(taskid_t task_id) {
  devid_t device_id = task_manager.state.get_mapping(task_id);
  const auto &task_resources = get_task_resources(task_id);
  device_manager.remove_resources<TaskState::MAPPED>(device_id, task_resources, global_time);
  device_manager.remove_resources<TaskState::RESERVED>(device_id, task_resources, global_time);
  device_manager.remove_resources<TaskState::LAUNCHED>(device_id, task_resources, global_time);
}

const TaskIDList &SchedulerState::notify_mapped(taskid_t task_id) {
  return task_manager.notify_mapped(task_id, global_time);
}

const TaskIDList &SchedulerState::notify_reserved(taskid_t task_id) {
  return task_manager.notify_reserved(task_id, global_time);
}

void SchedulerState::notify_launched(taskid_t task_id) {
  task_manager.notify_launched(task_id, global_time);
}

const TaskIDList &SchedulerState::notify_completed(taskid_t task_id) {
  return task_manager.notify_completed(task_id, global_time);
}

const TaskIDList &SchedulerState::notify_data_completed(taskid_t task_id) {
  // This notifies data tasks that WAIT on the completion of this (task_id) compute task
  return task_manager.notify_data_completed(task_id, global_time);
}

bool SchedulerState::is_mapped(taskid_t task_id) const {
  return task_manager.state.is_mapped(task_id);
}

bool SchedulerState::is_reserved(taskid_t task_id) const {
  return task_manager.state.is_reserved(task_id);
}

bool SchedulerState::is_launched(taskid_t task_id) const {
  return task_manager.state.is_launched(task_id);
}

bool SchedulerState::is_mappable(taskid_t task_id) const {
  return task_manager.state.is_mappable(task_id);
}

bool SchedulerState::is_reservable(taskid_t task_id) const {
  return task_manager.state.is_reservable(task_id);
}

bool SchedulerState::is_launchable(taskid_t task_id) const {
  return task_manager.state.is_launchable(task_id);
}

void SchedulerState::set_mapping(taskid_t task_id, devid_t device_id) {
  task_manager.state.set_mapping(task_id, device_id);
}

devid_t SchedulerState::get_mapping(taskid_t task_id) const {
  return task_manager.state.get_mapping(task_id);
}

std::vector<devid_t> &SchedulerState::get_mappings() {
  return task_manager.state.get_mappings();
}

const PriorityList &SchedulerState::get_mapping_priorities() const {
  return task_manager.get_mapping_priorities();
}

const PriorityList &SchedulerState::get_reserving_priorities() const {
  return task_manager.get_reserving_priorities();
}

const PriorityList &SchedulerState::get_launching_priorities() const {
  return task_manager.get_launching_priorities();
}

priority_t SchedulerState::get_mapping_priority(taskid_t task_id) const {
  return task_manager.get_mapping_priority(task_id);
}

priority_t SchedulerState::get_reserving_priority(taskid_t task_id) const {
  return task_manager.get_reserving_priority(task_id);
}

priority_t SchedulerState::get_launching_priority(taskid_t task_id) const {
  return task_manager.get_launching_priority(task_id);
}

void SchedulerState::set_mapping_priority(taskid_t task_id, priority_t priority) {
  task_manager.set_mapping_priority(task_id, priority);
}

void SchedulerState::set_reserving_priority(taskid_t task_id, priority_t priority) {
  task_manager.set_reserving_priority(task_id, priority);
}

void SchedulerState::set_launching_priority(taskid_t task_id, priority_t priority) {
  task_manager.set_launching_priority(task_id, priority);
}

void SchedulerState::update_mapped_cost(taskid_t task_id, devid_t device_id) {
  DeviceType arch = device_manager.devices.get().get_type(device_id);
  timecount_t time = task_manager.tasks.get().get_variant(task_id, arch).get_observed_time();

  costs.count_mapped(device_id, time);
}
void SchedulerState::update_reserved_cost(taskid_t task_id, devid_t device_id) {
  DeviceType arch = device_manager.devices.get().get_type(device_id);
  timecount_t time = task_manager.tasks.get().get_variant(task_id, arch).get_observed_time();

  costs.count_reserved(device_id, time);
}
void SchedulerState::update_launched_cost(taskid_t task_id, devid_t device_id) {
  DeviceType arch = device_manager.devices.get().get_type(device_id);
  timecount_t time = task_manager.tasks.get().get_variant(task_id, arch).get_observed_time();

  costs.count_launched(device_id, time);
}
void SchedulerState::update_completed_cost(taskid_t task_id, devid_t device_id) {
  DeviceType arch = device_manager.devices.get().get_type(device_id);
  timecount_t time = task_manager.tasks.get().get_variant(task_id, arch).get_observed_time();
  costs.count_completed(device_id, time);
}

bool SchedulerState::is_data_task_virtual(taskid_t task_id) const {
  return task_manager.is_data_task_virtual(task_id);
}

devid_t SchedulerState::get_data_task_source(taskid_t task_id) const {
  return task_manager.get_data_task_source(task_id);
}

// Scheduler Queues
void SchedulerQueues::push_mappable(taskid_t id, priority_t p) {
  mappable.push(id, p);
}
void SchedulerQueues::push_mappable(const TaskIDList &ids, const PriorityList &ps) {
  assert(ps.size() >= ids.size());
  for (auto id : ids) {
    assert(ps.size() > id);
    push_mappable(id, ps.at(id));
  }
}

void SchedulerQueues::push_reservable(taskid_t id, priority_t p, devid_t device) {
  reservable.at(device).push(id, p);
}

void SchedulerQueues::push_reservable(const TaskIDList &ids, const PriorityList &ps,
                                      devid_t device) {
  assert(ps.size() >= ids.size());
  for (auto id : ids) {
    push_reservable(id, ps.at(id), device);
  }
}

void SchedulerQueues::push_launchable(taskid_t id, priority_t p, devid_t device) {
  launchable.at(device).push(id, p);
}

void SchedulerQueues::push_launchable(const TaskIDList &ids, const PriorityList &ps,
                                      devid_t device) {
  assert(ps.size() >= ids.size());
  for (auto id : ids) {
    push_launchable(id, ps.at(id), device);
  }
}

void SchedulerQueues::push_launchable_data(taskid_t id, priority_t p, devid_t device) {
  data_launchable.at(device).push(id, p);
}

void SchedulerQueues::push_launchable_data(const TaskIDList &ids, const PriorityList &ps,
                                           devid_t device) {
  assert(ps.size() >= ids.size());
  for (auto id : ids) {
    push_launchable_data(id, ps.at(id), device);
  }
}

void SchedulerQueues::push_launchable_eviction(taskid_t id, priority_t p, devid_t device) {
  eviction_launchable.at(device).push(id, p);
}

void SchedulerQueues::push_launchable_eviction(const TaskIDList &ids, const PriorityList &ps,
                                               devid_t device) {
  assert(ps.size() >= ids.size());
  for (auto id : ids) {
    push_launchable_eviction(id, ps.at(id), device);
  }
}

// void SchedulerQueues::id_to_queue(taskid_t id, const TaskStateInfo &state) {
//   if (state.is_mappable(id)) {
//     push_mappable(id, state.get_mapping_priority(id));
//   } else if (state.is_reservable(id)) {
//     push_reservable(id, state.get_reserving_priority(id),
//                     state.get_mapping(id));
//   } else if (state.is_launchable(id)) {
//     push_launchable(id, state.get_launching_priority(id),
//                     state.get_mapping(id));
//   }
// }

// TaskType SchedulerQueues::id_to_type(taskid_t id, const Tasks &tasks) {
//   if (tasks.is_compute(id)) {
//     return TaskType::COMPUTE;
//   }
//   return TaskType::DATA;
// }

// TODO(wlr): Deal with data tasks
// void SchedulerQueues::populate(const TaskManager &task_manager) {
//   const auto &state = task_manager.get_state();
//   const auto &compute_tasks = task_manager.get_tasks().get_compute_tasks();

//   for (const auto &compute_task : compute_tasks) {
//     id_to_queue(compute_task.id, state);
//   }
// }

// void SchedulerQueues::populate(const TaskIDList &ids,
//                                const TaskManager &task_manager) {
//   const auto &state = task_manager.get_state();

//   for (auto id : ids) {
//     id_to_queue(id, state);
//   }
// }

// TaskCountInfo

TaskCountInfo::TaskCountInfo(std::size_t n_devices)
    : per_device_mapped_tasks(n_devices), per_device_reserved_tasks(n_devices),
      per_device_launched_tasks(n_devices), per_device_completed_tasks(n_devices),
      per_device_data_completed_tasks(n_devices) {
}

void TaskCountInfo::count_mapped(taskid_t task_id, devid_t device_id) {
  n_active_tasks += 1;
  n_mapped_tasks += 1;
  per_device_mapped_tasks.at(device_id) += 1;

  // add to active_tasks set
  active_tasks.insert(task_id);
}

void TaskCountInfo::count_reserved(taskid_t task_id, devid_t device_id) {
  n_reserved_tasks += 1;
  per_device_reserved_tasks.at(device_id) += 1;
}

void TaskCountInfo::count_launched(taskid_t task_id, devid_t device_id) {
  n_launched_tasks += 1;
  per_device_launched_tasks.at(device_id) += 1;
}

void TaskCountInfo::count_completed(taskid_t task_id, devid_t device_id) {
  assert(n_active_tasks >= 1);
  n_active_tasks -= 1;

  assert(n_mapped_tasks >= 1);
  n_mapped_tasks -= 1;
  assert(per_device_mapped_tasks.at(device_id) >= 1);
  per_device_mapped_tasks.at(device_id) -= 1;

  assert(n_reserved_tasks >= 1);
  n_reserved_tasks -= 1;
  assert(per_device_reserved_tasks.at(device_id) >= 1);
  per_device_reserved_tasks.at(device_id) -= 1;

  assert(n_launched_tasks >= 1);
  n_launched_tasks -= 1;
  assert(per_device_launched_tasks.at(device_id) >= 1);
  per_device_launched_tasks.at(device_id) -= 1;

  n_completed_tasks += 1;
  per_device_completed_tasks.at(device_id) += 1;

  // remove from active_tasks set
  active_tasks.erase(task_id);
}

void TaskCountInfo::count_data_completed(taskid_t task_id, devid_t device_id) {
  n_data_completed_tasks += 1;
  per_device_data_completed_tasks[device_id] += 1;
}

// TaskCostInfo

TaskCostInfo::TaskCostInfo(std::size_t n_tasks, std::size_t n_devices)
    : per_device_mapped_time(n_devices), per_device_reserved_time(n_devices),
      per_device_launched_time(n_devices), per_device_completed_time(n_devices),
      per_device_data_completed_time(n_devices) {
}

void TaskCostInfo::count_mapped(devid_t device_id, timecount_t time) {
  per_device_mapped_time.at(device_id) += time;
}

void TaskCostInfo::count_reserved(devid_t device_id, timecount_t time) {
  per_device_reserved_time.at(device_id) += time;
}

void TaskCostInfo::count_launched(devid_t device_id, timecount_t time) {
  per_device_launched_time.at(device_id) += time;
}

void TaskCostInfo::count_completed(devid_t device_id, timecount_t time) {

  assert(per_device_mapped_time.at(device_id) >= time);
  per_device_mapped_time.at(device_id) -= time;
  assert(per_device_reserved_time.at(device_id) >= time);
  per_device_reserved_time.at(device_id) -= time;
  assert(per_device_launched_time.at(device_id) >= time);
  per_device_launched_time.at(device_id) -= time;

  per_device_completed_time.at(device_id) += time;
}

void TaskCostInfo::count_data_completed(devid_t device_id, timecount_t time) {
  per_device_data_completed_time.at(device_id) += time;
}

// TransitionConstraints

// Scheduler

size_t Scheduler::get_mappable_candidates(TorchInt64Arr1D &output_tensor) {

  auto v = output_tensor.view();
  auto &s = this->state;
  bool condition = queues.has_mappable() && conditions.get().should_map(s, queues);

  if (!condition) {
    return 0;
  }

  auto &mappable = queues.mappable;
  auto top_k_tasks = mappable.get_top_k();

  const auto copy_size = std::min(output_tensor.size(), top_k_tasks.size());

  for (size_t i = 0; i < copy_size; i++) {
    v(i) = top_k_tasks[i];
  }
  return copy_size;
}

// Original function kept for backward compatibility
TaskIDList &Scheduler::get_mappable_candidates() {
  auto &s = this->state;
  bool condition = queues.has_mappable() && conditions.get().should_map(s, queues);
  clear_task_buffer();

  if (!condition) {
    return task_buffer;
  }

  auto &mappable = queues.mappable;
  auto top_k_tasks = mappable.get_top_k();

  task_buffer.insert(task_buffer.end(), top_k_tasks.begin(), top_k_tasks.end());
  return task_buffer;
}

const TaskIDList &Scheduler::map_task(taskid_t task_id, Action &action) {
  auto &s = this->state;
  auto current_time = s.global_time;

  devid_t chosen_device = action.device;

  SPDLOG_DEBUG("Time:{} Mapping task {} to device {}", current_time, s.get_task_name(task_id),
               chosen_device);
  // std::cout << "Mapping task " << s.get_task_name(task_id) << " to device " << chosen_device
  //           << std::endl;

  assert(s.is_mappable(task_id));
  assert(s.is_compute_task(task_id));

  priority_t rp = action.reservable_priority;
  priority_t lp = action.launchable_priority;

  s.set_mapping(task_id, chosen_device);
  s.set_reserving_priority(task_id, rp);
  s.set_launching_priority(task_id, lp);

  // Update mapped resources
  auto [requested, missing] = s.request_map_resources(task_id, chosen_device);
  s.map_resources(task_id, chosen_device, requested);

  // Update data locations
  const ComputeTask &task = s.task_manager.get_tasks().get_compute_task(task_id);
  s.data_manager.read_update_mapped(task.get_unique(), chosen_device, current_time);
  s.data_manager.write_update_mapped(task.get_write(), chosen_device, current_time);
  // Ground truth
  // Consider this scenario:
  //   GPU0   |   GPU1
  // ---------|----------
  // read B0  |
  //          |  Write B0
  // read B0  |
  //          |  Read B0
  // ---------|----------
  //   2*B0   |    B0
  // Since GPU1 invalidated B0 once before the last read, total mapped memory size is 2*B0
  // However, during execution, GPU1 will remove mapped memory from GPU0 in task completion
  // Thus, every duplicate memory is removed in the end.
  // IT SHOULD BE launched_location == reserved_location == mapped_location """in the end""".
  // This becomes tricky when eviction happens.
  // Currently, we keep track of mapped but not reserved tasks.
  // We check if there are any usage of the data by the victim device.
  // If there are, it means that

  s.mapped_but_not_reserved_tasks.insert(task_id);

  // Notify dependents and enqueue newly mappable tasks
  const auto &newly_mappable_tasks = s.notify_mapped(task_id);
  success_count += 1;
  state.counts.count_mapped(task_id, chosen_device);
  state.update_mapped_cost(task_id, chosen_device);

  // Print most recent writers
  // const auto &most_recent_writers = task.get_most_recent_writers();
  // const auto &read = task.get_read();

<<<<<<< HEAD
=======
  // std::cout << "Most recent writers for task " << s.get_task_name(task_id) << std::endl;
  // for (int i = 0; i < most_recent_writers.size(); i++) {
  //   std::cout << read[i] << " : " << most_recent_writers[i] << std::endl;
  // }

>>>>>>> e8708e87
  breakpoints.check_task_breakpoint(EventType::MAPPER, task_id);

  // Check if the mapped task is reservable, and if so, enqueue it
  if (s.is_reservable(task_id)) {
    SPDLOG_DEBUG("Time:{} Task {} is reservable", current_time, s.get_task_name(task_id));
    push_reservable(task_id, chosen_device);
  }

  return newly_mappable_tasks;
}

void Scheduler::remove_mapped_tasks(ActionList &action_list) {
  std::vector<std::size_t> positions;

  for (auto &action : action_list) {
    positions.push_back(action.pos);
  }

  queues.mappable.remove(positions);
}

ExecutionState Scheduler::map_tasks_from_python(ActionList &action_list,
                                                EventManager &event_manager) {
  success_count = 0;
  auto &mappable = queues.mappable;
  auto top_k_tasks = mappable.get_top_k();

  // std::cout << "Mapping tasks from python" << std::endl;
  // std::cout << "Len action list" << action_list.size() << std::endl;
  // std::cout << "Len top k tasks" << top_k_tasks.size() << std::endl;

  if (!action_list.empty()) {
    TaskIDList nmt;
    for (auto &action : action_list) {
      const auto task_id = top_k_tasks[action.pos];
      const auto &tasks = map_task(task_id, action);
      nmt.insert(nmt.end(), tasks.begin(), tasks.end());
    }
    remove_mapped_tasks(action_list);
    push_mappable(nmt);
  }

  /*If we still should be mapping, continue making calls to the mapper */

  if (queues.has_mappable() && conditions.get().should_map(state, queues)) {
    // timecount_t mapper_time = state.global_time;
    // event_manager.create_event(EventType::MAPPER, mapper_time, TaskIDList());
    return ExecutionState::EXTERNAL_MAPPING;
  } else {

    if (is_breakpoint()) {
      // TODO(wlr): This needs to be tested.
      SPDLOG_DEBUG("Time:{} Breaking from mapper", state.global_time);
      timecount_t mapper_time = state.global_time;
      event_manager.create_event(EventType::MAPPER, mapper_time);
      return ExecutionState::BREAKPOINT;
    }

    SPDLOG_DEBUG("Time:{} Ending mapper", state.global_time);
    timecount_t reserver_time = state.global_time + TIME_TO_RESERVE;
    event_manager.create_event(EventType::RESERVER, reserver_time);
    return ExecutionState::RUNNING;
  }
}

void Scheduler::map_tasks(MapperEvent &map_event, EventManager &event_manager, Mapper &mapper) {
  success_count = 0;

  auto &s = this->state;
  auto &task_states = state.task_manager.state;
  auto current_time = s.global_time;

  SPDLOG_DEBUG("Time:{} Starting mapper", current_time);
  SPDLOG_DEBUG("Time:{} Mappable Queue Size: {}", current_time, queues.mappable.size());
  bool break_flag = false;

  while (queues.has_mappable() && conditions.get().should_map(s, queues)) {

    if (is_breakpoint()) {
      break_flag = true;
      SPDLOG_DEBUG("Time:{} Breaking from mapper", current_time);
      break;
    }

    taskid_t task_id = queues.mappable.top();
    queues.mappable.pop();
    assert(task_states.is_mappable(task_id));
    Action action = mapper.map_task(task_id, s);
    // spdlog::info("Mapping task {} at time {} to device {}",
    //              s.get_task_name(task_id), current_time, action.device);
    const auto &newly_mappable_tasks = map_task(task_id, action);
    // spdlog::debug("Newly mappable tasks: {}", newly_mappable_tasks.size());
    push_mappable(newly_mappable_tasks);
  }

  if (break_flag) {
    timecount_t mapper_time = current_time;
    event_manager.create_event(EventType::MAPPER, mapper_time);
    return;
  }

  // The next event is a reserving event
  timecount_t reserver_time = current_time + SCHEDULER_TIME_GAP;
  event_manager.create_event(EventType::RESERVER, reserver_time);
}

void Scheduler::enqueue_data_tasks(taskid_t id) {
  auto &s = this->state;
  auto &task_manager = state.task_manager;
  auto current_time = s.global_time;
  const auto &tasks = state.task_manager.get_tasks();

  assert(tasks.is_compute(id));

  const auto &data_dependencies = tasks.get_data_dependencies(id);

  SPDLOG_DEBUG("Time:{} Enqueueing {} data tasks for task {}", current_time,
               data_dependencies.size(), s.get_task_name(id));

  for (auto data_task_id : data_dependencies) {
    assert(tasks.is_data(data_task_id));

    task_manager.set_state(data_task_id, TaskState::RESERVED);
    if (s.is_launchable(data_task_id)) {
      SPDLOG_DEBUG("Time:{} Data task {} is launchable", current_time,
                   s.get_task_name(data_task_id));
      push_launchable_data(data_task_id);
    }
  }
}

SuccessPair Scheduler::reserve_task(taskid_t task_id, devid_t device_id,
                                    TaskDeviceList &tasks_requesting_eviction) {
  auto &s = this->state;
  auto current_time = s.global_time;
  auto &mapped = s.mapped_but_not_reserved_tasks;

  assert(s.is_compute_task(task_id));
  assert(s.is_reservable(task_id));
  assert(s.get_mapping(task_id) == device_id);

  SPDLOG_DEBUG("Time:{} Attempting to reserve task {} on device {}", current_time,
               s.get_task_name(task_id), device_id);

  // Get total required task memory
  const auto [requested, missing] = s.request_reserve_resources(task_id, device_id);

  if (missing.mem > 0) {
    SPDLOG_DEBUG(
        "Time:{} Task {} will evict memory on device {} since requested {} memory but missing {} "
        "memory",
        current_time, s.get_task_name(task_id), device_id, requested.mem, missing.mem);
    tasks_requesting_eviction.push_back(std::make_tuple(task_id, device_id));
    return {false, nullptr};
  }

  SPDLOG_DEBUG("Time:{} Reserving task {} on device {}", current_time, s.get_task_name(task_id),
               device_id);

  // Update reserved resources
  s.reserve_resources(task_id, device_id, requested);
  SPDLOG_DEBUG("Time:{} Task {} requested memsize {} resulting in reserved size of {} at device {}",
               current_time, s.get_task_name(task_id), requested.mem,
               s.get_device_manager().get_mem<TaskState::RESERVED>(device_id), device_id);

  // Update data locations
  const ComputeTask &task = s.task_manager.get_tasks().get_compute_task(task_id);
  s.data_manager.read_update_reserved(task.get_unique(), device_id, current_time);
  s.data_manager.write_update_reserved(task.get_write(), device_id, current_time);

  // erase task_id from s.mapped_but_not_reserved_tasks
  mapped.erase(mapped.find(task_id));

  const auto &newly_reservable_tasks = s.notify_reserved(task_id);

  success_count += 1;
  enqueue_data_tasks(task_id);
  s.counts.count_reserved(task_id, device_id);
  s.update_reserved_cost(task_id, device_id);
  breakpoints.check_task_breakpoint(EventType::RESERVER, task_id);

  // Check if the reserved task is launchable, and if so, enqueue it
  if (s.is_launchable(task_id)) {
    SPDLOG_DEBUG("Time:{} Task {} is launchable", current_time, s.get_task_name(task_id));
    push_launchable(task_id, device_id);
  } else {
    s.unlaunched_compute_tasks.push_back(task_id);
  }

  return {true, &newly_reservable_tasks};
}

void Scheduler::reserve_tasks(ReserverEvent &reserve_event, EventManager &event_manager) {
  // Can't reserve tasks if we are in the middle of an eviction
  auto current_time = this->state.global_time;
  assert(this->eviction_state == EvictionState::NONE);

  auto &s = this->state;

  auto &reservable = queues.reservable;
  reservable.reset();
  reservable.current_or_next_active();

  SPDLOG_DEBUG("Time:{} Reserving tasks", current_time);
  SPDLOG_DEBUG("Time:{} Reservable Queue Size: {}", current_time,
               queues.reservable.total_active_size());
  bool break_flag = false;
  bool success_flag = false;
  tasks_requesting_eviction.clear();
  while (queues.has_active_reservable() && conditions.get().should_reserve(s, queues)) {

    if (is_breakpoint()) {
      break_flag = true;
      SPDLOG_DEBUG("Time:{} Breaking from reserver", current_time);
      break;
    }

    if (reservable.get_active().empty()) {
      reservable.next();
      continue;
    }

    auto device_id = static_cast<devid_t>(reservable.get_active_index());
    taskid_t task_id = reservable.top();
    auto [success, newly_reservable_tasks] =
        reserve_task(task_id, device_id, tasks_requesting_eviction);
    if (!success) {
      reservable.deactivate();
      reservable.next();
      continue;
    }
    success_flag = true;

    reservable.pop();

    // Notify dependents and enqueue newly reservable tasks

    // spdlog::debug("Newly reservable tasks: {}",
    // newly_reservable_tasks.size());
    if (newly_reservable_tasks != nullptr) {
      if (!newly_reservable_tasks->empty()) {
        push_reservable(*newly_reservable_tasks);
      }
    }

    // Cycle to the next active device queue
    reservable.next();
  }

  if (break_flag) {
    timecount_t reserver_time = current_time;
    event_manager.create_event(EventType::RESERVER, reserver_time);
    return;
  }
  if (!tasks_requesting_eviction.empty()) {
    // Should not start eviction if there are tasks not launchable due to data movement.
    if (s.unlaunched_compute_tasks.empty()) {
      SPDLOG_DEBUG("Time:{} Eviction will start for {} tasks", current_time,
                   tasks_requesting_eviction.size());
      this->eviction_state = EvictionState::WAITING_FOR_COMPLETION; // This should be set to false
                                                                    // after the eviction is over
    } else {
      SPDLOG_DEBUG("Time:{} Eviction will start after launching {} tasks", current_time,
                   s.unlaunched_compute_tasks.size());
    }
    // timecount_t launcher_time = s.global_time + TIME_TO_LAUNCH;
    // // The next event is a eviction event
    // event_manager.create_event(EventType::EVICTOR, launcher_time);
  }
  // else {
  // The next event is a launching event
  timecount_t launcher_time = current_time + TIME_TO_LAUNCH;
  event_manager.create_event(EventType::LAUNCHER, launcher_time);
  // }
}

bool Scheduler::launch_compute_task(taskid_t task_id, devid_t device_id,
                                    EventManager &event_manager) {
  auto &s = this->state;
  auto current_time = s.global_time;

  SPDLOG_DEBUG("Time:{} Attempting to launch compute task {} on device {}", current_time,
               s.get_task_name(task_id), device_id);

  assert(s.is_launchable(task_id));
  assert(s.get_mapping(task_id) == device_id);
  assert(s.is_compute_task(task_id));

  const auto [requested, missing] = s.request_launch_resources(task_id, device_id);

  if (missing.vcu > 0) {
    SPDLOG_DEBUG("Time:{} Task {} requested {} VCU but missing {} VCU", s.get_task_name(task_id),
                 current_time, requested.vcu, missing.vcu);
    return false;
  }

  const auto &task = s.task_manager.get_tasks().get_compute_task(task_id);

  SPDLOG_DEBUG("Time:{} Launching compute task {} on device {}", current_time,
               s.get_task_name(task_id), device_id);

  // Update data locations for WRITE data (create them here)
  s.data_manager.read_update_launched(task.get_write(), device_id,
                                      current_time); // This adds memory
  s.data_manager.write_update_launched(task.get_write(), device_id,
                                       current_time); // This invalidates other devices

  // All READ data should already be here (prefetched by data tasks)
  assert(s.data_manager.check_valid_launched(task.get_read(), device_id));

  // Update launched resources
  s.launch_resources(task_id, device_id, requested);

  // Record launching time
  s.notify_launched(task_id);
  success_count += 1;
  s.counts.count_launched(task_id, device_id);
  s.update_launched_cost(task_id, device_id);

  breakpoints.check_task_breakpoint(EventType::LAUNCHER, task_id);

  // Create completion event
  timecount_t completion_time = s.global_time + s.get_execution_time(task_id);
  event_manager.create_event(EventType::COMPLETER, completion_time, TaskIDList({task_id}));

  return true;
}

bool Scheduler::launch_data_task(taskid_t task_id, devid_t destination_id,
                                 EventManager &event_manager) {
  auto &s = this->state;
  auto current_time = s.global_time;

  SPDLOG_DEBUG("Time:{} Attempting to launch data task {} on device {}", s.global_time,
               s.get_task_name(task_id), destination_id);

  assert(s.is_launchable(task_id));

  const auto &task = s.task_manager.get_tasks().get_data_task(task_id);
  const dataid_t data_id = task.get_data_id();

  auto [found, source_id] = s.data_manager.request_source(data_id, destination_id);

  if (!found) {
    SPDLOG_DEBUG("Time:{} Data task {} missing available source", s.global_time,
                 s.get_task_name(task_id));
    return false;
  }
  s.task_manager.set_source(task_id, source_id);
  auto duration = s.data_manager.start_move(data_id, source_id, destination_id, current_time);

  if (duration.is_virtual) {
    SPDLOG_DEBUG("Time:{} Data task {} is virtual", s.global_time, s.get_task_name(task_id));
    s.task_manager.set_virtual(task_id);
  } else {
    SPDLOG_DEBUG("Time:{} Data task {} moving from {} to {}", s.global_time,
                 s.get_task_name(task_id), source_id, destination_id);
  }

  // Record launching time
  s.notify_launched(task_id);
  success_count += 1;
  breakpoints.check_task_breakpoint(EventType::LAUNCHER, task_id);

  // Create completion event
  timecount_t completion_time = s.global_time + duration.duration;
  event_manager.create_event(EventType::COMPLETER, completion_time, TaskIDList({task_id}));

  return true;
}

bool Scheduler::launch_eviction_task(taskid_t task_id, devid_t destination_id,
                                     EventManager &event_manager) {
  auto &s = this->state;
  auto current_time = s.global_time;

  SPDLOG_DEBUG("Time:{} Attempting to launch eviction task {} on device {}", current_time, task_id,
               destination_id);

  assert(s.is_launchable(task_id));

  const auto &task = s.task_manager.get_eviction_task(task_id);
  const dataid_t data_id = task.get_data_id();

  auto [found, source_id] = s.data_manager.request_source(data_id, destination_id);

  if (!found) {
    SPDLOG_DEBUG("Time:{} Eviction task {} missing available source for block {}", s.global_time,
                 s.get_task_name(task_id), data_id);
    return false;
  }
  SPDLOG_DEBUG("Time:{} Eviction task {} found source {} for block {}", current_time, task_id,
               source_id, data_id);

  s.task_manager.set_source(task_id, source_id);
  auto duration = s.data_manager.start_move(data_id, source_id, destination_id, current_time);

  if (duration.is_virtual) {
    SPDLOG_DEBUG("Time:{} Eviction task {} is virtual", current_time, s.get_task_name(task_id));
    s.task_manager.set_virtual(task_id);
  } else {
    SPDLOG_DEBUG("Time:{} Eviction task {} moving from {} to {}", current_time,
                 s.get_task_name(task_id), source_id, destination_id);
  }

  // Record launching time
  s.notify_launched(task_id);
  success_count += 1;
  breakpoints.check_task_breakpoint(EventType::LAUNCHER, task_id);

  // Create completion event
  timecount_t completion_time = s.global_time + duration.duration;
  event_manager.create_event(EventType::COMPLETER, completion_time, TaskIDList({task_id}));

  return true;
}

void Scheduler::launch_tasks(LauncherEvent &launch_event, EventManager &event_manager) {

  auto &s = this->state;
  auto current_time = s.global_time;

  auto &launchable = queues.launchable;
  launchable.reset();
  launchable.current_or_next_active();

  SPDLOG_DEBUG("Time:{} Launching task", current_time);
  SPDLOG_DEBUG("Time:{} Launchable Queue Size: {}", current_time,
               queues.launchable.total_active_size());
  bool break_flag = false;

  while (queues.has_active_launchable() && conditions.get().should_launch(s, queues)) {

    if (is_breakpoint()) {
      SPDLOG_DEBUG("Time:{} Breaking from launcher", current_time);
      break_flag = true;
      break;
    }

    if (launchable.get_active().empty()) {
      launchable.next();
      continue;
    }

    taskid_t task_id = launchable.top();
    auto device_id = static_cast<devid_t>(launchable.get_active_index());

    bool success = launch_compute_task(task_id, device_id, event_manager);
    if (!success) {
      launchable.deactivate();
      launchable.next();
      continue;
    }
    launchable.pop();
    launchable.next();
  }

  if (break_flag) {
    event_manager.create_event(EventType::LAUNCHER, current_time);
    return;
  }

  auto &eviction_launchable = queues.eviction_launchable;
  eviction_launchable.reset();
  eviction_launchable.current_or_next_active();

  SPDLOG_DEBUG("Time:{} Eviction Launchable Queue Size: {}", current_time,
               queues.eviction_launchable.total_active_size());

  while (queues.has_active_eviction_launchable() &&
         conditions.get().should_launch_data(s, queues)) {

    SPDLOG_DEBUG("Time:{} Inner eviction launch loop, queue Size: {}", current_time,
                 eviction_launchable.total_active_size());

    if (is_breakpoint()) {
      SPDLOG_DEBUG("Time:{} Breaking from eviction launcher", current_time);
      break_flag = true;
      break;
    }

    if (eviction_launchable.get_active().empty()) {
      SPDLOG_DEBUG("Time:{} Empty eviction launchable queue", current_time);
      eviction_launchable.next();
      continue;
    }

    taskid_t task_id = eviction_launchable.top();
    assert(s.is_eviction_task(task_id));
    auto device_id = static_cast<devid_t>(eviction_launchable.get_active_index());
    // This should always be the host device
    assert(device_id == HOST_ID);

    bool success = launch_eviction_task(task_id, device_id, event_manager);
    if (!success) {
      eviction_launchable.deactivate();
      eviction_launchable.next();
      continue;
    }
    eviction_launchable.pop();
    eviction_launchable.next();
  }

  if (break_flag) {
    event_manager.create_event(EventType::LAUNCHER, current_time);
    return;
  }

  SPDLOG_DEBUG("Time:{} Launching data tasks", current_time);

  auto &data_launchable = queues.data_launchable;
  data_launchable.reset();
  data_launchable.current_or_next_active();
  SPDLOG_DEBUG("Time:{} Data Launchable Queue Size: {}", current_time,
               queues.data_launchable.total_active_size());

  while (queues.has_active_data_launchable() && conditions.get().should_launch_data(s, queues)) {

    if (is_breakpoint()) {
      SPDLOG_DEBUG("Time:{} Breaking from data launcher", current_time);
      break_flag = true;
      break;
    }

    if (data_launchable.get_active().empty()) {
      data_launchable.next();
      continue;
    }

    taskid_t task_id = data_launchable.top();
    assert(s.is_data_task(task_id));
    auto device_id = static_cast<devid_t>(data_launchable.get_active_index());

    bool success = launch_data_task(task_id, device_id, event_manager);
    if (!success) {
      data_launchable.deactivate();
      data_launchable.next();
      continue;
    }
    data_launchable.pop();
    data_launchable.next();
  }

  if (break_flag) {
    event_manager.create_event(EventType::LAUNCHER, current_time);
    return;
  }

  scheduler_event_count -= 1;
  if (scheduler_event_count == 0 and success_count > 0) {
    if (this->eviction_state != EvictionState::NONE) {
      if (this->eviction_state == EvictionState::RUNNING &&
          eviction_count == 0) { // Sometimes eviction completes before launcher
        SPDLOG_DEBUG("Time:{} Evictor finished", current_time);
        event_manager.create_event(EventType::RESERVER, current_time);
        this->eviction_state = EvictionState::NONE;
      } else
        return;
    } else
      event_manager.create_event(EventType::MAPPER,
                                 current_time + SCHEDULER_TIME_GAP + TIME_TO_MAP);
    scheduler_event_count += 1;
  }
}

// TODO(wlr): implement eviction event
void Scheduler::evict(EvictorEvent &eviction_event, EventManager &event_manager) {
  MONUnusedParameter(eviction_event);
  MONUnusedParameter(event_manager);
  auto &s = this->state;
  auto &launchable = queues.launchable;
  auto &task_manager = s.task_manager;
  auto &data_launchable = queues.data_launchable;
  const auto &data_manager = s.data_manager;
  const auto &lru_manager = s.data_manager.get_lru_manager();
  const auto &mapped = s.mapped_but_not_reserved_tasks;
  const auto &tasks = task_manager.get_tasks();

  auto current_time = s.global_time;

  if (eviction_state == EvictionState::WAITING_FOR_COMPLETION) {
    if (launchable.total_size() + data_launchable.total_size()) {
      SPDLOG_DEBUG("Time:{} Evictor waiting for all {} compute and {} data task to finish",
                   current_time, launchable.total_size(), data_launchable.total_size());
      event_manager.create_event(EventType::LAUNCHER, current_time);
      return;
    } else {
      SPDLOG_DEBUG("Starting evictor at {}", current_time);
      eviction_count = 0;

      for (auto &taskdevice : tasks_requesting_eviction) {
        auto [task_id, device_id] = taskdevice;
        const auto [requested, missing] = s.request_reserve_resources(task_id, device_id);
        if (missing.mem) { // There is still memory to evict
          const auto &task = tasks.get_compute_task(task_id);
          auto &data_ids = lru_manager.getLRUids(device_id, missing.mem, task.get_unique());
          for (auto data_id : data_ids) {
            auto sources = data_manager.get_valid_launched_locations(data_id);
            assert(!sources.empty());
            if (sources.size() == 1) {
              eviction_count += 1;
              auto eviction_task_id = task_manager.create_eviction_task(task_id, data_id, HOST_ID,
                                                                        device_id, current_time);

              SPDLOG_DEBUG(
                  "Time:{} Launching eviction task {} to evict block {} for task {} on device {} ",
                  current_time, s.get_task_name(eviction_task_id), data_id,
                  s.get_task_name(task_id), device_id);
              push_launchable_eviction(eviction_task_id);
            } else { // There are multiple sources for this data
              // We need to invalidate the data on the device
              // Invalidate the data
              bool future_usage = false;
              for (auto unreserved_task_id : mapped) {
                if (task_manager.get_state().get_mapping(unreserved_task_id) == device_id) {
                  auto &uniq = tasks.get_compute_task(unreserved_task_id).get_unique();
                  if (std::find(uniq.begin(), uniq.end(), data_id) != uniq.end()) {
                    future_usage = true;
                    break;
                  }
                }
              }

              bool write_after_read = false;
              std::unordered_set<taskid_t> buffer_set;
              for (auto unreserved_task_id : mapped) {
                auto &write = tasks.get_compute_task(unreserved_task_id).get_write();
                if (std::find(write.begin(), write.end(), data_id) != write.end()) {
                  buffer_set.insert(unreserved_task_id);
                }
              }

              if (!buffer_set.empty()) {
                // 1) Find the unique “top” task in buffer_set
                std::vector<taskid_t> top_tasks;

                for (auto tid : buffer_set) {
                  bool has_buffer_predecessor = false;
                  std::stack<taskid_t> stk;
                  std::unordered_set<taskid_t> visited;

                  stk.push(tid);
                  visited.insert(tid);

                  while (!stk.empty() && !has_buffer_predecessor) {
                    auto curr = stk.top();
                    stk.pop();

                    for (auto dep : tasks.get_compute_task(curr).get_dependencies()) {
                      if (!mapped.count(dep))
                        continue;

                      if (buffer_set.count(dep) && dep != tid) {
                        has_buffer_predecessor = true;
                        break;
                      }
                      if (visited.insert(dep).second) {
                        stk.push(dep);
                      }
                    }
                  }

                  if (!has_buffer_predecessor) {
                    top_tasks.push_back(tid);
                  }
                }

                assert(top_tasks.size() == 1);
                taskid_t top = top_tasks.front();

                // 2) Now do a full DFS from top down its .get_dependencies(),
                //    collecting all reachable deps that are in mapped
                std::vector<taskid_t> top_task_dependencies;
                std::stack<taskid_t> stk;
                std::unordered_set<taskid_t> visited;

                // start from each direct dependency
                for (auto dep0 : tasks.get_compute_task(top).get_dependencies()) {
                  if (mapped.count(dep0) && visited.insert(dep0).second) {
                    top_task_dependencies.push_back(dep0);
                    stk.push(dep0);
                  }
                }

                while (!stk.empty()) {
                  auto curr = stk.top();
                  stk.pop();

                  for (auto dep : tasks.get_compute_task(curr).get_dependencies()) {
                    if (!mapped.count(dep))
                      continue;
                    if (visited.insert(dep).second) {
                      top_task_dependencies.push_back(dep);
                      stk.push(dep);
                    }
                  }
                }

                // 'top' is your head write-task
                // 'top_task_dependencies' now contains *all* of its dependencies
                // (direct and indirect), in the order first discovered.
                if (s.get_mapping(top) != device_id) {
                  write_after_read = true;
                  for (auto dep : top_task_dependencies) {
                    if (s.get_mapping(dep) == device_id) {
                      bool is_read = false;
                      for (auto read_data_id : tasks.get_compute_task(dep).get_read()) {
                        if (read_data_id == data_id)
                          is_read = true;
                      }
                      if (!is_read)
                        continue;
                      write_after_read = false;
                      break;
                    }
                  }
                }
              }

              SPDLOG_DEBUG("Time:{} Invalidating block {} for task {} on device {}", current_time,
                           data_id, s.get_task_name(task_id), device_id);
              s.data_manager.evict_on_update_launched(DataIDList{data_id}, device_id, current_time,
                                                      future_usage, write_after_read);
            }
          }
        } else {
          SPDLOG_DEBUG("Time:{} No need to evict for task {} on device {}", current_time,
                       s.get_task_name(task_id), device_id);
        }
      }

      SPDLOG_DEBUG("Time:{} Evictor launched {} eviction tasks", current_time, eviction_count);
      eviction_state = EvictionState::RUNNING;
    }
  }
  if (eviction_state == EvictionState::RUNNING) {
    if (eviction_count) {
      SPDLOG_DEBUG("Time:{} Evictor waiting for all eviction tasks to finish", current_time);
      event_manager.create_event(EventType::LAUNCHER, current_time);
      return;
    } else {
      SPDLOG_DEBUG("Time:{} Evictor finished", current_time);
      event_manager.create_event(EventType::RESERVER, current_time);
      this->eviction_state = EvictionState::NONE;
    }
  }
}

void Scheduler::complete_compute_task(taskid_t task_id, devid_t device_id) {
  auto &s = this->state;
  auto &task = s.task_manager.get_tasks().get_compute_task(task_id);
  SPDLOG_DEBUG("Time:{} Completing compute task {} on device {}", s.global_time,
               s.get_task_name(task_id), device_id);

  // Free mapped, reserved, and launched resources
  s.free_resources(task_id);
  s.counts.count_completed(task_id, device_id);
  s.update_completed_cost(task_id, device_id);
  // Remove retired data
  for (auto data_id : task.get_retire()) {
    s.data_manager.retire_data(data_id, device_id, s.global_time);
  }

  const auto &newly_launchable_data_tasks = s.notify_data_completed(task_id);
  push_launchable_data(newly_launchable_data_tasks);
  // spdlog::debug("Newly launchable data tasks: {}",
  //               newly_launchable_data_tasks.size());
}

void Scheduler::complete_data_task(taskid_t task_id, devid_t destination_id) {
  auto &s = this->state;
  auto current_time = s.global_time;
  s.counts.count_data_completed(task_id, destination_id);

  SPDLOG_DEBUG("Time:{} Completing data task {} on device {}", s.global_time,
               s.get_task_name(task_id), destination_id);

  auto source_id = s.task_manager.get_source(task_id);
  auto is_virtual = s.task_manager.is_virtual(task_id);
  auto data_id = s.task_manager.get_tasks().get_data_task(task_id).get_data_id();
  s.data_manager.complete_move(data_id, source_id, destination_id, is_virtual, current_time);
}

void Scheduler::complete_eviction_task(taskid_t eviction_task_id, devid_t destination_id) {
  auto &s = this->state;
  auto current_time = s.global_time;
  s.counts.count_data_completed(eviction_task_id, destination_id);

  SPDLOG_DEBUG("Time:{} Completing eviction task {} on device {}", current_time,
               s.get_task_name(eviction_task_id), destination_id);

  auto source_id = s.task_manager.get_source(eviction_task_id);
  auto is_virtual = s.task_manager.is_virtual(eviction_task_id);
  const auto &eviction_task = s.task_manager.get_eviction_task(eviction_task_id);
  auto data_id = eviction_task.get_data_id();
  s.data_manager.complete_eviction_move(data_id, source_id, destination_id, is_virtual,
                                        current_time);
  s.device_manager.add_mem<TaskState::MAPPED>(
      destination_id, s.data_manager.get_data().get_size(data_id), current_time);
  s.device_manager.add_mem<TaskState::RESERVED>(
      destination_id, s.data_manager.get_data().get_size(data_id), current_time);

  auto invalidate_device_id = eviction_task.get_invalidate_device();

  bool future_usage = false;
  for (auto unreserved_task_id : s.mapped_but_not_reserved_tasks) {
    if (s.task_manager.get_state().get_mapping(unreserved_task_id) == invalidate_device_id) {
      auto &uniq = s.task_manager.get_tasks().get_compute_task(unreserved_task_id).get_unique();
      if (std::find(uniq.begin(), uniq.end(), data_id) != uniq.end()) {
        future_usage = true;
        break;
      }
    }
  }

  bool write_after_read = false;
  const auto &tasks = s.task_manager.get_tasks();
  const auto &mapped = s.mapped_but_not_reserved_tasks;
  std::unordered_set<taskid_t> buffer_set;
  for (auto unreserved_task_id : mapped) {
    auto &write = tasks.get_compute_task(unreserved_task_id).get_write();
    if (std::find(write.begin(), write.end(), data_id) != write.end()) {
      buffer_set.insert(unreserved_task_id);
    }
  }

  if (!buffer_set.empty()) {
    // 1) Find the unique “top” task in buffer_set
    std::vector<taskid_t> top_tasks;

    for (auto tid : buffer_set) {
      bool has_buffer_predecessor = false;
      std::stack<taskid_t> stk;
      std::unordered_set<taskid_t> visited;

      stk.push(tid);
      visited.insert(tid);

      while (!stk.empty() && !has_buffer_predecessor) {
        auto curr = stk.top();
        stk.pop();

        for (auto dep : tasks.get_compute_task(curr).get_dependencies()) {
          if (!mapped.count(dep))
            continue;

          if (buffer_set.count(dep) && dep != tid) {
            has_buffer_predecessor = true;
            break;
          }
          if (visited.insert(dep).second) {
            stk.push(dep);
          }
        }
      }

      if (!has_buffer_predecessor) {
        top_tasks.push_back(tid);
      }
    }

    assert(top_tasks.size() == 1);
    taskid_t top = top_tasks.front();

    // 2) Now do a full DFS from top down its .get_dependencies(),
    //    collecting all reachable deps that are in mapped
    std::vector<taskid_t> top_task_dependencies;
    std::stack<taskid_t> stk;
    std::unordered_set<taskid_t> visited;

    // start from each direct dependency
    for (auto dep0 : tasks.get_compute_task(top).get_dependencies()) {
      if (mapped.count(dep0) && visited.insert(dep0).second) {
        top_task_dependencies.push_back(dep0);
        stk.push(dep0);
      }
    }

    while (!stk.empty()) {
      auto curr = stk.top();
      stk.pop();

      for (auto dep : tasks.get_compute_task(curr).get_dependencies()) {
        if (!mapped.count(dep))
          continue;
        if (visited.insert(dep).second) {
          top_task_dependencies.push_back(dep);
          stk.push(dep);
        }
      }
    }

    // 'top' is your head write-task
    // 'top_task_dependencies' now contains *all* of its dependencies
    // (direct and indirect), in the order first discovered.
    if (s.get_mapping(top) != invalidate_device_id) {
      write_after_read = true;
      for (auto dep : top_task_dependencies) {
        if (s.get_mapping(dep) == invalidate_device_id) {
          bool is_read = false;
          for (auto read_data_id : tasks.get_compute_task(dep).get_read()) {
            if (read_data_id == data_id)
              is_read = true;
          }
          if (!is_read)
            continue;
          write_after_read = false;
          break;
        }
      }
    }
  }

  s.data_manager.evict_on_update_launched(DataIDList{data_id}, invalidate_device_id, current_time,
                                          future_usage, write_after_read);

  eviction_count -= 1;
  SPDLOG_DEBUG("Time:{} Eviction task {} completed {} left", current_time,
               s.get_task_name(eviction_task_id), eviction_count);
}

void Scheduler::complete_task(CompleterEvent &complete_event, EventManager &event_manager) {
  assert(complete_event.tasks.size() == 1);
  auto &s = this->state;
  taskid_t task_id = complete_event.tasks.front();

  if (s.is_eviction_task(task_id)) {
    const auto &eviction_task = s.task_manager.get_eviction_task(task_id);
    devid_t device_id = eviction_task.get_device_id();
    complete_eviction_task(task_id, device_id);
  } else if (s.is_compute_task(task_id)) {
    devid_t device_id = s.get_mapping(task_id);
    complete_compute_task(task_id, device_id);
  } else {
    const auto &data_task = s.task_manager.get_tasks().get_data_task(task_id);
    devid_t device_id = s.get_mapping(data_task.get_compute_task());
    complete_data_task(task_id, device_id);
  }

  // Notify dependents and enqueue newly launchable tasks
  const auto &newly_launchable_tasks = s.notify_completed(task_id);
  push_launchable(newly_launchable_tasks);
  auto it = s.unlaunched_compute_tasks.begin();
  while (it != s.unlaunched_compute_tasks.end()) {
    if (s.is_launchable(*it)) {
      // erase returns the iterator following the erased element
      it = s.unlaunched_compute_tasks.erase(it);
    } else {
      ++it;
    }
  }
  // spdlog::debug("Newly launchable compute tasks: {}",
  //               newly_launchable_tasks.size());

  success_count += 1;
  breakpoints.check_task_breakpoint(EventType::COMPLETER, task_id);
  if (scheduler_event_count == 0) {
    if (this->eviction_state == EvictionState::WAITING_FOR_COMPLETION) {
      event_manager.create_event(EventType::EVICTOR, s.global_time + SCHEDULER_TIME_GAP);
    } else if (this->eviction_state == EvictionState::RUNNING) {
      if (eviction_count) {
        event_manager.create_event(EventType::LAUNCHER, s.global_time + SCHEDULER_TIME_GAP);
      } else {
        event_manager.create_event(EventType::RESERVER, s.global_time + SCHEDULER_TIME_GAP);
        this->eviction_state = EvictionState::NONE;
      }
    } else {
      event_manager.create_event(EventType::MAPPER,
                                 s.global_time + SCHEDULER_TIME_GAP + TIME_TO_MAP);
    }
    scheduler_event_count += 1;
  }
  if (spdlog::get_level() == spdlog::level::debug) {
    auto &device_manager = s.get_device_manager();
    auto &lru_manager = s.get_data_manager().get_lru_manager();
    // check memory state, whether it is consistent for debugging purpose
    bool flag = false;
    for (devid_t i = 0; i < device_manager.get_devices().size(); i++) {
      mem_t launched_mem = device_manager.get_mem<TaskState::LAUNCHED>(i);
      mem_t reserved_mem = device_manager.get_mem<TaskState::RESERVED>(i);
      mem_t mapped_mem = device_manager.get_mem<TaskState::MAPPED>(i);
      mem_t lru_mem = lru_manager.get_mem(i);
      SPDLOG_DEBUG("Device {}: launched {}, lru {}, reserved {}, mapped {}", i, launched_mem,
                   lru_mem, reserved_mem, mapped_mem);
      if (i > 0 && mapped_mem < launched_mem)
        flag = true;
      assert(launched_mem == lru_mem);
    }
    if (flag) {
      SPDLOG_DEBUG("Memory state is inconsistent");
    }
  }
}<|MERGE_RESOLUTION|>--- conflicted
+++ resolved
@@ -727,14 +727,11 @@
   // const auto &most_recent_writers = task.get_most_recent_writers();
   // const auto &read = task.get_read();
 
-<<<<<<< HEAD
-=======
   // std::cout << "Most recent writers for task " << s.get_task_name(task_id) << std::endl;
   // for (int i = 0; i < most_recent_writers.size(); i++) {
   //   std::cout << read[i] << " : " << most_recent_writers[i] << std::endl;
   // }
 
->>>>>>> e8708e87
   breakpoints.check_task_breakpoint(EventType::MAPPER, task_id);
 
   // Check if the mapped task is reservable, and if so, enqueue it
