#pragma once
#include "devices.hpp"
#include "macros.hpp"
#include "resources.hpp"
#include "settings.hpp"
#include "spdlog/spdlog.h"
#include <algorithm>
#include <ankerl/unordered_dense.h>
#include <array>
#include <cassert>
#include <cstdint>
#include <fstream>
#include <functional>
#include <iostream>
#include <random>
#include <span>
#include <sys/types.h>
#include <unordered_map>
#include <vector>

struct CommunicationStats {
  timecount_t latency = 0;
  mem_t bandwidth = 0;
};

struct CommunicationRequest {
  taskid_t data_task_id = 0;
  devid_t source = 0;
  devid_t destination = 0;
  mem_t size = 0;

  bool operator==(const CommunicationRequest &other) const {
    return data_task_id == other.data_task_id && source == other.source &&
           destination == other.destination && size == other.size;
  }

  struct Hash {
    std::size_t operator()(const CommunicationRequest &req) const {
      // NOTE(wlr): I have no idea what the collision rate of this is
      //            Keep this in mind if something starts failing
      return std::hash<taskid_t>()(req.data_task_id) ^ std::hash<devid_t>()(req.source) ^
             std::hash<devid_t>()(req.destination) ^ std::hash<mem_t>()(req.size);
    }
  };

  bool operator<(const CommunicationRequest &other) const {
    return data_task_id < other.data_task_id ||
           (data_task_id == other.data_task_id &&
            (source < other.source || (source == other.source &&
                                       (destination < other.destination ||
                                        (destination == other.destination && size < other.size)))));
  }
};

class Topology {
public:
  devid_t num_devices = 0;
  std::vector<timecount_t> latency;
  std::vector<mem_t> bandwidths;
  std::vector<copy_t> links;

  Topology(devid_t num_devices)
      : latency(num_devices * num_devices), bandwidths(num_devices * num_devices),
        links(num_devices * num_devices), num_devices(num_devices) {

    for (devid_t i = 0; i < num_devices; ++i) {
      for (devid_t j = 0; j < num_devices; ++j) {
        if (i == j) {
          latency[i * num_devices + j] = 0;
          bandwidths[i * num_devices + j] = MAX_MEM;
          links[i * num_devices + j] =
              std::numeric_limits<copy_t>::max(); // Self-links are always available
        } else {
          bandwidths[i * num_devices + j] = 0;
          links[i * num_devices + j] = 0; // No links by default
        }
      }
    }
  }

  void set_bandwidth(devid_t src, devid_t dst, mem_t bandwidth) {
    bandwidths[src * num_devices + dst] = bandwidth;
  }

  void set_max_connections(devid_t src, devid_t dst, uint8_t max_links) {
    links[src * num_devices + dst] = max_links;
  }

  void set_latency(devid_t src, devid_t dst, timecount_t latency_) {
    latency[src * num_devices + dst] = latency_;
  }

  [[nodiscard]] timecount_t get_latency(devid_t src, devid_t dst) const {
    return latency[src * num_devices + dst];
  }

  [[nodiscard]] mem_t get_bandwidth(devid_t src, devid_t dst) const {
    return bandwidths[src * num_devices + dst];
  }

  [[nodiscard]] bool is_connected(devid_t src, devid_t dst) const {
    return links[src * num_devices + dst] > 0;
  }

  [[nodiscard]] copy_t get_max_connections(devid_t src, devid_t dst) const {
    return links[src * num_devices + dst];
  }
};

struct SourceRequest {
  bool found = false;
  devid_t source = 0;
};

struct DeviceUsage {
  copy_t incoming = 0;
  copy_t outgoing = 0;
  copy_t max = 0;
};

struct LinkUsage {
  copy_t active = 0;
  copy_t max = 0;
};

class CommunicationManager {
  devid_t num_devices = 0;
  std::vector<DeviceUsage> device_usage;
  std::vector<LinkUsage> link_usage;
  std::vector<double> bandwidth_reciprocals;

  void precompute_reciprocals(const Topology &topology) {
    bandwidth_reciprocals.resize(num_devices * num_devices);
    const auto &bandwidth = topology.bandwidths;
    for (size_t i = 0; i < bandwidth.size(); ++i) {
      bandwidth_reciprocals[i] = 1.0 / static_cast<double>(bandwidth[i]);
    }
  }

  void precompute_max_copies(const Devices &devices) {
    device_usage.resize(num_devices);
    for (devid_t i = 0; i < num_devices; ++i) {
      const auto &device = devices.get_device(i);
      device_usage[i].max = device.get_max_copy();
      SPDLOG_DEBUG("Precomputed max copies for device {}: {}", i, device_usage[i].max);
    }
  }

  void precompute_link_max_copies(const Topology &topology) {
    link_usage.resize(num_devices * num_devices);
    for (devid_t src = 0; src < num_devices; ++src) {
      for (devid_t dst = 0; dst < num_devices; ++dst) {
        link_usage[src * num_devices + dst].max = topology.get_max_connections(src, dst);
        SPDLOG_DEBUG("Precomputed max connections from device {} to device {}: {}", src, dst,
                     link_usage[src * num_devices + dst].max);
      }
    }
  }

public:
  CommunicationManager(const Topology &topology_, const Devices &devices_)
      : num_devices(devices_.size()), device_usage(num_devices),
        link_usage(num_devices * num_devices) {
    precompute_reciprocals(topology_);
    precompute_max_copies(devices_);
    precompute_link_max_copies(topology_);
  }

  CommunicationManager(const CommunicationManager &c) = default;

  CommunicationManager &operator=(const CommunicationManager &c) = default;

  inline void increase_incoming(devid_t device_id) {
    device_usage[device_id].incoming += 1;
  }
  inline void decrease_incoming(devid_t device_id) {
    assert(device_usage[device_id].incoming >= 1);
    device_usage[device_id].incoming -= 1;
  }

  inline void increase_outgoing(devid_t device_id) {
    device_usage[device_id].outgoing += 1;
  }
  inline void decrease_outgoing(devid_t device_id) {
    assert(device_usage[device_id].outgoing >= 1);
    device_usage[device_id].outgoing -= 1;
  }

  inline void increase_active_links(devid_t src, devid_t dst) {
    link_usage[src * num_devices + dst].active += 1;
  }

  inline void decrease_active_links(devid_t src, devid_t dst) {
    assert(link_usage[src * num_devices + dst].active >= 1);
    link_usage[src * num_devices + dst].active -= 1;
  }

  inline void reserve_connection(devid_t src, devid_t dst) {
    increase_incoming(dst);
    increase_outgoing(src);
    increase_active_links(src, dst);
  }

  inline void release_connection(devid_t src, devid_t dst) {
    decrease_incoming(dst);
    decrease_outgoing(src);
    decrease_active_links(src, dst);
  }

  [[nodiscard]] inline copy_t get_active(devid_t src, devid_t dst) const {
    return link_usage[src * num_devices + dst].active;
  }

  [[nodiscard]] inline copy_t get_incoming(devid_t device_id) const {
    return device_usage[device_id].incoming;
  }

  [[nodiscard]] inline copy_t get_outgoing(devid_t device_id) const {
    return device_usage[device_id].outgoing;
  }

  [[nodiscard]] inline copy_t get_total_usage(devid_t device_id) const {
    return device_usage[device_id].incoming + device_usage[device_id].outgoing;
  }

  [[nodiscard]] inline bool is_device_available(devid_t device_id) const {
    const auto used = get_total_usage(device_id);
    const auto available = device_usage[device_id].max;
    return used <= available;
  }

  [[nodiscard]] inline bool is_link_available(devid_t src, devid_t dst) const {
    const auto used = get_active(src, dst);
    const auto available = link_usage[src * num_devices + dst].max;
    return used <= available;
  }

  [[nodiscard]] inline bool check_connection(devid_t src, devid_t dst) const {
    // No copy if same device
    if (src == dst)
      return true;

    // check link availability
    if (!is_link_available(src, dst)) {
      return false;
    }

    // check device availability
    return is_device_available(src) && is_device_available(dst);
  }

  [[nodiscard]] mem_t get_bandwidth(const Topology &topology, devid_t src, devid_t dst) const {
    return topology.get_bandwidth(src, dst);
  }

  [[nodiscard]] mem_t get_available_bandwidth(const Topology &topology, devid_t src,
                                              devid_t dst) const {
    return get_bandwidth(topology, src, dst);
  }

  [[nodiscard]] inline timecount_t ideal_time_to_transfer(const Topology &topology, mem_t size,
                                                          devid_t src, devid_t dst) const {

    if (src == dst || size == 0) {
      return 0;
    }

    const auto bw_r = bandwidth_reciprocals[src * num_devices + dst];
    const auto latency = static_cast<timecount_t>(topology.get_latency(src, dst));
    const auto s = static_cast<double>(size);
    auto time = latency + static_cast<timecount_t>(s * bw_r);

    SPDLOG_DEBUG("Calculating ideal time to transfer {} bytes from device {} "
                 "to device {} with bandwidth {} and latency {}",
                 size, src, dst, bw_r, latency);
    return time;
  }

  // TODO(wlr): Test something like this that is "branchless" but computes for all devices
  //  [[nodiscard]] SourceRequest
  //  get_best_available_source(const Topology &topology, devid_t dst,
  //                            std::span<const int8_t> possible_source_flags) const {
  //    // Early return for local data
  //    if (possible_source_flags[dst] != 0) {
  //      return {true, dst};
  //    }

  //   const auto *bandwidth_data = topology.bandwidths.data();
  //   const auto *active_links_data = active_links.data();
  //   const auto *max_links_data = topology.links.data();

  //   devid_t best_source = 0;
  //   mem_t best_bandwidth = 0;
  //   bool found = false;

  //   const auto size = static_cast<devid_t>(possible_source_flags.size());
  //   for (devid_t src = 0; src < size; ++src) {
  //     const std::size_t index = src * num_devices + dst;

  //     // Check all conditions without branching
  //     const bool has_source = possible_source_flags[src] != 0;
  //     const bool links_available = active_links_data[index] <= max_links_data[index];
  //     const bool src_available = (incoming[src] + outgoing[src]) <= max_total_copies[src];
  //     const bool dst_available = (incoming[dst] + outgoing[dst]) <= max_total_copies[dst];

  //     // All conditions must be true for this source to be valid
  //     const bool is_valid = has_source & links_available & src_available & dst_available;

  //     // Get bandwidth (safe to access even if invalid since we mask it out)
  //     const auto bandwidth = bandwidth_data[index];

  //     // Only consider this bandwidth if source is valid AND better than current best
  //     const bool is_better = is_valid & (bandwidth > best_bandwidth);

  //     // Update best values using conditional expressions
  //     best_bandwidth = is_better ? bandwidth : best_bandwidth;
  //     best_source = is_better ? src : best_source;
  //     found = found | is_better;
  //   }

  //   return {found, best_source};
  // }

<<<<<<< HEAD
  [[nodiscard]] inline SourceRequest
  get_best_available_source(const Topology &topology, devid_t dst,
                            std::span<const int8_t> possible_source_flags) const {
    // Early return for local data
    if (possible_source_flags[dst] != 0) {
      SPDLOG_DEBUG("Data is local, returning {} as best source", dst);
=======
  [[nodiscard]] SourceRequest get_best_available_source(const Topology &topology, devid_t dst,
                                                        const uint8_t possible_source_flags) const {

    const uint8_t destination_mask = (1 << dst);

    // Early return for local data
    if (possible_source_flags & destination_mask) {
>>>>>>> eac67956
      return {true, dst};
    }

    devid_t best_source = 0;
    mem_t best_bandwidth = 0;
    bool found = false;

<<<<<<< HEAD
    const auto size = static_cast<devid_t>(possible_source_flags.size());
    for (devid_t src = 0; src < size; ++src) {
=======
    const auto n_devices = topology.num_devices;
    for (devid_t src = 0; src < n_devices; ++src) {
      const uint8_t src_mask = (1 << src);
      if (possible_source_flags & src_mask) {
        continue;
      }
>>>>>>> eac67956

      const bool is_valid = possible_source_flags[src] != 0 && is_link_available(src, dst) &&
                            is_device_available(src) && is_device_available(dst);

      SPDLOG_DEBUG("Checking source {} for destination {}: is_valid = {}", src, dst, is_valid);
      SPDLOG_DEBUG("HAS_DATA = {}", possible_source_flags[src] != 0);
      SPDLOG_DEBUG("LINK_AVAILABLE = {}", is_link_available(src, dst));
      SPDLOG_DEBUG("SRC_AVAILABLE = {}", is_device_available(src));
      SPDLOG_DEBUG("DST_AVAILABLE = {}", is_device_available(dst));

      const auto bandwidth = topology.get_bandwidth(src, dst);

      const bool is_better = is_valid && (bandwidth > best_bandwidth);
      best_bandwidth = is_better ? bandwidth : best_bandwidth;
      best_source = is_better ? src : best_source;
      found = found || is_better;
    }

    return {found, best_source};
  }

<<<<<<< HEAD
  [[nodiscard]] inline SourceRequest
  get_best_source(const Topology &topology, devid_t dst,
                  std::span<const int8_t> possible_source_flags) const {

    if (possible_source_flags[dst] != 0) {
      return {true, dst}; // Local data is always available
    }
=======
  [[nodiscard]] SourceRequest get_best_source(const Topology &topology, devid_t dst,
                                              uint8_t possible_source_flags) const {
    // Return the source with the highest bandwidth
    // If no source is available, return found=false
>>>>>>> eac67956

    devid_t best_source = 0;
    mem_t best_bandwidth = 0;
    bool found = false;

<<<<<<< HEAD
    for (devid_t src = 0; src < possible_source_flags.size(); ++src) {
      bool is_valid = possible_source_flags[src] != 0 && is_link_available(src, dst) &&
                      is_device_available(src) && is_device_available(dst);
=======
    for (devid_t src = 0; src < topology.num_devices; ++src) {
      if (possible_source_flags & (1 << src)) {
        continue; // Skip invalid sources
      }

      if (src == dst) {
        return {true, src};
      }
>>>>>>> eac67956

      auto bandwidth = get_available_bandwidth(topology, src, dst);
      const bool is_better = is_valid && (bandwidth > best_bandwidth);
      best_bandwidth = is_better ? bandwidth : best_bandwidth;
      best_source = is_better ? src : best_source;
      found = found || is_better;
    }
    return {found, best_source};
  }

  friend class SchedulerState;
};<|MERGE_RESOLUTION|>--- conflicted
+++ resolved
@@ -53,11 +53,12 @@
 };
 
 class Topology {
+
 public:
-  devid_t num_devices = 0;
   std::vector<timecount_t> latency;
   std::vector<mem_t> bandwidths;
   std::vector<copy_t> links;
+  devid_t num_devices = 0;
 
   Topology(devid_t num_devices)
       : latency(num_devices * num_devices), bandwidths(num_devices * num_devices),
@@ -321,22 +322,15 @@
   //   return {found, best_source};
   // }
 
-<<<<<<< HEAD
   [[nodiscard]] inline SourceRequest
   get_best_available_source(const Topology &topology, devid_t dst,
-                            std::span<const int8_t> possible_source_flags) const {
-    // Early return for local data
-    if (possible_source_flags[dst] != 0) {
-      SPDLOG_DEBUG("Data is local, returning {} as best source", dst);
-=======
-  [[nodiscard]] SourceRequest get_best_available_source(const Topology &topology, devid_t dst,
-                                                        const uint8_t possible_source_flags) const {
+                            const uint8_t possible_source_flags) const {
 
     const uint8_t destination_mask = (1 << dst);
 
     // Early return for local data
     if (possible_source_flags & destination_mask) {
->>>>>>> eac67956
+      SPDLOG_DEBUG("Data is local, returning {} as best source", dst);
       return {true, dst};
     }
 
@@ -344,23 +338,15 @@
     mem_t best_bandwidth = 0;
     bool found = false;
 
-<<<<<<< HEAD
-    const auto size = static_cast<devid_t>(possible_source_flags.size());
+    const auto size = topology.num_devices;
     for (devid_t src = 0; src < size; ++src) {
-=======
-    const auto n_devices = topology.num_devices;
-    for (devid_t src = 0; src < n_devices; ++src) {
       const uint8_t src_mask = (1 << src);
-      if (possible_source_flags & src_mask) {
-        continue;
-      }
->>>>>>> eac67956
-
-      const bool is_valid = possible_source_flags[src] != 0 && is_link_available(src, dst) &&
+
+      const bool is_valid = (possible_source_flags & src_mask) && is_link_available(src, dst) &&
                             is_device_available(src) && is_device_available(dst);
 
       SPDLOG_DEBUG("Checking source {} for destination {}: is_valid = {}", src, dst, is_valid);
-      SPDLOG_DEBUG("HAS_DATA = {}", possible_source_flags[src] != 0);
+      SPDLOG_DEBUG("HAS_DATA = {}", possible_source_flags & src_mask);
       SPDLOG_DEBUG("LINK_AVAILABLE = {}", is_link_available(src, dst));
       SPDLOG_DEBUG("SRC_AVAILABLE = {}", is_device_available(src));
       SPDLOG_DEBUG("DST_AVAILABLE = {}", is_device_available(dst));
@@ -376,39 +362,22 @@
     return {found, best_source};
   }
 
-<<<<<<< HEAD
-  [[nodiscard]] inline SourceRequest
-  get_best_source(const Topology &topology, devid_t dst,
-                  std::span<const int8_t> possible_source_flags) const {
-
-    if (possible_source_flags[dst] != 0) {
+  [[nodiscard]] inline SourceRequest get_best_source(const Topology &topology, devid_t dst,
+                                                     const uint8_t possible_source_flags) const {
+
+    const uint8_t destination_mask = (1 << dst);
+    if (possible_source_flags & destination_mask) {
       return {true, dst}; // Local data is always available
     }
-=======
-  [[nodiscard]] SourceRequest get_best_source(const Topology &topology, devid_t dst,
-                                              uint8_t possible_source_flags) const {
-    // Return the source with the highest bandwidth
-    // If no source is available, return found=false
->>>>>>> eac67956
-
+    // Early return for local data
     devid_t best_source = 0;
     mem_t best_bandwidth = 0;
     bool found = false;
 
-<<<<<<< HEAD
-    for (devid_t src = 0; src < possible_source_flags.size(); ++src) {
-      bool is_valid = possible_source_flags[src] != 0 && is_link_available(src, dst) &&
+    for (devid_t src = 0; src < topology.num_devices; ++src) {
+      const uint8_t src_mask = (1 << src);
+      bool is_valid = (possible_source_flags & src_mask) && is_link_available(src, dst) &&
                       is_device_available(src) && is_device_available(dst);
-=======
-    for (devid_t src = 0; src < topology.num_devices; ++src) {
-      if (possible_source_flags & (1 << src)) {
-        continue; // Skip invalid sources
-      }
-
-      if (src == dst) {
-        return {true, src};
-      }
->>>>>>> eac67956
 
       auto bandwidth = get_available_bandwidth(topology, src, dst);
       const bool is_better = is_valid && (bandwidth > best_bandwidth);
