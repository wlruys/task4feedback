#pragma once
#include "graph.hpp"
#include "macros.hpp"
#include "noise.hpp"
#include "resources.hpp"
#include "settings.hpp"
#include "tasks.hpp"
#include <ctime>
#include <functional>

class TaskManager;

class TaskStateInfo {
protected:
  std::vector<TaskState> state;
  std::vector<DepCount> counts;
  std::vector<bool> is_virtual;
  std::vector<devid_t> sources;
  std::size_t n_compute_tasks = 0;
  std::size_t n_data_tasks = 0;
  std::size_t n_eviction_tasks = 0;

  void set_state(taskid_t id, TaskState _state) {
    state[id] = _state;
  }
  void set_unmapped(taskid_t id, depcount_t count);
  void set_unreserved(taskid_t id, depcount_t count);
  void set_incomplete(taskid_t id, depcount_t count);

  bool decrement_unmapped(taskid_t id);
  bool decrement_unreserved(taskid_t id);
  bool decrement_incomplete(taskid_t id);

  void set_data_task_virtual(taskid_t id) {
    assert(id >= n_compute_tasks);
    is_virtual.at(id - n_compute_tasks) = true;
  }
  void set_data_task_source(taskid_t id, devid_t source) {
    assert(id >= n_compute_tasks);
    sources.at(id - n_compute_tasks) = source;
  }

public:
  // Store the task state
  std::vector<devid_t> mapping;

  PriorityList mapping_priority;
  PriorityList reserving_priority;
  PriorityList launching_priority;

  TaskStateInfo() = default;
  TaskStateInfo(const Tasks &tasks);

  TaskStateInfo(const TaskStateInfo &other) = default;
  TaskStateInfo &operator=(const TaskStateInfo &other) = default;

  taskid_t add_eviction_task() {
    taskid_t id = taskid_t(n_compute_tasks + n_data_tasks + n_eviction_tasks++);
    state.push_back(TaskState::RESERVED);
    counts.emplace_back();
    sources.push_back(0);
    is_virtual.push_back(false);
    return id;
  }

  [[nodiscard]] TaskState get_state(taskid_t id) const {
    return state.at(id);
  }

  [[nodiscard]] TaskStatus get_status(taskid_t id) const;

  [[nodiscard]] bool is_mappable(taskid_t id) const;
  [[nodiscard]] bool is_reservable(taskid_t id) const;
  [[nodiscard]] bool is_launchable(taskid_t id) const;

  [[nodiscard]] bool is_mapped(taskid_t id) const;
  [[nodiscard]] bool is_reserved(taskid_t id) const;
  [[nodiscard]] bool is_launched(taskid_t id) const;
  [[nodiscard]] bool is_completed(taskid_t id) const;

  [[nodiscard]] depcount_t get_unmapped(taskid_t id) const {
    return counts.at(id).unmapped;
  }
  [[nodiscard]] depcount_t get_unreserved(taskid_t id) const {
    return counts.at(id).unreserved;
  }
  [[nodiscard]] depcount_t get_incomplete(taskid_t id) const {
    return counts.at(id).incomplete;
  }

  void set_mapping(taskid_t id, devid_t devid) {
    assert(id < n_compute_tasks);
    mapping.at(id) = devid;
  }

  void set_reserving_priority(taskid_t id, priority_t p);
  void set_reserving_priority(PriorityList &ps) {
    reserving_priority = std::move(ps);
  }
  void set_launching_priority(taskid_t id, priority_t p);
  void set_launching_priority(PriorityList &ps) {
    launching_priority = std::move(ps);
  }

  [[nodiscard]] devid_t get_mapping(taskid_t id) const {
    return mapping[id];
  };

  [[nodiscard]] std::vector<devid_t> &get_mappings() {
    return mapping;
  }

  [[nodiscard]] priority_t get_reserving_priority(taskid_t id) const {
    assert(id < reserving_priority.size());
    return reserving_priority.at(id);
  };
  [[nodiscard]] const PriorityList &get_reserving_priorities() const {
    return reserving_priority;
  }
  [[nodiscard]] priority_t get_launching_priority(taskid_t id) const {
    assert(id < launching_priority.size());
    return launching_priority.at(id);
  };
  [[nodiscard]] const PriorityList &get_launching_priorities() const {
    return launching_priority;
  }

  [[nodiscard]] bool get_data_task_virtual(taskid_t id) const {
    assert(id >= n_compute_tasks);
    const auto offset = id - n_compute_tasks;
    return is_virtual.at(offset);
  }

  [[nodiscard]] devid_t get_data_task_source(taskid_t id) const {
    assert(id >= n_compute_tasks);
    const auto offset = id - n_compute_tasks;
    return sources.at(offset);
  }

  [[nodiscard]] std::size_t size() const {
    return state.size();
  }

  friend class TaskManager;
};

class TaskRecords {

private:
  static std::size_t task_to_index(taskid_t id, std::size_t state_index) {
    return id * n_tracked_states + state_index;
  }

public:
  static constexpr std::size_t mapped_idx = 0;
  static constexpr std::size_t reserved_idx = 1;
  static constexpr std::size_t launched_idx = 2;
  static constexpr std::size_t completed_idx = 3;
  static constexpr std::size_t n_tracked_states = 4;

  std::vector<timecount_t> state_times;
  std::size_t n_tasks = 0;

  TaskRecords() = default;
  TaskRecords(const Tasks &tasks) {
    n_tasks = tasks.size();
    const int EXPECTED_EVICTION_TASKS = 1000;
    const std::size_t initial_size = n_tasks * n_tracked_states;
    const std::size_t buffer_size = initial_size + EXPECTED_EVICTION_TASKS * n_tracked_states;
    state_times.reserve(buffer_size);
    state_times.resize(initial_size, 0);
  }

  TaskRecords(const TaskRecords &other) = default;
  TaskRecords &operator=(const TaskRecords &other) = default;

  taskid_t add_eviction_task() {
    taskid_t id = n_tasks++;
    state_times.resize(n_tasks * n_tracked_states, 0);
    return id;
  }

  void record_mapped(taskid_t id, timecount_t time);
  void record_reserved(taskid_t id, timecount_t time);
  void record_launched(taskid_t id, timecount_t time);
  void record_completed(taskid_t id, timecount_t time);

  [[nodiscard]] timecount_t get_mapped_time(taskid_t id) const;
  [[nodiscard]] timecount_t get_reserved_time(taskid_t id) const;
  [[nodiscard]] timecount_t get_launched_time(taskid_t id) const;
  [[nodiscard]] timecount_t get_completed_time(taskid_t id) const;
  [[nodiscard]] TaskState get_state_at_time(taskid_t id, timecount_t time) const;

  std::vector<timecount_t> &get_time_record() {
    return state_times;
  }
};

#define TASK_MANAGER_TASK_BUFFER_SIZE 10

class TaskManager {
private:
  void initialize_state();

public:
  std::reference_wrapper<Tasks> tasks;
  std::reference_wrapper<TaskNoise> noise;
  TaskStateInfo state;
  TaskRecords records;
  taskid_t n_non_eviction_tasks = 0;
  EvictionTasks eviction_tasks;
  TaskIDList task_buffer;

  bool initialized = false;

  TaskManager(Tasks &tasks, TaskNoise &noise) : tasks(tasks), noise(noise) {};
  [[nodiscard]] std::size_t size() const {
    return tasks.get().size();
  }

  TaskManager(const TaskManager &other) = default;

  void initialize(bool create_data_tasks = false) {
    task_buffer.reserve(TASK_MANAGER_TASK_BUFFER_SIZE);
    // GraphManager::finalize(tasks, create_data_tasks);
    assert(tasks.get().is_initialized());
    initialize_state();
    n_non_eviction_tasks = tasks.get().size();
    eviction_tasks = EvictionTasks(n_non_eviction_tasks);
    initialized = true;
  }

  [[nodiscard]] taskid_t create_eviction_task(taskid_t compute_task, dataid_t data_id,
                                              devid_t backup_device, devid_t invalidate_device,
                                              timecount_t time) {
    auto id =
        eviction_tasks.add_eviction_task(compute_task, data_id, backup_device, invalidate_device);
    auto id_state = state.add_eviction_task();
    auto id_records = records.add_eviction_task();
    assert(id == id_state);
    assert(id == id_records);
    return id;
  }

  [[nodiscard]] priority_t get_mapping_priority(taskid_t id) const {
    return noise.get().get_priority(id);
  }

  [[nodiscard]] devid_t get_mapping(taskid_t id) const {
    return state.get_mapping(id);
  }

  [[nodiscard]] priority_t get_reserving_priority(taskid_t id) const {
    return state.get_reserving_priority(id);
  }
  [[nodiscard]] priority_t get_launching_priority(taskid_t id) const {
    return state.get_launching_priority(id);
  }

  [[nodiscard]] const PriorityList &get_mapping_priorities() const {
    return noise.get().get_priorities();
  }

  [[nodiscard]] const PriorityList &get_reserving_priorities() const {
    return state.get_reserving_priorities();
  }
  [[nodiscard]] const PriorityList &get_launching_priorities() const {
    return state.get_launching_priorities();
  }

  void set_mapping_priority(taskid_t id, priority_t p) {
    noise.get().set_priority(id, p);
  }

  void set_reserving_priority(taskid_t id, priority_t p) {
    state.set_reserving_priority(id, p);
  }

  void set_launching_priority(taskid_t id, priority_t p) {
    state.set_launching_priority(id, p);
  }

  [[nodiscard]] const TaskStateInfo &get_state() const {
    return state;
  }
  [[nodiscard]] const TaskRecords &get_records() const {
    return records;
  }
  [[nodiscard]] const Tasks &get_tasks() const {
    return tasks;
  }

<<<<<<< HEAD
  bool is_mapped(taskid_t id) const {
    return state.is_mapped(id);
  }

  bool is_reserved(taskid_t id) const {
    return state.is_reserved(id);
  }

  bool is_launched(taskid_t id) const {
    return state.is_launched(id);
  }

  bool is_completed(taskid_t id) const {
    return state.is_completed(id);
=======
  [[nodiscard]] bool is_data(taskid_t id) const {
    return tasks.get().is_data(id);
  }
  [[nodiscard]] bool is_compute(taskid_t id) const {
    return tasks.get().is_compute(id);
  }
  [[nodiscard]] bool is_eviction(taskid_t id) const {
    return eviction_tasks.is_eviction(id);
>>>>>>> e8708e87
  }

  void set_state(taskid_t id, TaskState _state) {
    state.set_state(id, _state);
  }

  void set_mapping(taskid_t id, devid_t devid);
  void set_source(taskid_t id, devid_t source) {
    state.set_data_task_source(id, source);
  }
  void set_virtual(taskid_t id) {
    state.set_data_task_virtual(id);
  }

  [[nodiscard]] devid_t get_source(taskid_t id) const {
    return state.get_data_task_source(id);
  }

  [[nodiscard]] bool is_virtual(taskid_t id) const {
    return state.get_data_task_virtual(id);
  }

  const ComputeTask &get_compute_task(taskid_t id) const {
    assert(id < n_non_eviction_tasks);
    return get_tasks().get_compute_task(id);
  }

  const DataTask &get_data_task(taskid_t id) const {
    assert(id < n_non_eviction_tasks);
    return get_tasks().get_data_task(id);
  }

  const EvictionTask &get_eviction_task(taskid_t id) const {
    assert(id >= n_non_eviction_tasks);
    return eviction_tasks.get_eviction_task(id);
  }

  const TaskIDList &notify_mapped(taskid_t id, timecount_t time);
  const TaskIDList &notify_reserved(taskid_t id, timecount_t time);
  void notify_launched(taskid_t id, timecount_t time);
  const TaskIDList &notify_completed(taskid_t id, timecount_t time);
  const TaskIDList &notify_data_completed(taskid_t id, timecount_t time);

  [[nodiscard]] const Variant &get_task_variant(taskid_t id, DeviceType arch) const {
    return tasks.get().get_variant(id, arch);
  }
  [[nodiscard]] const Resources &get_task_resources(taskid_t id, DeviceType arch) const {
    return get_task_variant(id, arch).resources;
  }

  [[nodiscard]] Resources copy_task_resources(taskid_t id, DeviceType arch) const {
    return get_task_resources(id, arch);
  }

  [[nodiscard]] timecount_t get_execution_time(taskid_t task_id, DeviceType arch) const {
    const auto &ctasks = get_tasks();
    assert(ctasks.is_compute(task_id));
    return noise.get().get(task_id, arch);
  }

  void print_task(taskid_t id);

  [[nodiscard]] bool is_data_task_virtual(taskid_t task_id) const {
    return state.get_data_task_virtual(task_id);
  }

  [[nodiscard]] devid_t get_data_task_source(taskid_t task_id) const {
    return state.get_data_task_source(task_id);
  }

  friend class SchedulerState;
};

class TaskPrinter {
private:
  std::reference_wrapper<TaskManager> tm;

public:
  TaskPrinter(TaskManager &tm) : tm(tm) {
  }

  [[nodiscard]] Color get_task_color(taskid_t id) const;

  template <typename DependencyList> Table make_list_table(DependencyList &dependencies);

  template <typename DependencyList>
  Table make_list_table(DependencyList &dependencies, std::string name);

  template <typename DependencyList>
  Table make_list_table_named(DependencyList &dependencies, std::string name);

  template <typename DataList> Table make_data_table(DataList &read, DataList &write);

  static Table make_variant_table(Variant v);

  template <typename VariantList> Table make_variant_tables(VariantList vlist);

  Table make_status_table(taskid_t id);

  [[nodiscard]] Table
  wrap_tables(const std::vector<std::function<tabulate::Table(taskid_t)>> &generators,
              taskid_t id) const;

  void print_tables(const std::vector<std::function<tabulate::Table(taskid_t)>> &generators,
                    taskid_t id);

  static Table wrap_in_task_table(taskid_t id, tabulate::Table table);
};<|MERGE_RESOLUTION|>--- conflicted
+++ resolved
@@ -290,7 +290,7 @@
     return tasks;
   }
 
-<<<<<<< HEAD
+
   bool is_mapped(taskid_t id) const {
     return state.is_mapped(id);
   }
@@ -305,16 +305,6 @@
 
   bool is_completed(taskid_t id) const {
     return state.is_completed(id);
-=======
-  [[nodiscard]] bool is_data(taskid_t id) const {
-    return tasks.get().is_data(id);
-  }
-  [[nodiscard]] bool is_compute(taskid_t id) const {
-    return tasks.get().is_compute(id);
-  }
-  [[nodiscard]] bool is_eviction(taskid_t id) const {
-    return eviction_tasks.is_eviction(id);
->>>>>>> e8708e87
   }
 
   void set_state(taskid_t id, TaskState _state) {
