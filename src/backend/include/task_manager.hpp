#pragma once
#include "graph.hpp"
#include "macros.hpp"
#include "noise.hpp"
#include "resources.hpp"
#include "settings.hpp"
#include "tasks.hpp"
#include <ctime>
#include <functional>

class TaskManager;

class TaskStateInfo {
protected:
  std::vector<TaskState> state;
  std::vector<DepCount> counts;
  std::vector<bool> is_virtual;
  std::vector<devid_t> sources;
  std::size_t n_compute_tasks;
  std::size_t n_data_tasks;

  void set_state(taskid_t id, TaskState _state) {
    state[id] = _state;
  }
  void set_unmapped(taskid_t id, depcount_t count);
  void set_unreserved(taskid_t id, depcount_t count);
  void set_incomplete(taskid_t id, depcount_t count);

  bool decrement_unmapped(taskid_t id);
  bool decrement_unreserved(taskid_t id);
  bool decrement_incomplete(taskid_t id);

  void set_data_task_virtual(taskid_t id) {
    assert(id >= n_compute_tasks);
    is_virtual.at(id - n_compute_tasks) = true;
  }
  void set_data_task_source(taskid_t id, devid_t source) {
    assert(id >= n_compute_tasks);
    sources.at(id - n_compute_tasks) = source;
  }

public:
  // Store the task state
  std::vector<devid_t> mapping;

  PriorityList mapping_priority;
  PriorityList reserving_priority;
  PriorityList launching_priority;

  std::vector<TaskIDList> eviction_dependencies;
  std::vector<TaskIDList> eviction_dependents;

  TaskStateInfo() = default;
  TaskStateInfo(const Tasks &tasks);

  TaskStateInfo(const TaskStateInfo &other) = default;
  TaskStateInfo &operator=(const TaskStateInfo &other) = default;

  [[nodiscard]] TaskState get_state(taskid_t id) const {
    return state.at(id);
  }

  [[nodiscard]] TaskStatus get_status(taskid_t id) const;

  [[nodiscard]] bool is_mappable(taskid_t id) const;
  [[nodiscard]] bool is_reservable(taskid_t id) const;
  [[nodiscard]] bool is_launchable(taskid_t id) const;

  [[nodiscard]] bool is_mapped(taskid_t id) const;
  [[nodiscard]] bool is_reserved(taskid_t id) const;
  [[nodiscard]] bool is_launched(taskid_t id) const;
  [[nodiscard]] bool is_completed(taskid_t id) const;

  [[nodiscard]] depcount_t get_unmapped(taskid_t id) const {
    return counts.at(id).unmapped;
  }
  [[nodiscard]] depcount_t get_unreserved(taskid_t id) const {
    return counts.at(id).unreserved;
  }
  [[nodiscard]] depcount_t get_incomplete(taskid_t id) const {
    return counts.at(id).incomplete;
  }

  void set_mapping(taskid_t id, devid_t devid) {
    assert(id < n_compute_tasks);
    mapping.at(id) = devid;
  }

  void set_reserving_priority(taskid_t id, priority_t p);
  void set_reserving_priority(PriorityList &ps) {
    reserving_priority = std::move(ps);
  }
  void set_launching_priority(taskid_t id, priority_t p);
  void set_launching_priority(PriorityList &ps) {
    launching_priority = std::move(ps);
  }

  [[nodiscard]] devid_t get_mapping(taskid_t id) const {
    return mapping[id];
  };

  [[nodiscard]] priority_t get_reserving_priority(taskid_t id) const {
    assert(id < reserving_priority.size());
    return reserving_priority.at(id);
  };
  [[nodiscard]] const PriorityList &get_reserving_priorities() const {
    return reserving_priority;
  }
  [[nodiscard]] priority_t get_launching_priority(taskid_t id) const {
    assert(id < launching_priority.size());
    return launching_priority.at(id);
  };
  [[nodiscard]] const PriorityList &get_launching_priorities() const {
    return launching_priority;
  }

  [[nodiscard]] bool get_data_task_virtual(taskid_t id) const {
    assert(id >= n_compute_tasks);
    const auto offset = id - n_compute_tasks;
    return is_virtual.at(offset);
  }

  [[nodiscard]] devid_t get_data_task_source(taskid_t id) const {
    assert(id >= n_compute_tasks);
    const auto offset = id - n_compute_tasks;
    return sources.at(offset);
  }

  [[nodiscard]] std::size_t size() const {
    return state.size();
  }

  friend class TaskManager;
};

class TaskRecords {

private:
  static std::size_t task_to_index(taskid_t id, std::size_t state_index) {
    return id * n_tracked_states + state_index;
  }

public:
  static constexpr std::size_t mapped_idx = 0;
  static constexpr std::size_t reserved_idx = 1;
  static constexpr std::size_t launched_idx = 2;
  static constexpr std::size_t completed_idx = 3;
  static constexpr std::size_t n_tracked_states = 4;

  std::vector<timecount_t> state_times;

  TaskRecords() = default;
  TaskRecords(const Tasks &tasks) {
    state_times.resize(tasks.size() * n_tracked_states, 0);
  }

  TaskRecords(const TaskRecords &other) = default;
  TaskRecords &operator=(const TaskRecords &other) = default;

  void record_mapped(taskid_t id, timecount_t time);
  void record_reserved(taskid_t id, timecount_t time);
  void record_launched(taskid_t id, timecount_t time);
  void record_completed(taskid_t id, timecount_t time);

  [[nodiscard]] timecount_t get_mapped_time(taskid_t id) const;
  [[nodiscard]] timecount_t get_reserved_time(taskid_t id) const;
  [[nodiscard]] timecount_t get_launched_time(taskid_t id) const;
  [[nodiscard]] timecount_t get_completed_time(taskid_t id) const;
<<<<<<< HEAD

  [[nodiscard]] TaskState get_state_at_time(taskid_t id, timecount_t time) const;

  std::vector<timecount_t>& get_time_record() {
    return state_times;
  }
=======
>>>>>>> 768fbdde
};

#define TASK_MANAGER_TASK_BUFFER_SIZE 10

class TaskManager {
private:
  void initialize_state();

public:
  std::reference_wrapper<Tasks> tasks;
  std::reference_wrapper<TaskNoise> noise;
  TaskStateInfo state;
  TaskRecords records;

  TaskIDList task_buffer;

  bool initialized = false;

  TaskManager(Tasks &tasks, TaskNoise &noise) : tasks(tasks), noise(noise) {};
  [[nodiscard]] std::size_t size() const {
    return tasks.get().size();
  }

  TaskManager(const TaskManager &other) = default;

  void initialize(bool create_data_tasks = false) {
    task_buffer.reserve(TASK_MANAGER_TASK_BUFFER_SIZE);
    GraphManager::finalize(tasks, create_data_tasks);
    initialize_state();
    initialized = true;
  }

  [[nodiscard]] priority_t get_mapping_priority(taskid_t id) const {
    return noise.get().get_priority(id);
  }

  [[nodiscard]] priority_t get_reserving_priority(taskid_t id) const {
    return state.get_reserving_priority(id);
  }
  [[nodiscard]] priority_t get_launching_priority(taskid_t id) const {
    return state.get_launching_priority(id);
  }

  [[nodiscard]] const PriorityList &get_mapping_priorities() const {
    return noise.get().get_priorities();
  }

  [[nodiscard]] const PriorityList &get_reserving_priorities() const {
    return state.get_reserving_priorities();
  }
  [[nodiscard]] const PriorityList &get_launching_priorities() const {
    return state.get_launching_priorities();
  }

  void set_mapping_priority(taskid_t id, priority_t p) {
    noise.get().set_priority(id, p);
  }

  void set_reserving_priority(taskid_t id, priority_t p) {
    state.set_reserving_priority(id, p);
  }

  void set_launching_priority(taskid_t id, priority_t p) {
    state.set_launching_priority(id, p);
  }

  [[nodiscard]] const TaskStateInfo &get_state() const {
    return state;
  }
  [[nodiscard]] const TaskRecords &get_records() const {
    return records;
  }
  [[nodiscard]] const Tasks &get_tasks() const {
    return tasks;
  }

  void set_state(taskid_t id, TaskState _state) {
    state.set_state(id, _state);
  }

  void set_mapping(taskid_t id, devid_t devid);
  void set_source(taskid_t id, devid_t source) {
    state.set_data_task_source(id, source);
  }
  void set_virtual(taskid_t id) {
    state.set_data_task_virtual(id);
  }

  [[nodiscard]] devid_t get_source(taskid_t id) const {
    return state.get_data_task_source(id);
  }

  [[nodiscard]] bool is_virtual(taskid_t id) const {
    return state.get_data_task_virtual(id);
  }

  const TaskIDList &notify_mapped(taskid_t id, timecount_t time);
  const TaskIDList &notify_reserved(taskid_t id, timecount_t time);
  void notify_launched(taskid_t id, timecount_t time);
  const TaskIDList &notify_completed(taskid_t id, timecount_t time);
  const TaskIDList &notify_data_completed(taskid_t id, timecount_t time);

  [[nodiscard]] const Variant &get_task_variant(taskid_t id, DeviceType arch) const {
    return tasks.get().get_variant(id, arch);
  }
  [[nodiscard]] const Resources &get_task_resources(taskid_t id, DeviceType arch) const {
    return get_task_variant(id, arch).resources;
  }

  [[nodiscard]] Resources copy_task_resources(taskid_t id, DeviceType arch) const {
    return get_task_resources(id, arch);
  }

  [[nodiscard]] timecount_t get_execution_time(taskid_t task_id, DeviceType arch) const {
    const auto &ctasks = get_tasks();
    assert(ctasks.is_compute(task_id));
    return noise.get().get(task_id, arch);
  }

  void print_task(taskid_t id);

  friend class SchedulerState;
};

class TaskPrinter {
private:
  std::reference_wrapper<TaskManager> tm;

public:
  TaskPrinter(TaskManager &tm) : tm(tm) {
  }

  [[nodiscard]] Color get_task_color(taskid_t id) const;

  template <typename DependencyList> Table make_list_table(DependencyList &dependencies);

  template <typename DependencyList>
  Table make_list_table(DependencyList &dependencies, std::string name);

  template <typename DependencyList>
  Table make_list_table_named(DependencyList &dependencies, std::string name);

  template <typename DataList> Table make_data_table(DataList &read, DataList &write);

  static Table make_variant_table(Variant v);

  template <typename VariantList> Table make_variant_tables(VariantList vlist);

  Table make_status_table(taskid_t id);

  [[nodiscard]] Table
  wrap_tables(const std::vector<std::function<tabulate::Table(taskid_t)>> &generators,
              taskid_t id) const;

  void print_tables(const std::vector<std::function<tabulate::Table(taskid_t)>> &generators,
                    taskid_t id);

  static Table wrap_in_task_table(taskid_t id, tabulate::Table table);
};<|MERGE_RESOLUTION|>--- conflicted
+++ resolved
@@ -166,15 +166,12 @@
   [[nodiscard]] timecount_t get_reserved_time(taskid_t id) const;
   [[nodiscard]] timecount_t get_launched_time(taskid_t id) const;
   [[nodiscard]] timecount_t get_completed_time(taskid_t id) const;
-<<<<<<< HEAD
-
   [[nodiscard]] TaskState get_state_at_time(taskid_t id, timecount_t time) const;
 
   std::vector<timecount_t>& get_time_record() {
     return state_times;
   }
-=======
->>>>>>> 768fbdde
+
 };
 
 #define TASK_MANAGER_TASK_BUFFER_SIZE 10
