--- conflicted
+++ resolved
@@ -519,12 +519,8 @@
                                              devid_t src, devid_t dst) const
   {
 
-<<<<<<< HEAD
+
     if (src == dst || size == 0) {
-=======
-    if (src == dst)
-    {
->>>>>>> e2dd8809
       return 0;
     }
 
@@ -539,12 +535,8 @@
                                                    devid_t dst) const
   {
 
-<<<<<<< HEAD
+
     if (src == dst || size == 0) {
-=======
-    if (src == dst)
-    {
->>>>>>> e2dd8809
       return 0;
     }
 
