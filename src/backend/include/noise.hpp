#pragma once
#include "devices.hpp"
#include "macros.hpp"
#include "tasks.hpp"
#include <fstream>
#include <functional>
#include <random>
#include <span>
#include <unordered_map>
#include <utility>
#include <vector>

// TODO(wlr): Renable support for sampling different distributions

class TaskNoise {
protected:
  using noise_t = double;
  taskid_t n_tasks{};
  unsigned int seed = 0;
  unsigned int pseed = 1000;
  mutable std::mt19937 gen;
  mutable std::mt19937 pgen;
  std::vector<timecount_t> task_durations;
  std::vector<priority_t> mapping_priority;

  [[nodiscard]] virtual timecount_t sample_priority(taskid_t task_id) const {
    // generate uniform random number between 0 and max tasks - 1
    std::uniform_int_distribution<timecount_t> dist(0, n_tasks - 1);
    return dist(pgen);
  }

  [[nodiscard]] virtual timecount_t sample_duration(timecount_t mean_time) const {
    return mean_time;
  };

  // template <typename T> static uint64_t calculate_checksum(const std::vector<T> &data) {
  //   const uint64_t prime = 0x100000001B3ull; // FNV prime
  //   uint64_t hash = 0xcbf29ce484222325ull;   // FNV offset basis

  //   const char *byte_data = reinterpret_cast<const char *>(data.data());
  //   size_t byte_count = data.size() * sizeof(T);

  //   for (size_t i = 0; i < byte_count; ++i) {
  //     hash ^= static_cast<uint64_t>(byte_data[i]);
  //     hash *= prime;
  //   }

  //   return hash;
  // }

public:
  static constexpr uint32_t FILE_VERSION = 1;
  static constexpr size_t BUFFER_SIZE = 8192;
  bool generated = false;

  TaskNoise(StaticTaskInfo &static_graph, unsigned int seed_ = 0, unsigned int pseed = 1000)
      : n_tasks(static_graph.get_n_compute_tasks()), seed(seed_), pseed(pseed), gen(seed_),
        pgen(pseed) {
    try {
      auto n_compute_tasks = static_graph.get_n_compute_tasks();
      size_t duration_size =
          static_cast<size_t>(n_compute_tasks) * static_cast<size_t>(num_device_types);
      size_t priority_size = static_cast<size_t>(n_compute_tasks);

      task_durations.reserve(duration_size);
      task_durations.resize(duration_size, 0);

      mapping_priority.reserve(priority_size);
      mapping_priority.resize(priority_size, 0);
      std::iota(mapping_priority.begin(), mapping_priority.end(), 0);

      SPDLOG_DEBUG("TaskNoise initialized with {} tasks, seed: {}, pseed: {}", n_tasks, seed,
                   pseed);

      generate_duration(static_graph);
      generate_priority(static_graph);

    } catch (const std::bad_alloc &e) {
      throw std::runtime_error("Memory allocation failed in TaskNoise constructor");
    }
  }

  void set_seed(unsigned int seed_) {
    seed = seed_;
    gen.seed(seed);
  }

  void set_pseed(unsigned int pseed_) {
    pseed = pseed_;
    pgen.seed(pseed);
  }

  [[nodiscard]] timecount_t get(taskid_t task_id, DeviceType arch) const {
    const uint8_t arch_type = static_cast<uint8_t>(arch);
    const auto idx = __builtin_ctz(arch_type);
    assert(task_id < n_tasks && "Task ID is out of bounds");
    assert(idx < num_device_types && "Architecture index out of bounds");
    return task_durations[task_id * num_device_types + idx];
  }

  void set(taskid_t task_id, DeviceType arch, timecount_t value) {
    const uint8_t arch_type = static_cast<uint8_t>(arch);
    const auto idx = __builtin_ctz(arch_type);
    assert(task_id < n_tasks && "Task ID is out of bounds");
    assert(idx < num_device_types && "Architecture index out of bounds");
    task_durations[task_id * num_device_types + idx] = value;
  }

  void set(std::vector<timecount_t> values_) {
    task_durations = std::move(values_);
    generated = true;
  }

  void set_priority(taskid_t task_id, priority_t value) {
    mapping_priority[task_id] = value;
  }

  void set_priority(std::vector<priority_t> values_) {
    mapping_priority = std::move(values_);
  }

  [[nodiscard]] priority_t get_priority(taskid_t task_id) const {
    return mapping_priority[task_id];
  }

  std::span<timecount_t> get_durations() {
    return task_durations;
  }

  std::span<priority_t> get_priorities() {
    return mapping_priority;
  }
  const std::span<const timecount_t> get_durations() const {
    return task_durations;
  }
  const std::span<const priority_t> get_priorities() const {
    return mapping_priority;
  }

  [[nodiscard]] timecount_t operator()(taskid_t task_id, DeviceType arch) const {
    return get(task_id, arch);
  }

  void operator()(taskid_t task_id, DeviceType arch, timecount_t value) {
    set(task_id, arch, value);
  }

  virtual void generate_duration(StaticTaskInfo &task_info) {
    // std::cout << "Generating task durations for " << n_tasks << " tasks." << std::endl;
    for (taskid_t task_id = 0; task_id < n_tasks; task_id++) {
      for (int8_t i = 0; i < num_device_types; i++) {
        auto arch = static_cast<DeviceType>(1 << i);
        bool is_supported = task_info.is_architecture_supported(task_id, arch);
        timecount_t observed_time =
            is_supported ? sample_duration(task_info.get_mean_duration(task_id, arch)) : 0;
        set(task_id, arch, observed_time);
      }
    }
  }

  virtual void generate_priority(StaticTaskInfo &task_info) {
<<<<<<< HEAD
    // std::cout << "Generating task priorities for " << n_tasks << " tasks." << std::endl;
=======
>>>>>>> 759f478a
    for (taskid_t task_id = 0; task_id < n_tasks; task_id++) {
      set_priority(task_id, sample_priority(task_id));
    }
  }

  void generate(StaticTaskInfo &task_info) {
    generate_duration(task_info);
    generate_priority(task_info);
  }

  // void dump_to_binary(const std::string &filename) const {
  //   std::ofstream file(filename, std::ios::binary);
  //   if (!file) {
  //     throw std::runtime_error("Unable to open file for writing: " + filename);
  //   }

  //   // Set up buffering
  //   std::array<char, BUFFER_SIZE> buffer;
  //   file.rdbuf()->pubsetbuf(buffer.data(), buffer.size());

  //   // Write header
  //   file.write("TASK", 4);
  //   file.write(reinterpret_cast<const char *>(&FILE_VERSION), sizeof(FILE_VERSION));

  //   // Write data size
  //   uint64_t data_size = task_durations.size();
  //   file.write(reinterpret_cast<const char *>(&data_size), sizeof(data_size));

  //   // Write data
  //   const char *data_ptr = reinterpret_cast<const char *>(task_durations.data());
  //   size_t remaining = task_durations.size() * sizeof(timecount_t);
  //   while (remaining > 0) {
  //     size_t chunk_size = std::min(remaining, BUFFER_SIZE);
  //     file.write(data_ptr, static_cast<std::streamsize>(chunk_size));
  //     data_ptr += chunk_size;
  //     remaining -= chunk_size;
  //   }

  //   // Write checksum
  //   uint64_t checksum = calculate_checksum(task_durations);
  //   file.write(reinterpret_cast<const char *>(&checksum), sizeof(checksum));

  //   if (file.fail()) {
  //     throw std::runtime_error("Error writing to file: " + filename);
  //   }
  // }

  // void load_from_binary(const std::string &filename) {
  //   std::ifstream file(filename, std::ios::binary);
  //   if (!file) {
  //     throw std::runtime_error("Unable to open file for reading: " + filename);
  //   }

  //   // Set up buffering
  //   std::array<char, BUFFER_SIZE> buffer;
  //   file.rdbuf()->pubsetbuf(buffer.data(), buffer.size());

  //   // Read and verify header
  //   std::array<char, 4> header;
  //   file.read(header.data(), header.size());
  //   if (std::string(header.data(), header.size()) != "TASK") {
  //     throw std::runtime_error("Invalid file format");
  //   }

  //   uint32_t version;
  //   file.read(reinterpret_cast<char *>(&version), sizeof(version));
  //   if (version != FILE_VERSION) {
  //     throw std::runtime_error("Unsupported file version");
  //   }

  //   // Read data size
  //   uint64_t data_size;
  //   file.read(reinterpret_cast<char *>(&data_size), sizeof(data_size));

  //   // Read data
  //   task_durations.resize(data_size);
  //   char *data_ptr = reinterpret_cast<char *>(task_durations.data());
  //   size_t remaining = data_size * sizeof(timecount_t);
  //   while (remaining > 0) {
  //     size_t chunk_size = std::min(remaining, BUFFER_SIZE);
  //     file.read(data_ptr, static_cast<std::streamsize>(chunk_size));
  //     data_ptr += chunk_size;
  //     remaining -= chunk_size;
  //   }

  //   // Read and verify checksum
  //   uint64_t stored_checksum;
  //   uint64_t calculated_checksum;
  //   file.read(reinterpret_cast<char *>(&stored_checksum), sizeof(stored_checksum));
  //   calculated_checksum = calculate_checksum(task_durations);

  //   if (stored_checksum != calculated_checksum) {
  //     throw std::runtime_error("Checksum mismatch - file may be corrupted");
  //   }

  //   if (file.fail()) {
  //     throw std::runtime_error("Error reading from file: " + filename);
  //   }
  //   generated = true;
  // }

  // void dump_priorities_to_binary(const std::string &filename) const {
  //   std::ofstream file(filename, std::ios::binary);
  //   if (!file) {
  //     throw std::runtime_error("Unable to open file for writing: " + filename);
  //   }

  //   // Set up buffering
  //   std::array<char, BUFFER_SIZE> buffer;
  //   file.rdbuf()->pubsetbuf(buffer.data(), buffer.size());

  //   // Write header
  //   file.write("TASK", 4);
  //   file.write(reinterpret_cast<const char *>(&FILE_VERSION), sizeof(FILE_VERSION));

  //   // Write data size
  //   uint64_t data_size = mapping_priority.size();
  //   file.write(reinterpret_cast<const char *>(&data_size), sizeof(data_size));

  //   // Write data
  //   const char *data_ptr = reinterpret_cast<const char *>(mapping_priority.data());
  //   size_t remaining = mapping_priority.size() * sizeof(priority_t);
  //   while (remaining > 0) {
  //     size_t chunk_size = std::min(remaining, BUFFER_SIZE);
  //     file.write(data_ptr, static_cast<std::streamsize>(chunk_size));
  //     data_ptr += chunk_size;
  //     remaining -= chunk_size;
  //   }

  //   // Write checksum
  //   uint64_t checksum = calculate_checksum(mapping_priority);
  //   file.write(reinterpret_cast<const char *>(&checksum), sizeof(checksum));

  //   if (file.fail()) {
  //     throw std::runtime_error("Error writing to file: " + filename);
  //   }
  // }

  // void load_priorities_from_binary(const std::string &filename) {
  //   std::ifstream file(filename, std::ios::binary);
  //   if (!file) {
  //     throw std::runtime_error("Unable to open file for reading: " + filename);
  //   }

  //   // Set up buffering
  //   std::array<char, BUFFER_SIZE> buffer;
  //   file.rdbuf()->pubsetbuf(buffer.data(), buffer.size());

  //   // Read and verify header
  //   std::array<char, 4> header;
  //   file.read(header.data(), header.size());
  //   if (std::string(header.data(), header.size()) != "TASK") {
  //     throw std::runtime_error("Invalid file format");
  //   }

  //   uint32_t version;
  //   file.read(reinterpret_cast<char *>(&version), sizeof(version));
  //   if (version != FILE_VERSION) {
  //     throw std::runtime_error("Unsupported file version");
  //   }

  //   // Read data size
  //   uint64_t data_size;
  //   file.read(reinterpret_cast<char *>(&data_size), sizeof(data_size));

  //   // Read data
  //   mapping_priority.resize(data_size);
  //   char *data_ptr = reinterpret_cast<char *>(mapping_priority.data());
  //   size_t remaining = data_size * sizeof(priority_t);
  //   while (remaining > 0) {
  //     size_t chunk_size = std::min(remaining, BUFFER_SIZE);
  //     file.read(data_ptr, static_cast<std::streamsize>(chunk_size));
  //     data_ptr += chunk_size;
  //     remaining -= chunk_size;
  //   }

  //   // Read and verify checksum
  //   uint64_t stored_checksum;
  //   uint64_t calculated_checksum;
  //   file.read(reinterpret_cast<char *>(&stored_checksum), sizeof(stored_checksum));
  //   calculated_checksum = calculate_checksum(mapping_priority);

  //   if (stored_checksum != calculated_checksum) {
  //     throw std::runtime_error("Checksum mismatch - file may be corrupted");
  //   }

  //   if (file.fail()) {
  //     throw std::runtime_error("Error reading from file: " + filename);
  //   }
  // }
};

// using esf_t = double (*)(uint64_t, uint64_t);

// class ExternalTaskNoise : public TaskNoise {
// protected:
//   // function pointer
//   esf_t extern_function;

//   [[nodiscard]] timecount_t sample_duration(taskid_t task_id, DeviceType arch) const override {
//     return static_cast<timecount_t>(
//         extern_function(static_cast<uint64_t>(task_id), static_cast<uint64_t>(arch)));
//   }

// public:
//   ExternalTaskNoise(Tasks &tasks_, unsigned int seed_ = 0, unsigned int pseed_ = 1000)
//       : TaskNoise(tasks_, seed_, pseed_) {
//   }

//   void set_function(esf_t f) {
//     extern_function = f;
//   }
// };

// class LognormalTaskNoise : public TaskNoise {

// protected:
//   [[nodiscard]] double get_stddev(taskid_t task_id, DeviceType arch) const {
//     MONUnusedParameter(task_id);
//     MONUnusedParameter(arch);
//     const double stddev = 2;
//     return stddev;
//   }

//   [[nodiscard]] timecount_t sample_duration(taskid_t task_id, DeviceType arch) const override {
//     const auto mean =
//         static_cast<double>(tasks.get().get_variant(task_id, arch).get_observed_time());
//     const double stddev = 0.5 * mean;

//     if (mean == 0) {
//       return 0;
//     }

//     const double u = std::log((mean * mean) / std::sqrt(mean * mean + stddev * stddev));
//     const double s = std::log(1 + ((stddev * stddev) / (mean * mean)));

//     std::lognormal_distribution<noise_t> dist(u, s);
//     const noise_t duration = dist(gen);
//     assert(duration >= 0);
//     return static_cast<timecount_t>(duration);
//   }

// public:
//   LognormalTaskNoise(Tasks &tasks_, unsigned int seed_ = 0, unsigned int pseed_ = 1000)
//       : TaskNoise(tasks_, seed_, pseed_) {
//   }
// };<|MERGE_RESOLUTION|>--- conflicted
+++ resolved
@@ -159,10 +159,6 @@
   }
 
   virtual void generate_priority(StaticTaskInfo &task_info) {
-<<<<<<< HEAD
-    // std::cout << "Generating task priorities for " << n_tasks << " tasks." << std::endl;
-=======
->>>>>>> 759f478a
     for (taskid_t task_id = 0; task_id < n_tasks; task_id++) {
       set_priority(task_id, sample_priority(task_id));
     }
