#pragma once
#include "resources.hpp"
#include "settings.hpp"

#include "devices.hpp"
#include "spdlog/spdlog.h"
#include <array>
#include <cassert>
#include <iostream>
#include <ostream>
#include <set>
#include <span>
#include <string>
#include <tabulate/table.hpp>
#include <tabulate/tabulate.hpp>
#include <type_traits>
#include <unordered_map>
#include <unordered_set>
#include <utility>
#include <vector>

using namespace tabulate;

enum class TaskType {
  COMPUTE = 0,
  DATA = 1,
  EVICTION = 2,
};
constexpr std::size_t num_task_types = 2;

enum class TaskState {
  SPAWNED = 0,
  MAPPED = 1,
  RESERVED = 2,
  LAUNCHED = 3,
  COMPLETED = 4
};
constexpr std::size_t num_task_states = 5;

inline std::string to_string(const TaskState &state) {
  switch (state) {
  case TaskState::SPAWNED:
    return "SPAWNED";
    break;
  case TaskState::MAPPED:
    return "MAPPED";
    break;
  case TaskState::RESERVED:
    return "RESERVED";
    break;
  case TaskState::LAUNCHED:
    return "LAUNCHED";
    break;
  case TaskState::COMPLETED:
    return "COMPLETED";
    break;
  default:
    return "UNKNOWN";
  }
}

inline std::ostream &operator<<(std::ostream &os, const TaskState &state) {
  os << to_string(state);
  return os;
}

enum class TaskStatus {
  NONE = -1,
  MAPPABLE = 0,
  RESERVABLE = 1,
  LAUNCHABLE = 2,
};
constexpr std::size_t num_task_statuses = 3;

inline std::string to_string(const TaskStatus &status) {
  switch (status) {
  case TaskStatus::MAPPABLE:
    return "MAPPABLE";
    break;
  case TaskStatus::RESERVABLE:
    return "RESERVABLE";
    break;
  case TaskStatus::LAUNCHABLE:
    return "LAUNCHABLE";
    break;
  case TaskStatus::NONE:
  default:
    return "UNKNOWN";
  }
}

inline std::ostream &operator<<(std::ostream &os, const TaskStatus &state) {
  os << to_string(state);
  return os;
}

class Variant {
public:
  Resources resources;
  timecount_t time = 0;
  DeviceType arch = DeviceType::NONE;

  Variant() = default;
  Variant(DeviceType arch_, vcu_t vcu_, mem_t mem_, timecount_t time_)
      : resources(vcu_, mem_), time(time_), arch(arch_) {
  }

  [[nodiscard]] DeviceType get_arch() const {
    return arch;
  }

  [[nodiscard]] vcu_t get_vcus() const {
    return resources.vcu;
  }
  [[nodiscard]] mem_t get_mem() const {
    return resources.mem;
  }

  [[nodiscard]] const Resources &get_resources() const {
    return resources;
  }

  // TODO: This REALLY needs to be renamed. This is the mean time.
  [[nodiscard]] timecount_t get_observed_time() const {
    return time;
  }
};

using VariantList = std::array<Variant, num_device_types>;

class DepCount {
public:
  depcount_t unmapped = 0;
  depcount_t unreserved = 0;
  depcount_t incomplete = 0;
};

class Task {
protected:
  TaskIDList dependencies;
  TaskIDList dependents;

public:
  taskid_t id = 0;
  int32_t depth = 0;

  Task() = default;
  Task(taskid_t id) : id(id) {
  }

  void set_depth(int32_t depth_) {
    this->depth = depth_;
  }

  [[nodiscard]] taskid_t get_id() const {
    return id;
  }
  [[nodiscard]] int64_t get_depth() const {
    return depth;
  }

  void set_dependencies(TaskIDList _dependencies) {
    this->dependencies = std::move(_dependencies);
  }

  void set_dependents(TaskIDList _dependents) {
    this->dependents = std::move(_dependents);
  }

  [[nodiscard]] const TaskIDList &get_dependencies() const {
    return dependencies;
  }
  [[nodiscard]] const TaskIDList &get_dependents() const {
    return dependents;
  }

  void add_dependency(taskid_t dependency) {
    dependencies.push_back(dependency);
  }

  void add_dependent(taskid_t dependent) {
    dependents.push_back(dependent);
  }
};

class ComputeTask : public Task {
protected:
  TaskIDList data_dependencies;
  TaskIDList data_dependents;

  DataIDList read;
  DataIDList write;
  DataIDList unique;
<<<<<<< HEAD
  DataIDList retire;
=======
  TaskIDList most_recent_writers;
>>>>>>> 0a15f919

  VariantList variants;

  int type = -1;
  int tag = -1;

public:
  static constexpr TaskType task_type = TaskType::COMPUTE;

  ComputeTask() = default;
  ComputeTask(taskid_t id) {
    this->id = id;
  }

  bool is_supported_architecture(DeviceType arch) const;

  void add_variant(DeviceType arch, vcu_t vcu, mem_t mem, timecount_t time) {
    variants.at(static_cast<std::size_t>(arch)) = Variant(arch, vcu, mem, time);
  }

  void add_recent_writer(taskid_t writer_id, dataid_t data_id) {
    if (most_recent_writers.size() <= this->read.size()) {
      most_recent_writers.resize(this->read.size(), -1);
    }

    // Find the index of the data_id in the read list
    auto it = std::find(this->read.begin(), this->read.end(), data_id);
    if (it != this->read.end()) {
      std::size_t index = std::distance(this->read.begin(), it);
      most_recent_writers[index] = writer_id;
    } else {
      SPDLOG_DEBUG("ComputeTask::add_writer : Data ID {} not found in read list, writer {}",
                   data_id, writer_id);
    }
  }

  TaskIDList &get_most_recent_writers() {
    return most_recent_writers;
  }

  [[nodiscard]] const TaskIDList &get_most_recent_writers() const {
    return most_recent_writers;
  }

  void add_variant(DeviceType arch, Variant variant) {
    variants.at(static_cast<std::size_t>(arch)) = variant;
  }

  Variant &get_variant(DeviceType arch) {
    return variants.at(static_cast<std::size_t>(arch));
  }

  [[nodiscard]] const Variant &get_variant(DeviceType arch) const {
    return variants.at(static_cast<std::size_t>(arch));
  }

  [[nodiscard]] const VariantList &get_variants() const {
    return variants;
  }
  [[nodiscard]] std::vector<Variant> get_variant_vector() const;

  void set_read(DataIDList _read) {
    this->read = std::move(_read);
    this->most_recent_writers.resize(read.size(), -1);
  }
  void set_write(DataIDList _write) {
    this->write = std::move(_write);
  }
  void set_retire(DataIDList _retire) {
    this->retire = std::move(_retire);
  }

  void set_type(int type_) {
    this->type = type_;
  }

  void set_tag(int tag_) {
    this->tag = tag_;
  }

  [[nodiscard]] int get_type() const {
    return type;
  }

  [[nodiscard]] int get_tag() const {
    return tag;
  }

  [[nodiscard]] std::vector<DeviceType> get_supported_architectures() const;

  [[nodiscard]] const DataIDList &get_read() const {
    return read;
  }
  [[nodiscard]] const DataIDList &get_write() const {
    return write;
  }

  [[nodiscard]] const DataIDList &get_retire() const {
    return retire;
  }

  void add_data_dependency(taskid_t dependency) {
    data_dependencies.push_back(dependency);
  }

  void add_data_dependent(taskid_t dependent) {
    data_dependents.push_back(dependent);
  }

  [[nodiscard]] const TaskIDList &get_data_dependencies() const {
    return data_dependencies;
  }

  [[nodiscard]] const TaskIDList &get_data_dependents() const {
    return data_dependents;
  }

  void find_unique_data() {
    std::unordered_set<dataid_t> unique_set;
    for (auto data_id : read) {
      unique_set.insert(data_id);
    }
    for (auto data_id : write) {
      unique_set.insert(data_id);
    }
    unique.assign(unique_set.begin(), unique_set.end());
  }

  [[nodiscard]] const DataIDList &get_unique() const {
    return unique;
  }
};

class DataTask : public Task {
private:
  dataid_t data_id;
  taskid_t compute_task;

public:
  static constexpr TaskType task_type = TaskType::DATA;

  DataTask() = default;
  DataTask(taskid_t id_) {
    this->id = id_;
  }

  void set_data_id(dataid_t data_id_) {
    this->data_id = data_id_;
  }
  void set_compute_task(taskid_t compute_task_) {
    this->compute_task = compute_task_;
  }

  [[nodiscard]] taskid_t get_compute_task() const {
    return compute_task;
  }

  [[nodiscard]] dataid_t get_data_id() const {
    return data_id;
  }
};

class EvictionTask : public DataTask {
protected:
  TaskIDList data_dependencies;
  TaskIDList data_dependents;
  devid_t device_id = HOST_ID;         // the backup device
  devid_t invalidate_device = HOST_ID; // the device to invalidate

public:
  static constexpr TaskType task_type = TaskType::EVICTION;

  EvictionTask() = default;
  EvictionTask(taskid_t id_) {
    this->id = id_;
  }

  [[nodiscard]] const TaskIDList &get_data_dependencies() const {
    return data_dependencies;
  }
  [[nodiscard]] const TaskIDList &get_data_dependents() const {
    return data_dependents;
  }
  void add_data_dependency(taskid_t dependency) {
    data_dependencies.push_back(dependency);
  }
  void add_data_dependent(taskid_t dependent) {
    data_dependents.push_back(dependent);
  }

  [[nodiscard]] devid_t get_device_id() const {
    return device_id;
  }

  void set_invalidate_device(devid_t invalidate_device_) {
    this->invalidate_device = invalidate_device_;
  }

  [[nodiscard]] devid_t get_invalidate_device() const {
    return invalidate_device;
  }

  void set_device_id(devid_t device_id_) {
    this->device_id = device_id_;
  }

  [[nodiscard]] bool is_eviction() const {
    return true;
  }
};

class MinimalTask {
public:
  taskid_t id;
  std::unordered_map<taskid_t, taskid_t> dependencies;
  std::vector<taskid_t> dependents;

  MinimalTask() = default;
  MinimalTask(taskid_t id) : id(id) {
  }

  MinimalTask(const MinimalTask &other) = default;

  MinimalTask(MinimalTask &&other) noexcept
      : id(std::exchange(other.id, 0)), dependencies(std::move(other.dependencies)),
        dependents(std::move(other.dependents)) {
  }

  MinimalTask(const Task &task) : id(task.id) {
    const auto &task_dependencies = task.get_dependencies();
    const auto &task_dependents = task.get_dependents();

    for (auto dep : task_dependencies) {
      dependencies[dep] = dep;
    }
    dependents.assign(task_dependents.begin(), task_dependents.end());
  }

  // Copy assignment operator
  MinimalTask &operator=(const MinimalTask &other) {
    if (this != &other) {
      id = other.id;
      dependencies = other.dependencies;
      dependents = other.dependents;
    }
    return *this;
  }

  // Move assignment operator
  MinimalTask &operator=(MinimalTask &&other) noexcept {
    if (this != &other) {
      id = std::exchange(other.id, 0);
      dependencies = std::move(other.dependencies);
      dependents = std::move(other.dependents);
    }
    return *this;
  }
};

struct TaskTypeBundle {
  TaskType type;
  taskid_t id;
};

using ComputeTaskList = std::vector<ComputeTask>;
using DataTaskList = std::vector<DataTask>;
using EvictionTaskList = std::vector<EvictionTask>;
using TaskList = std::vector<Task>;
using MixedTaskIDList = std::vector<TaskTypeBundle>;

class GraphManager;

class EvictionTasks {
protected:
  EvictionTaskList tasks;
  std::vector<std::string> task_names;
  taskid_t n_noneviction_tasks = 0;
  taskid_t n_eviction_tasks = 0;

public:
  EvictionTasks() = default;
  EvictionTasks(const EvictionTasks &other) = default;

  EvictionTasks(taskid_t n_tasks) : n_noneviction_tasks(n_tasks) {
    const int EXPECTED_EVICTION_TASKS = 1000;
    tasks.reserve(n_tasks + EXPECTED_EVICTION_TASKS);
    task_names.reserve(n_tasks + EXPECTED_EVICTION_TASKS);
  }

  taskid_t get_local_eviction_task_id(taskid_t id) const {
    assert(id < n_noneviction_tasks + n_eviction_tasks);
    assert(id >= n_noneviction_tasks);
    return id - n_noneviction_tasks;
  }

  taskid_t add_eviction_task(taskid_t compute_task, dataid_t data_id, devid_t backup_device,
                             devid_t invalidate_device) {
    taskid_t id = n_noneviction_tasks + n_eviction_tasks++;
    tasks.emplace_back(id);
    task_names.emplace_back("eviction[" + std::to_string(id) + "]");
    tasks.back().set_data_id(data_id);
    tasks.back().set_compute_task(compute_task);
    tasks.back().set_device_id(backup_device);
    tasks.back().set_invalidate_device(invalidate_device);
    return id;
  }

  bool is_eviction(taskid_t id) const {
    assert(id < n_noneviction_tasks + n_eviction_tasks);
    return id >= n_noneviction_tasks;
  }

  [[nodiscard]] EvictionTask &get_eviction_task(taskid_t id) {
    return tasks.at(get_local_eviction_task_id(id));
  }

  [[nodiscard]] const EvictionTask &get_eviction_task(taskid_t id) const {
    return tasks.at(get_local_eviction_task_id(id));
  }

  [[nodiscard]] const std::string &get_name(taskid_t id) const {
    assert(id < n_noneviction_tasks + n_eviction_tasks);
    return task_names.at(get_local_eviction_task_id(id));
  }

  [[nodiscard]] std::size_t get_n_eviction_tasks() const {
    return n_eviction_tasks;
  }
};

class Tasks {
protected:
  const taskid_t num_compute_tasks;
  taskid_t current_task_id = 0;
  ComputeTaskList compute_tasks;
  DataTaskList data_tasks;
  std::vector<std::string> task_names;
  mutable bool initialized = false;

  ComputeTaskList &get_compute_tasks() {
    return compute_tasks;
  }
  DataTaskList &get_data_tasks() {
    return data_tasks;
  }

  ComputeTask &get_compute_task(taskid_t id) {
    return compute_tasks[id];
  }
  DataTask &get_data_task(taskid_t id) {
    return data_tasks[id - num_compute_tasks];
  }
  Task &get_task(taskid_t id);

  void create_data_task(ComputeTask &task, bool has_writer, taskid_t writer_id, dataid_t data_id);

public:
  Tasks(taskid_t num_compute_tasks);

  [[nodiscard]] bool is_initialized() const {
    return initialized;
  }

  void set_initalized() const {
    assert(!initialized);
    initialized = true;
  }

  [[nodiscard]] std::size_t size() const;
  [[nodiscard]] std::size_t compute_size() const;
  [[nodiscard]] std::size_t data_size() const;
  [[nodiscard]] bool empty() const;
  [[nodiscard]] bool is_compute(taskid_t id) const;
  [[nodiscard]] bool is_data(taskid_t id) const;
  [[nodiscard]] bool is_eviction(taskid_t id) const;

  void add_compute_task(ComputeTask task);
  void add_data_task(DataTask task);

  void create_compute_task(taskid_t tid, std::string name, TaskIDList dependencies);
  void add_variant(taskid_t id, DeviceType arch, vcu_t vcu, mem_t mem, timecount_t time);
  void set_read(taskid_t id, DataIDList read);
  void set_write(taskid_t id, DataIDList write);
  void set_retire(taskid_t id, DataIDList retire);
  void set_type(taskid_t id, int type);
  void set_tag(taskid_t id, int tag);

  [[nodiscard]] int get_type(taskid_t id) const;
  [[nodiscard]] int get_tag(taskid_t id) const;

  [[nodiscard]] const ComputeTaskList &get_compute_tasks() const {
    return compute_tasks;
  }
  [[nodiscard]] const DataTaskList &get_data_tasks() const {
    return data_tasks;
  }

  [[nodiscard]] const ComputeTask &get_compute_task(taskid_t id) const {
    assert(id < num_compute_tasks);
    return compute_tasks.at(id);
  }
  [[nodiscard]] const DataTask &get_data_task(taskid_t id) const {
    assert(id >= num_compute_tasks);
    return data_tasks.at(id - num_compute_tasks);
  }

  [[nodiscard]] const TaskIDList &get_dependencies(taskid_t id) const;
  [[nodiscard]] const TaskIDList &get_dependents(taskid_t id) const;
  [[nodiscard]] const VariantList &get_variants(taskid_t id) const;
  [[nodiscard]] const Variant &get_variant(taskid_t id, DeviceType arch) const;
  [[nodiscard]] const DataIDList &get_read(taskid_t id) const;
  [[nodiscard]] const DataIDList &get_write(taskid_t id) const;
  [[nodiscard]] const DataIDList &get_retire(taskid_t id) const;

  [[nodiscard]] const Resources &get_task_resources(taskid_t id) const;
  [[nodiscard]] const Resources &get_task_resources(taskid_t id, DeviceType arch) const;

  [[nodiscard]] const TaskIDList &get_data_dependencies(taskid_t id) const;
  [[nodiscard]] const TaskIDList &get_data_dependents(taskid_t id) const;

  [[nodiscard]] std::size_t get_depth(taskid_t id) const;
  [[nodiscard]] dataid_t get_data_id(taskid_t id) const;

  [[nodiscard]] std::string const &get_name(taskid_t id) const {
    return task_names.at(id);
  }

  [[nodiscard]] std::vector<DeviceType> get_supported_architectures(taskid_t id) const;

  [[nodiscard]] std::vector<Variant> get_variant_vector(taskid_t id) const {
    return get_compute_task(id).get_variant_vector();
  }

  [[nodiscard]] const Task &get_task(taskid_t id) const;

  friend class GraphManager;
};<|MERGE_RESOLUTION|>--- conflicted
+++ resolved
@@ -191,11 +191,8 @@
   DataIDList read;
   DataIDList write;
   DataIDList unique;
-<<<<<<< HEAD
   DataIDList retire;
-=======
   TaskIDList most_recent_writers;
->>>>>>> 0a15f919
 
   VariantList variants;
 
