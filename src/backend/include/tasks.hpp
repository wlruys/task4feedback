--- conflicted
+++ resolved
@@ -497,11 +497,7 @@
                         taskid_t writer_id = -1) {
 
     auto &task = tasks[task_id];
-<<<<<<< HEAD
     auto data_name = std::to_string(task_id) + "_data_" + std::to_string(data_id);
-=======
-    auto data_name = "_data_" + std::to_string(data_id);
->>>>>>> eac67956
     auto data_task_id = add_data_task(data_name, task_id, data_id);
     auto &data_task = data_tasks[data_task_id];
 
@@ -1093,19 +1089,12 @@
     auto &info = compute_task_variant_info[id];
     uint8_t arch_type = static_cast<uint8_t>(arch);
     info.mask |= arch_type;
-<<<<<<< HEAD
     const auto idx = __builtin_ctz(arch_type);
     assert(idx < info.variants.size() && "Architecture index out of bounds");
     info.variants[idx] = Variant(arch, vcu, mem, time);
 
     std::cout << "Adding compute variant for task ID: " << id
               << ", architecture: " << static_cast<int>(arch) << std::endl;
-=======
-    ;
-    const auto idx = __builtin_ctz(arch_type);
-    assert(idx < info.variants.size() && "Architecture index is out of bounds");
-    info.variants[idx] = Variant(arch, vcu, mem, time);
->>>>>>> eac67956
 
     std::cout << "Variant resources: VCU = " << vcu << ", MEM = " << mem << ", TIME = " << time
               << ", ARCH = " << to_string(arch) << std::endl;
@@ -1224,11 +1213,7 @@
     // assert that mask flag is set for the given architecture
     assert((info.mask & arch_type) != 0 && "Architecture not supported for this compute task");
     const auto idx = __builtin_ctz(arch_type);
-<<<<<<< HEAD
     assert(idx < info.variants.size() && "Architecture index out of bounds");
-=======
-    assert(idx < info.variants.size() && "Architecture index is out of bounds");
->>>>>>> eac67956
     const auto &variant = info.variants[idx];
     return variant.get_resources();
   }
@@ -1239,11 +1224,7 @@
     // assert that mask flag is set for the given architecture
     assert((info.mask & arch_type) != 0 && "Architecture not supported for this compute task");
     const auto idx = __builtin_ctz(arch_type);
-<<<<<<< HEAD
     assert(idx < info.variants.size() && "Architecture index out of bounds");
-=======
-    assert(idx < info.variants.size() && "Architecture index is out of bounds");
->>>>>>> eac67956
     const auto &variant = info.variants[idx];
     return variant.get_mean_duration();
   }
