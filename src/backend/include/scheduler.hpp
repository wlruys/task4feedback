#pragma once

#include "action.hpp"
#include "breakpoints.hpp"
#include "communication_manager.hpp"
#include "data_manager.hpp"
#include "device_manager.hpp"
#include "devices.hpp"
#include "event_manager.hpp"
#include "events.hpp"
#include "graph.hpp"
#include "iterator.hpp"
#include "macros.hpp"
#include "noise.hpp"
#include "queues.hpp"
#include "resources.hpp"
#include "settings.hpp"
#include "spdlog/spdlog.h"
#include "task_manager.hpp"
#include "tasks.hpp"
#include <cassert>
#include <functional>
#include <memory>
#include <random>
#include <unordered_map>
#include <unordered_set>
#include <utility>

#define TIME_TO_MAP 0
#define TIME_TO_RESERVE 0
#define TIME_TO_LAUNCH 0
#define SCHEDULER_TIME_GAP 0

using TaskQueue3 = ContainerQueue<taskid_t, TopKQueueHelper<1>::queue_type>;
using TaskQueue = ContainerQueue<taskid_t, std::priority_queue>;
using DeviceQueue = ActiveQueueIterator<TaskQueue>;

using TaskIDTimeList = std::pair<TaskIDList, std::vector<timecount_t>>;

class TransitionConditions;
class Scheduler;
class Mapper;

enum class ExecutionState {
  NONE = 0,
  RUNNING = 1,
  COMPLETE = 2,
  BREAKPOINT = 3,
  EXTERNAL_MAPPING = 4,
  ERROR = 5,
};
constexpr std::size_t num_execution_states = 6;

inline std::string to_string(const ExecutionState &state) {
  switch (state) {
  case ExecutionState::NONE:
    return "NONE";
    break;
  case ExecutionState::RUNNING:
    return "RUNNING";
    break;
  case ExecutionState::COMPLETE:
    return "COMPLETE";
    break;
  case ExecutionState::BREAKPOINT:
    return "BREAKPOINT";
    break;
  case ExecutionState::EXTERNAL_MAPPING:
    return "EXTERNAL_MAPPING";
    break;
  case ExecutionState::ERROR:
    return "ERROR";
    break;
  default:
    return "UNKNOWN";
  }
}

inline std::ostream &operator<<(std::ostream &os, const ExecutionState &state) {
  os << to_string(state);
  return os;
}

class SchedulerQueues {
protected:
  TaskQueue3 mappable;
  DeviceQueue reservable;
  DeviceQueue launchable;
  DeviceQueue data_launchable;
  DeviceQueue eviction_launchable;

  // static TaskType id_to_type(taskid_t id, const Tasks &tasks);

  // void id_to_queue(taskid_t id, const TaskStateInfo &state);

public:
  SchedulerQueues(Devices &devices)
      : reservable(devices.size()), launchable(devices.size()), data_launchable(devices.size()),
        eviction_launchable(devices.size()) {
  }

  SchedulerQueues(const SchedulerQueues &other) = default;
  SchedulerQueues &operator=(const SchedulerQueues &other) = default;

  void push_mappable(taskid_t id, priority_t p);
  void push_mappable(const TaskIDList &ids, const PriorityList &ps);

  void push_reservable(taskid_t id, priority_t p, devid_t device);
  void push_reservable(const TaskIDList &ids, const PriorityList &ps, devid_t device);
  void push_launchable(taskid_t id, priority_t p, devid_t device);
  void push_launchable(const TaskIDList &ids, const PriorityList &ps, devid_t device);

  void push_launchable_data(taskid_t id, priority_t p, devid_t device);
  void push_launchable_data(const TaskIDList &ids, const PriorityList &ps, devid_t device);

  void push_launchable_eviction(taskid_t id, priority_t p, devid_t device);
  void push_launchable_eviction(const TaskIDList &ids, const PriorityList &ps, devid_t device);

  [[nodiscard]] std::size_t n_mappable() const {
    return mappable.size();
  }
  [[nodiscard]] bool has_mappable() const {
    return !mappable.empty();
  }

  [[nodiscard]] std::size_t n_reservable(devid_t device) const {
    const auto &device_queue = reservable.at(device);
    return device_queue.size();
  }

  [[nodiscard]] bool has_reservable(devid_t device) const {
    const auto &device_queue = reservable.at(device);
    return !device_queue.empty();
  }

  [[nodiscard]] bool has_active_reservable() const {
    return reservable.total_active_size() > 0;
  }

  [[nodiscard]] std::size_t n_launchable(devid_t device) const {
    const auto &device_queue = launchable.at(device);
    return device_queue.size();
  }
  [[nodiscard]] bool has_launchable(devid_t device) const {
    const auto &device_queue = launchable.at(device);
    return !device_queue.empty();
  }

  [[nodiscard]] bool has_active_launchable() const {
    return launchable.total_active_size() > 0;
  }

  [[nodiscard]] std::size_t n_data_launchable(devid_t device) const {
    const auto &device_queue = data_launchable.at(device);
    return device_queue.size();
  }
  [[nodiscard]] bool has_data_launchable(devid_t device) const {
    const auto &device_queue = data_launchable.at(device);
    return !device_queue.empty();
  }

  [[nodiscard]] bool has_active_data_launchable() const {
    return data_launchable.total_active_size() > 0;
  }

  [[nodiscard]] std::size_t n_eviction_launchable(devid_t device) const {
    const auto &device_queue = eviction_launchable.at(device);
    return device_queue.size();
  }
  [[nodiscard]] bool has_eviction_launchable(devid_t device) const {
    const auto &device_queue = eviction_launchable.at(device);
    return !device_queue.empty();
  }

  [[nodiscard]] bool has_active_eviction_launchable() const {
    return eviction_launchable.total_active_size() > 0;
  }

  // void populate(const TaskManager &task_manager);
  // void populate(const TaskIDList &ids, const TaskManager &task_manager);

  friend class Scheduler;
};

class TaskCountInfo {
public:
  std::unordered_set<taskid_t> active_tasks;

  TaskCountInfo(std::size_t n_devices);
  void count_mapped(taskid_t task_id, devid_t device_id);
  void count_reserved(taskid_t task_id, devid_t device_id);
  void count_launched(taskid_t task_id, devid_t device_id);

  void count_completed(taskid_t task_id, devid_t device_id);
  void count_data_completed(taskid_t task_id, devid_t device_id);

  auto get_active_task_list() const {
    return TaskIDList(active_tasks.begin(), active_tasks.end());
  }

  auto get_active_tasks() const {
    return active_tasks;
  }

  [[nodiscard]] std::size_t n_active() const {
    return n_active_tasks;
  }
  [[nodiscard]] std::size_t n_mapped() const {
    return n_mapped_tasks;
  }
  [[nodiscard]] std::size_t n_reserved() const {
    return n_reserved_tasks;
  }
  [[nodiscard]] std::size_t n_launched() const {
    return n_launched_tasks;
  }
  [[nodiscard]] std::size_t n_completed() const {
    return n_completed_tasks;
  }
  [[nodiscard]] std::size_t n_data_completed() const {
    return n_data_completed_tasks;
  }

  [[nodiscard]] std::size_t n_active(devid_t device_id) const {
    return per_device_mapped_tasks.at(device_id);
  }

  [[nodiscard]] std::size_t n_mapped(devid_t device_id) const {
    return per_device_mapped_tasks.at(device_id);
  }

  [[nodiscard]] std::size_t n_reserved(devid_t device_id) const {
    return per_device_reserved_tasks.at(device_id);
  }

  [[nodiscard]] std::size_t n_launched(devid_t device_id) const {
    return per_device_launched_tasks.at(device_id);
  }

  [[nodiscard]] std::size_t n_completed(devid_t device_id) const {
    return per_device_completed_tasks.at(device_id);
  }

  [[nodiscard]] std::size_t n_data_completed(devid_t device_id) const {
    return per_device_data_completed_tasks.at(device_id);
  }

protected:
  std::size_t n_active_tasks = 0;
  std::size_t n_mapped_tasks = 0;
  std::vector<std::size_t> per_device_mapped_tasks;
  std::size_t n_reserved_tasks = 0;
  std::vector<std::size_t> per_device_reserved_tasks;
  std::size_t n_launched_tasks = 0;
  std::vector<std::size_t> per_device_launched_tasks;
  std::size_t n_completed_tasks = 0;
  std::vector<std::size_t> per_device_completed_tasks;
  std::size_t n_data_completed_tasks = 0;
  std::vector<std::size_t> per_device_data_completed_tasks;
};

class TaskCostInfo {
public:
  TaskCostInfo(std::size_t n_tasks, std::size_t n_devices);
  void count_mapped(devid_t device_id, timecount_t time);
  void count_reserved(devid_t device_id, timecount_t time);
  void count_launched(devid_t device_id, timecount_t time);

  void count_completed(devid_t device_id, timecount_t time);

  void count_data_completed(devid_t device_id, timecount_t time);

  [[nodiscard]] timecount_t get_mapped_time(devid_t device_id) const {
    return per_device_mapped_time.at(device_id);
  }
  [[nodiscard]] timecount_t get_reserved_time(devid_t device_id) const {
    return per_device_reserved_time.at(device_id);
  }
  [[nodiscard]] timecount_t get_launched_time(devid_t device_id) const {
    return per_device_launched_time.at(device_id);
  }

  [[nodiscard]] timecount_t get_completed_time(devid_t device_id) const {
    return per_device_completed_time.at(device_id);
  }
  [[nodiscard]] timecount_t get_data_completed_time(devid_t device_id) const {
    return per_device_data_completed_time.at(device_id);
  }

protected:
  std::vector<timecount_t> per_device_mapped_time;
  std::vector<timecount_t> per_device_reserved_time;
  std::vector<timecount_t> per_device_launched_time;
  std::vector<timecount_t> per_device_completed_time;
  std::vector<timecount_t> per_device_data_completed_time;
};

struct ResourceRequest {
  Resources requested{0, 0};
  Resources missing{0, 0};
};

struct SchedulerInput {
  std::reference_wrapper<Tasks> tasks;
  std::reference_wrapper<Data> data;
  std::reference_wrapper<Devices> devices;
  std::reference_wrapper<Topology> topology;
  std::reference_wrapper<TaskNoise> task_noise;
  std::reference_wrapper<CommunicationNoise> comm_noise;
  std::reference_wrapper<TransitionConditions> conditions;

  SchedulerInput(Tasks &tasks, Data &data, Devices &devices, Topology &topology,
                 TaskNoise &task_noise, CommunicationNoise &comm_noise,
                 TransitionConditions &conditions)
      : tasks(tasks), data(data), devices(devices), topology(topology), task_noise(task_noise),
        comm_noise(comm_noise), conditions(conditions) {
  }

  SchedulerInput(const SchedulerInput &other) = default;

  SchedulerInput &operator=(const SchedulerInput &other) = default;

  // Shallow copy constructor
  SchedulerInput(SchedulerInput &&other) noexcept
      : tasks(other.tasks), data(other.data), devices(other.devices), topology(other.topology),
        task_noise(other.task_noise), comm_noise(other.comm_noise), conditions(other.conditions) {
  }

  SchedulerInput &operator=(SchedulerInput &&other) noexcept {
    if (this != &other) {
      tasks = other.tasks;
      data = other.data;
      devices = other.devices;
      topology = other.topology;
      task_noise = other.task_noise;
      comm_noise = other.comm_noise;
      conditions = other.conditions;
    }
    return *this;
  }
};

struct GraphStats {
  StatsBundle<timecount_t> duration_stats;
  StatsBundle<mem_t> block_size_stats;
  StatsBundle<mem_t> io_stats;
  StatsBundle<taskid_t> indegree_stats;
  StatsBundle<taskid_t> outdegree_stats;
  StatsBundle<taskid_t> depth_stats;
  StatsBundle<taskid_t> tag_stats;
};

class SchedulerState {
protected:
  timecount_t global_time = 0;
  TaskManager task_manager;
  DeviceManager device_manager;
  CommunicationManager communication_manager;
  DataManager data_manager;
  TaskIDList unlaunched_compute_tasks;
  std::unordered_set<taskid_t> mapped_but_not_reserved_tasks;

  [[nodiscard]] ResourceRequest request_map_resources(taskid_t task_id, devid_t device_id) const;
  [[nodiscard]] ResourceRequest request_reserve_resources(taskid_t task_id,
                                                          devid_t device_id) const;
  [[nodiscard]] ResourceRequest request_launch_resources(taskid_t task_id, devid_t device_id) const;

  void map_resources(taskid_t task_id, devid_t device_id, const Resources &requested);

  void reserve_resources(taskid_t task_id, devid_t device_id, const Resources &requested);

  void launch_resources(taskid_t task_id, devid_t device_id, const Resources &requested);

  void free_resources(taskid_t task_id);

  const TaskIDList &notify_mapped(taskid_t task_id);
  const TaskIDList &notify_reserved(taskid_t task_id);
  void notify_launched(taskid_t task_id);
  const TaskIDList &notify_completed(taskid_t task_id);
  const TaskIDList &notify_data_completed(taskid_t task_id);

public:
  TaskCountInfo counts;
  TaskCostInfo costs;
  GraphStats stats;

  SchedulerState(SchedulerInput &input)
      : task_manager(TaskManager(input.tasks, input.task_noise)),
        device_manager(DeviceManager(input.devices)),
        communication_manager(input.topology, input.devices, input.comm_noise),
        data_manager(input.data, device_manager, communication_manager),
        counts(input.devices.get().size()),
        costs(input.tasks.get().size(), input.devices.get().size()) {
  }

  SchedulerState(const SchedulerState &other)
      : global_time(other.global_time), task_manager(other.task_manager),
        device_manager(other.device_manager), communication_manager(other.communication_manager),
        data_manager(other.data_manager, device_manager, communication_manager),
        counts(other.counts), costs(other.costs),
        unlaunched_compute_tasks(other.unlaunched_compute_tasks),
        mapped_but_not_reserved_tasks(other.mapped_but_not_reserved_tasks) {
  }

  void update_time(timecount_t time) {
    global_time = std::max(global_time, time);
    assert(time >= global_time);
    assert(global_time >= 0);
  }

  void initialize(bool create_data_tasks = false, bool initialize_data_manager = true) {
    task_manager.initialize(create_data_tasks);
    device_manager.initialize();
    communication_manager.initialize();
    if (initialize_data_manager) {
      data_manager.initialize();
    }
  }

  void initialize_data_manager() {
    data_manager.initialize();
  }

  [[nodiscard]] bool is_complete() const {
    const auto &tasks = task_manager.get_tasks();
    bool data_complete = counts.n_data_completed() ==
                         (tasks.data_size() + task_manager.eviction_tasks.get_n_eviction_tasks());
    bool compute_complete = counts.n_completed() == tasks.compute_size();
    return data_complete and compute_complete;
  }

  [[nodiscard]] const Resources &get_task_resources(taskid_t task_id, devid_t device_id) const;

  [[nodiscard]] const Resources &get_task_resources(taskid_t task_id) const;

  [[nodiscard]] const std::string &get_task_name(taskid_t task_id) const {
    if (task_id < task_manager.n_non_eviction_tasks) {
      return task_manager.get_tasks().get_name(task_id);
    } else {
      return task_manager.eviction_tasks.get_name(task_id);
    }
  }
  [[nodiscard]] const std::string &get_device_name(devid_t device_id) const {
    return device_manager.devices.get().get_name(device_id);
  }

  [[nodiscard]] bool is_compute_task(taskid_t task_id) const;
  [[nodiscard]] bool is_data_task(taskid_t task_id) const;
  [[nodiscard]] bool is_eviction_task(taskid_t task_id) const;

  [[nodiscard]] bool is_mapped(taskid_t task_id) const;
  [[nodiscard]] bool is_reserved(taskid_t task_id) const;
  [[nodiscard]] bool is_launched(taskid_t task_id) const;

  [[nodiscard]] bool is_mappable(taskid_t task_id) const;
  [[nodiscard]] bool is_reservable(taskid_t task_id) const;
  [[nodiscard]] bool is_launchable(taskid_t task_id) const;

  void set_mapping(taskid_t task_id, devid_t device_id);
  [[nodiscard]] devid_t get_mapping(taskid_t task_id) const;
  [[nodiscard]] std::vector<devid_t> &get_mappings();

  [[nodiscard]] timecount_t get_mapped_time(taskid_t task_id) const;
  [[nodiscard]] timecount_t get_reserved_time(taskid_t task_id) const;
  [[nodiscard]] timecount_t get_launched_time(taskid_t task_id) const;
  [[nodiscard]] timecount_t get_completed_time(taskid_t task_id) const;

  bool track_resource_guard() const;
  bool track_location_guard() const;

  [[nodiscard]] vcu_t get_mapped_vcu_at(devid_t device_id, timecount_t time) const;
  [[nodiscard]] vcu_t get_reserved_vcu_at(devid_t device_id, timecount_t time) const;
  [[nodiscard]] vcu_t get_launched_vcu_at(devid_t device_id, timecount_t time) const;

  [[nodiscard]] mem_t get_mapped_mem_at(devid_t device_id, timecount_t time) const;
  [[nodiscard]] mem_t get_reserved_mem_at(devid_t device_id, timecount_t time) const;
  [[nodiscard]] mem_t get_launched_mem_at(devid_t device_id, timecount_t time) const;

  [[nodiscard]] ResourceEventArray<vcu_t> get_mapped_vcu_events(devid_t device_id) const;
  [[nodiscard]] ResourceEventArray<vcu_t> get_reserved_vcu_events(devid_t device_id) const;
  [[nodiscard]] ResourceEventArray<vcu_t> get_launched_vcu_events(devid_t device_id) const;

  [[nodiscard]] ResourceEventArray<mem_t> get_mapped_mem_events(devid_t device_id) const;
  [[nodiscard]] ResourceEventArray<mem_t> get_reserved_mem_events(devid_t device_id) const;
  [[nodiscard]] ResourceEventArray<mem_t> get_launched_mem_events(devid_t device_id) const;

  [[nodiscard]] TaskState get_state_at(taskid_t task_id, timecount_t time) const;

  [[nodiscard]] ValidEventArray get_valid_intervals_mapped(dataid_t data_id,
                                                           devid_t device_id) const;
  [[nodiscard]] ValidEventArray get_valid_intervals_reserved(dataid_t data_id,
                                                             devid_t device_id) const;
  [[nodiscard]] ValidEventArray get_valid_intervals_launched(dataid_t data_id,
                                                             devid_t device_id) const;

  [[nodiscard]] bool check_valid_mapped_at(dataid_t data_id, devid_t device_id,
                                           timecount_t query_time) const;
  [[nodiscard]] bool check_valid_reserved_at(dataid_t data_id, devid_t device_id,
                                             timecount_t query_time) const;
  [[nodiscard]] bool check_valid_launched_at(dataid_t data_id, devid_t device_id,
                                             timecount_t query_time) const;

  // [[nodiscard]] check_valid_mapped(dataid_t data_id, devid_t device_id) const;
  // [[nodiscard]] check_valid_reserved(dataid_t data_id, devid_t device_id) const;
  // [[nodiscard]] check_valid_launched(dataid_t data_id, devid_t device_id) const;

  [[nodiscard]] const PriorityList &get_mapping_priorities() const;
  [[nodiscard]] const PriorityList &get_reserving_priorities() const;
  [[nodiscard]] const PriorityList &get_launching_priorities() const;

  [[nodiscard]] priority_t get_mapping_priority(taskid_t task_id) const;
  [[nodiscard]] priority_t get_reserving_priority(taskid_t task_id) const;
  [[nodiscard]] priority_t get_launching_priority(taskid_t task_id) const;

  template <typename precision_t>
  void fill_supported_devices(taskid_t task_id, std::span<precision_t> valid_devices) const;

  void set_mapping_priority(taskid_t task_id, priority_t priority);
  void set_reserving_priority(taskid_t task_id, priority_t priority);
  void set_launching_priority(taskid_t task_id, priority_t priority);

  void update_mapped_cost(taskid_t task_id, devid_t device_id);
  void update_reserved_cost(taskid_t task_id, devid_t device_id);
  void update_launched_cost(taskid_t task_id, devid_t device_id);
  void update_completed_cost(taskid_t task_id, devid_t device_id);

  devid_t get_data_task_source(taskid_t task_id) const;
  bool is_data_task_virtual(taskid_t task_id) const;

  [[nodiscard]] timecount_t get_execution_time(taskid_t task_id) const;

  StatsBundle<mem_t> get_io_statistics(std::vector<DeviceType> &device_types) const {
    const auto &tasks = task_manager.get_tasks();
    const auto &data = data_manager.get_data();
    std::vector<mem_t> sizes;
    sizes.reserve(tasks.size() + 10 * data.size());

    for (const auto &task : tasks.get_compute_tasks()) {
      const auto &read = task.get_read();
      const auto &write = task.get_write();
      mem_t input_size = data.get_total_size(read);
      mem_t output_size = data.get_total_size(write);
      mem_t internal_size = 0;
      for (const auto &device_type : device_types) {
        const auto &variant = task.get_variant(device_type);
        internal_size += variant.get_mem();
      }
      internal_size = internal_size / device_types.size();

      sizes.push_back(input_size);
      sizes.push_back(output_size);
      sizes.push_back(internal_size);
    }

    return StatsBundle<mem_t>(sizes);
  }

  // StatsBundle<timecount_t> get_total_statistics(std::vector<DeviceType> &device_types) const {
  //    Sum up all in terms of time
  //   const auto &tasks = task_manager.get_tasks();
  //   const auto &data = data_manager.get_data();
  //   std::vector<timecount_t> durations;
  //   durations.reserve(tasks.size());

  // }

  void get_degree_statistics(std::vector<DeviceType> &device_types) {
    const auto &tasks = task_manager.get_tasks();

    std::vector<taskid_t> in_degrees;
    std::vector<taskid_t> out_degrees;

    for (const auto &task : tasks.get_compute_tasks()) {
      taskid_t in_degree = task.get_dependencies().size();
      taskid_t out_degree = task.get_dependents().size();

      in_degrees.push_back(in_degree);
      out_degrees.push_back(out_degree);
    }

    this->stats.indegree_stats = StatsBundle<taskid_t>(in_degrees);
    this->stats.outdegree_stats = StatsBundle<taskid_t>(out_degrees);
  }

  StatsBundle<taskid_t> get_depth_statistics() const {
    const auto &tasks = task_manager.get_tasks();
    std::vector<taskid_t> depths;

    for (const auto &task : tasks.get_compute_tasks()) {
      taskid_t depth = task.get_depth();
      depths.push_back(depth);
    }

    return StatsBundle<taskid_t>(depths);
  }

  StatsBundle<taskid_t> get_tag_statistics() const {

    const auto &tasks = task_manager.get_tasks();
    std::vector<taskid_t> tags;

    for (const auto &task : tasks.get_compute_tasks()) {
      taskid_t tag = task.get_tag();
      tags.push_back(tag);
    }

    return StatsBundle<taskid_t>(tags);
  }

  void gather_graph_statistics(std::vector<DeviceType> &device_types) {
    // const auto &tasks = task_manager.get_tasks();
    // const auto &data = data_manager.get_data();
    // const auto &devices = device_manager.devices.get();

    // this->stats.duration_stats = tasks.get_duration_statistics(device_types);
    // this->stats.block_size_stats = data.get_block_statistics(device_types);
    // this->stats.io_stats = get_io_statistics(device_types);
    // this->get_degree_statistics(device_types);
    // this->stats.tag_stats = get_tag_statistics();
    // this->stats.depth_stats = get_depth_statistics();
  }

  [[nodiscard]] timecount_t get_global_time() const {
    assert(global_time >= 0);
    return global_time;
  }

  [[nodiscard]] const TaskManager &get_task_manager() const {
    return task_manager;
  }

  [[nodiscard]] const DeviceManager &get_device_manager() const {
    return device_manager;
  }

  [[nodiscard]] const CommunicationManager &get_communication_manager() const {
    return communication_manager;
  }

  [[nodiscard]] const DataManager &get_data_manager() const {
    return data_manager;
  }

  friend class Scheduler;
  friend class TransitionConstraints;
};

template <typename T>
concept TransitionConditionConcept = requires(T t, SchedulerState &state, SchedulerQueues &queues) {
  { t.should_map(state, queues) } -> std::convertible_to<bool>;
  { t.update_map(state, queues) } -> std::convertible_to<bool>;
  { t.should_reserve(state, queues) } -> std::convertible_to<bool>;
  { t.should_launch(state, queues) } -> std::convertible_to<bool>;
  { t.should_launch_data(state, queues) } -> std::convertible_to<bool>;
};

class TransitionConditions {
public:
  virtual bool should_map(SchedulerState &state, SchedulerQueues &queues) {
    MONUnusedParameter(state);
    MONUnusedParameter(queues);
    return true;
  }

  virtual bool update_map(SchedulerState &state, SchedulerQueues &queues) {
    MONUnusedParameter(state);
    MONUnusedParameter(queues);
    return true;
  }

  virtual bool should_reserve(SchedulerState &state, SchedulerQueues &queues) {
    MONUnusedParameter(state);
    MONUnusedParameter(queues);
    return true;
  }

  virtual bool should_launch(SchedulerState &state, SchedulerQueues &queues) {
    MONUnusedParameter(state);
    MONUnusedParameter(queues);
    return true;
  }

  virtual bool should_launch_data(SchedulerState &state, SchedulerQueues &queues) {
    MONUnusedParameter(state);
    MONUnusedParameter(queues);
    return true;
  }
};

static_assert(TransitionConditionConcept<TransitionConditions>);

// TODO(wlr): Define these (restruct number of mapped and reservable tasks)
class DefaultTransitionConditions : public TransitionConditions {};

class RangeTransitionConditions : public TransitionConditions {
public:
  std::size_t mapped_reserved_gap = 1;
  std::size_t reserved_launched_gap = 1;
  std::size_t total_in_flight = 1;

  RangeTransitionConditions(std::size_t mapped_reserved_gap_, std::size_t reserved_launched_gap_,
                            std::size_t total_in_flight_)
      : mapped_reserved_gap(mapped_reserved_gap_), reserved_launched_gap(reserved_launched_gap_),
        total_in_flight(total_in_flight_) {
  }

  bool should_map(SchedulerState &state, SchedulerQueues &queues) override {
    MONUnusedParameter(queues);

    auto n_mapped = state.counts.n_mapped();
    auto n_reserved = state.counts.n_reserved();
    assert(n_mapped >= n_reserved);
    bool flag = (n_mapped - n_reserved) <= mapped_reserved_gap;
    flag = flag && (n_mapped <= total_in_flight);
    return flag;
  }

  bool should_reserve(SchedulerState &state, SchedulerQueues &queues) override {
    MONUnusedParameter(queues);
    auto n_reserved = state.counts.n_reserved();
    auto n_launched = state.counts.n_launched();
    assert(n_reserved >= n_launched);

    bool flag = (n_reserved - n_launched) <= reserved_launched_gap;
    return flag;
  }
};

class BatchTransitionConditions : public TransitionConditions {
public:
  std::size_t batch_size = 20;
  std::size_t active_batch = 0;
  std::size_t queue_threshold = 2;
  std::size_t max_in_flight = 16;
  timecount_t last_accessed = 0;

  BatchTransitionConditions(std::size_t batch_size_, std::size_t queue_threshold_,
                            std::size_t max_in_flight_)
      : batch_size(batch_size_), queue_threshold(queue_threshold_), max_in_flight(max_in_flight_) {
  }

  bool should_map(SchedulerState &state, SchedulerQueues &queues) override {
    MONUnusedParameter(queues);
    auto &counts = state.counts;
    auto n_mapped = counts.n_mapped();
    bool space_flag = (n_mapped <= max_in_flight + active_batch);
    // std::cout << "n_mapped: " << n_mapped << "\n";
    // std::cout << "Max in flight: " << max_in_flight << "\n";
    // std::cout << "Active batch: " << active_batch << "\n";
    // if (space_flag) {
    //   std::cout << "Remaining space: " << (max_in_flight + active_batch - n_mapped) << "\n";
    // } else {
    //   std::cout << "Overfill: " << (n_mapped - max_in_flight - active_batch) << "\n";
    // }

    bool workqueue_flag = false;

    const devid_t n_devices = state.get_device_manager().get_devices().size();

    for (int i = 1; i < n_devices; i++) {
      if (counts.n_mapped(i) < queue_threshold) {
        workqueue_flag = true;
        // std::cout << "Device " << i << " only has " << counts.n_mapped(i) << " mapped tasks.\n";
        break;
      }
    }

    bool flag = space_flag || workqueue_flag;

    if (flag) {
      if (active_batch == 0) {
        // std::cout << "Setting active batch to " << batch_size << "at time "
        //           << state.get_global_time() << "\n";
        last_accessed = state.get_global_time();
        active_batch = batch_size;
      }
    } else {
      // std::cout << "Resetting active batch to 0 at time " << state.get_global_time() << "\n";
      active_batch = 0;
    }

    return flag;
  }
};

#define INITIAL_TASK_BUFFER_SIZE 10
#define INITIAL_DEVICE_BUFFER_SIZE 10
<<<<<<< HEAD
#define INITIAL_EVENT_BUFFER_SIZE 5000
=======
>>>>>>> eecf6824

struct SuccessPair {
  bool success = false;
  const TaskIDList *task_list = nullptr;
};

enum class EvictionState {
  NONE = 0,
  WAITING_FOR_COMPLETION = 1,
  RUNNING = 2,
};

class Scheduler {

protected:
  SchedulerState state;
  SchedulerQueues queues;

  std::size_t scheduler_event_count = 1;
  std::size_t success_count = 0;
  std::size_t eviction_count = 0;
  std::size_t compute_on_fly = 0;

  bool can_map = true;
  bool can_reserve = true;
  bool can_launch = true;

  EvictionState eviction_state = EvictionState::NONE;

  TaskIDList task_buffer;
  DeviceIDList device_buffer;
  TaskDeviceList tasks_requesting_eviction;

  void enqueue_data_tasks(taskid_t task_id);

public:
  bool initialized = false;
  BreakpointManager breakpoints;
  std::reference_wrapper<TransitionConditions> conditions;

  Scheduler(SchedulerInput &input)
      : state(input), queues(input.devices), conditions(input.conditions) {
    task_buffer.reserve(INITIAL_TASK_BUFFER_SIZE);
    device_buffer.reserve(INITIAL_DEVICE_BUFFER_SIZE);
    tasks_requesting_eviction.reserve(INITIAL_TASK_BUFFER_SIZE);
  }

  Scheduler(const Scheduler &other) = default;

  void set_transition_conditions(TransitionConditions &conditions_) {
    conditions = conditions_;
  }

  TaskIDList initially_mappable_tasks() {
    const auto &compute_tasks = state.task_manager.get_tasks().get_compute_tasks();
    return GraphManager::initial_tasks(compute_tasks);
  }

  void initialize(bool create_data_tasks = false, bool initialize_data_manager = false) {
    state.initialize(create_data_tasks, initialize_data_manager);
    auto initial_tasks = initially_mappable_tasks();
    queues.push_mappable(initial_tasks, state.get_mapping_priorities());
    initialized = true;
  }

  void initialize_data_manager() {
    state.initialize_data_manager();
  }

  size_t get_mappable_candidates(std::span<int64_t> v);
  TaskIDList &get_mappable_candidates();

  const TaskIDList &map_task(taskid_t task_id, Action &action);
  void remove_mapped_tasks(ActionList &action_list);

  void map_tasks(MapperEvent &map_event, EventManager &event_manager, Mapper &mapper);
  ExecutionState map_tasks_from_python(ActionList &action_list, EventManager &event_manager);

  SuccessPair reserve_task(taskid_t task_id, devid_t device_id,
                           TaskDeviceList &tasks_requesting_eviction);
  void reserve_tasks(ReserverEvent &reserve_event, EventManager &event_manager);
  bool launch_compute_task(taskid_t task_id, devid_t device_id, EventManager &event_manager);
  bool launch_data_task(taskid_t task_id, devid_t device_id, EventManager &event_manager);
  bool launch_eviction_task(taskid_t task_id, devid_t device_id, EventManager &event_manager);
  void launch_tasks(LauncherEvent &launch_event, EventManager &event_manager);
  void evict(EvictorEvent &eviction_event, EventManager &event_manager);

  void complete_compute_task(taskid_t task_id, devid_t device_id);
  void complete_data_task(taskid_t task_id, devid_t device_id);
  void complete_task(CompleterEvent &complete_event, EventManager &event_manager);
  void complete_eviction_task(taskid_t task_id, devid_t destination_id);

  [[nodiscard]] const TaskIDList &get_task_buffer() const {
    return task_buffer;
  }

<<<<<<< HEAD
  void clear_event_buffer() {
    event_buffer.clear();
    event_buffer.reserve(INITIAL_EVENT_BUFFER_SIZE);
    assert(event_buffer.empty());
  }
=======
>>>>>>> eecf6824
  void clear_task_buffer() {
    task_buffer.clear();
    assert(task_buffer.empty());
  }

  TaskIDList &get_clear_task_buffer() {
    task_buffer.clear();
    return task_buffer;
  }

  void update_time(timecount_t time) {
    state.update_time(time);
  }

  [[nodiscard]] const SchedulerState &get_state() const {
    return state;
  }
  [[nodiscard]] SchedulerState &get_state() {
    return state;
  }
  [[nodiscard]] const SchedulerQueues &get_queues() const {
    return queues;
  }
  [[nodiscard]] SchedulerQueues &get_queues() {
    return queues;
  }

  void push_mappable(taskid_t id) {
    priority_t p = state.task_manager.noise.get().get_priority(id);
    queues.push_mappable(id, p);
  }

  void push_mappable(const TaskIDList &ids) {
    const auto &ps = state.task_manager.noise.get().get_priorities();
    queues.push_mappable(ids, ps);
  }

  void push_reservable(taskid_t id, devid_t device) {
    priority_t p = state.task_manager.state.get_reserving_priority(id);
    queues.push_reservable(id, p, device);
  }

  void push_reservable(const TaskIDList &ids) {
    const auto &ps = state.task_manager.state.get_reserving_priorities();
    for (auto id : ids) {
      assert(ps.size() > id);
      queues.push_reservable(id, ps.at(id), state.task_manager.state.get_mapping(id));
    }
  }

  void push_launchable(taskid_t id, devid_t device) {
    priority_t p = state.task_manager.state.get_launching_priority(id);
    queues.push_launchable(id, p, device);
  }

  void push_launchable(const TaskIDList &ids) {
    const auto &ps = state.task_manager.state.get_launching_priorities();
    for (auto id : ids) {
      assert(ps.size() > id);
      queues.push_launchable(id, ps.at(id), state.task_manager.state.get_mapping(id));
    }
  }

  void push_launchable_data(taskid_t id) {
    const auto &data_task = state.task_manager.get_tasks().get_data_task(id);
    taskid_t associated_compute_task = data_task.get_compute_task();
    priority_t p = state.task_manager.state.get_launching_priority(associated_compute_task);
    devid_t device = state.task_manager.state.get_mapping(associated_compute_task);
    queues.push_launchable_data(id, p, device);
  }

  void push_launchable_eviction(taskid_t id) {
    const auto &evict_task = state.task_manager.get_eviction_task(id);
    taskid_t associated_compute_task = evict_task.get_compute_task();
    priority_t p = state.task_manager.state.get_launching_priority(associated_compute_task);
    devid_t device = evict_task.get_device_id();
    queues.push_launchable_eviction(id, p, device);
  }

  void push_launchable_data(const TaskIDList &ids) {
    for (auto id : ids) {
      push_launchable_data(id);
    }
  }

  [[nodiscard]] bool is_complete() const {
    return state.is_complete();
  }

  [[nodiscard]] bool is_breakpoint() const {
    bool breakpoint_status = breakpoints.check_breakpoint();
    return breakpoint_status;
  }

  void check_time_breakpoint() {
    breakpoints.check_time_breakpoint(state.get_global_time());
  }

  friend class SchedulerState;
  friend class SchedulerQueues;
};

class Mapper {

protected:
  DeviceIDList device_buffer;
  std::vector<DeviceType> arch_buffer;
  ActionList action_buffer;

  void fill_arch_targets(taskid_t task_id, const SchedulerState &state) {
    arch_buffer.clear();
    const auto &tasks = state.get_task_manager().get_tasks();
    arch_buffer = tasks.get_supported_architectures(task_id);
    assert(!arch_buffer.empty());
  }

  void fill_device_targets(taskid_t task_id, const SchedulerState &state) {
    device_buffer.clear();
    fill_arch_targets(task_id, state);
    const auto &supported_architectures = arch_buffer;
    const auto &devices = state.get_device_manager().get_devices();

    for (auto arch : supported_architectures) {
      const auto &device_ids = devices.get_devices(arch);
      device_buffer.insert(device_buffer.end(), device_ids.begin(), device_ids.end());
    }
    assert(!device_buffer.empty());
  }

  static const DeviceIDList &get_devices_from_arch(DeviceType arch, SchedulerState &state) {
    const auto &devices = state.get_device_manager().get_devices();
    return devices.get_devices(arch);
  }

public:
  Mapper() = default;

  Mapper(const Mapper &other) = default;

  void initialize() {
    device_buffer.reserve(INITIAL_DEVICE_BUFFER_SIZE);
    arch_buffer.reserve(INITIAL_DEVICE_BUFFER_SIZE);
    action_buffer.reserve(5);
  }

  virtual Action map_task(taskid_t task_id, const SchedulerState &state) {
    MONUnusedParameter(state);
    SPDLOG_WARN("Mapping task {} with unset mapper", task_id);
    return Action(0, 0);
  }

  virtual ActionList &map_tasks(const TaskIDList &task_ids, const SchedulerState &state) {
    action_buffer.clear();
    action_buffer.reserve(task_ids.size());
    for (auto task_id : task_ids) {
      action_buffer.emplace_back(map_task(task_id, state));
    }
    return action_buffer;
  }
};

class RandomMapper : public Mapper {
protected:
  std::random_device rd;
  std::mt19937 gen;

  DeviceType choose_random_architecture(std::vector<DeviceType> &arch_buffer) {
    std::uniform_int_distribution<std::size_t> dist(0, arch_buffer.size() - 1);
    return arch_buffer.at(dist(gen));
  }

  devid_t choose_random_device(DeviceIDList &device_buffer) {
    std::uniform_int_distribution<std::size_t> dist(0, device_buffer.size() - 1);
    return device_buffer.at(dist(gen));
  }

public:
  RandomMapper(unsigned int seed = 0) : gen(seed) {
  }

  RandomMapper(const RandomMapper &other) {
    gen = other.gen;
  }

  Action map_task(taskid_t task_id, const SchedulerState &state) override {
    fill_device_targets(task_id, state);
    devid_t device_id = choose_random_device(device_buffer);
    return Action(0, device_id);
  }
};

class RoundRobinMapper : public Mapper {
protected:
  std::size_t device_index = 0;

public:
  RoundRobinMapper() = default;
  RoundRobinMapper(const RoundRobinMapper &other) = default;
  Action map_task(taskid_t task_id, const SchedulerState &state) override {
    fill_device_targets(task_id, state);
    auto mp = state.get_mapping_priorities()[task_id];
    devid_t device_id = device_buffer[device_index];
    device_index = (device_index + 1) % device_buffer.size();
    return Action(0, device_id, mp, mp);
  }
};

class StaticMapper : public Mapper {
protected:
  DeviceIDList mapping;
  PriorityList reserving_priorities;
  PriorityList launching_priorities;

  static bool check_supported_architecture(devid_t device_id, taskid_t task_id,
                                           const SchedulerState &state) {
    const auto &tasks = state.get_task_manager().get_tasks();
    const auto &supported_architectures = tasks.get_supported_architectures(task_id);
    const auto &devices = state.get_device_manager().get_devices();
    const auto &device = devices.get_device(device_id);
    return std::find(supported_architectures.begin(), supported_architectures.end(), device.arch) !=
           supported_architectures.end();
  }

public:
  StaticMapper() = default;

  StaticMapper(const StaticMapper &other) = default;

  StaticMapper(DeviceIDList device_ids_) : mapping(std::move(device_ids_)) {
  }

  StaticMapper(DeviceIDList device_ids_, PriorityList reserving_priorities_,
               PriorityList launching_priorities_)
      : mapping(std::move(device_ids_)), reserving_priorities(std::move(reserving_priorities_)),
        launching_priorities(std::move(launching_priorities_)) {
  }

  void set_reserving_priorities(PriorityList reserving_priorities_) {
    reserving_priorities = std::move(reserving_priorities_);
  }

  void set_launching_priorities(PriorityList launching_priorities_) {
    launching_priorities = std::move(launching_priorities_);
  }

  void set_mapping(DeviceIDList device_ids_) {
    mapping = std::move(device_ids_);
  }

  Action map_task(taskid_t task_id, const SchedulerState &state) override {
    devid_t device_id = 0;
    auto mp = state.get_mapping_priorities()[task_id];
    priority_t rp = mp;
    priority_t lp = mp;

    if (!mapping.empty()) {
      device_id = mapping.at(task_id % mapping.size());
    }
    if (!reserving_priorities.empty()) {
      rp = reserving_priorities.at(task_id % reserving_priorities.size());
    }
    if (!launching_priorities.empty()) {
      lp = launching_priorities.at(task_id % launching_priorities.size());
    }

    assert(check_supported_architecture(device_id, task_id, state));
    assert(device_id < state.get_device_manager().size());

    return Action(0, device_id, rp, lp);
  }
};

class StaticActionMapper : public Mapper {
protected:
  ActionList actions;

public:
  StaticActionMapper(ActionList actions_) : actions(std::move(actions_)) {
  }

  StaticActionMapper(const StaticActionMapper &other) = default;

  Action map_task(taskid_t task_id, const SchedulerState &state) override {
    MONUnusedParameter(state);
    return actions.at(task_id);
  }
};

class DeviceTime {
public:
  devid_t device_id;
  timecount_t time;
};

class EFTMapper : public Mapper {

protected:
  // Records the finish time by task id
  std::vector<timecount_t> finish_time_record;
  // Stores the temporary EFT values for each device
  std::vector<DeviceTime> finish_time_buffer;

public:
  void record_finish_time(taskid_t task_id, timecount_t time) {
    finish_time_record.at(task_id) = time;
  }

  timecount_t time_for_transfer(dataid_t data_id, devid_t destination,
                                const SchedulerState &state) {
    // Get valid locations in mapped
    const auto &data_manager = state.get_data_manager();
    const auto &communication_manager = state.get_communication_manager();
    const DeviceIDList valid_sources = data_manager.get_valid_mapped_locations(data_id);
    assert(!valid_sources.empty());
    const mem_t data_size = data_manager.get_data().get_size(data_id);

    // SPDLOG_DEBUG("Data {} has size {}", data_manager.get_data().get_name(data_id), data_size);

    SourceRequest req = communication_manager.get_best_source(destination, valid_sources);
    assert(req.found);

    // SPDLOG_DEBUG("Best source to transfer data {} to device {} is device {}",
    //              data_manager.get_data().get_name(data_id), destination, req.source);
    // SPDLOG_DEBUG("It has bandwidth {}",
    //              communication_manager.get_bandwidth(req.source, destination));

    return communication_manager.ideal_time_to_transfer(data_size, req.source, destination);
  }

  timecount_t get_finish_time(taskid_t task_id, devid_t device_id, timecount_t start_t,
                              const SchedulerState &state) {
    const auto &read_set = state.get_task_manager().get_tasks().get_read(task_id);

    const DeviceType arch = state.get_device_manager().get_devices().get_device(device_id).arch;

    timecount_t duration =
        state.get_task_manager().get_tasks().get_variant(task_id, arch).get_observed_time();

    timecount_t data_time = 0;

    for (auto data_id : read_set) {
      timecount_t transfer_time = time_for_transfer(data_id, device_id, state);
      data_time += transfer_time;
    }

    return start_t + data_time + duration;
  }

  timecount_t virtual get_device_available_time(devid_t device_id, const SchedulerState &state) {
    timecount_t reserved_workload = state.costs.get_reserved_time(device_id);
    return state.get_global_time() + reserved_workload;
  }

  timecount_t get_dependency_finish_time(taskid_t task_id, const SchedulerState &state) {
    const auto &tasks = state.get_task_manager().get_tasks();
    const auto &dependencies = tasks.get_dependencies(task_id);

    timecount_t max_time = 0;
    for (auto dep_id : dependencies) {
      timecount_t dep_time = finish_time_record.at(dep_id);
      max_time = std::max(max_time, dep_time);
    }

    return max_time;
  }

  void fill_finish_time_buffer(taskid_t task_id, const SchedulerState &state) {
    const auto &task_manager = state.get_task_manager();
    const auto &device_manager = state.get_device_manager();
    const auto &devices = device_manager.get_devices();
    finish_time_buffer.clear();

    timecount_t dep_time = get_dependency_finish_time(task_id, state);

    // SPDLOG_DEBUG("Computing EFT for task {}", task_manager.get_tasks().get_name(task_id));
    // SPDLOG_DEBUG("Dependency finish time is {}", dep_time);

    for (auto device_id : device_buffer) {
      timecount_t start_time = get_device_available_time(device_id, state);
      // SPDLOG_DEBUG("Device {} is available at {}", device_id, start_time);
      start_time = std::max(start_time, dep_time);
      timecount_t finish_time = get_finish_time(task_id, device_id, start_time, state);
      finish_time_buffer.emplace_back(device_id, finish_time);
      // SPDLOG_DEBUG("EFT for task {} on device {} is {}", task_id, device_id, finish_time);
    }
  }

  DeviceTime get_best_device(taskid_t task_id, const SchedulerState &state) {
    fill_finish_time_buffer(task_id, state);
    auto min_time = std::numeric_limits<timecount_t>::max();
    devid_t best_device = 0;

    for (std::size_t i = 0; i < finish_time_buffer.size(); i++) {
      devid_t device_id = finish_time_buffer.at(i).device_id;
      timecount_t finish_time = finish_time_buffer.at(i).time;
      // SPDLOG_DEBUG("EFT for task {} on device {} is {}", task_id, device_id, finish_time);

      if (finish_time < min_time) {
        min_time = finish_time;
        best_device = device_id;
      }
    }

    return {best_device, min_time};
  }

  EFTMapper() = default;

  EFTMapper(const EFTMapper &other) = default;

  EFTMapper(std::size_t n_tasks, std::size_t n_devices) : finish_time_record(n_tasks, 0) {
    finish_time_buffer.reserve(n_devices);
  }

  void initialize(std::size_t n_tasks, std::size_t n_devices) {
    finish_time_record = std::vector<timecount_t>(n_tasks, 0);
  }

  Action map_task(taskid_t task_id, const SchedulerState &state) override {
    finish_time_record.resize(state.get_task_manager().get_tasks().size());
    finish_time_buffer.reserve(state.get_device_manager().size());

    fill_device_targets(task_id, state);
    auto [best_device, min_time] = get_best_device(task_id, state);
    record_finish_time(task_id, min_time);
    auto mp = state.get_mapping_priorities()[task_id];
    return Action(0, best_device, mp, mp);
  }
};

class DequeueEFTMapper : public EFTMapper {

  std::vector<timecount_t> device_available_time_buffer;

public:
  timecount_t get_device_available_time(devid_t device_id, const SchedulerState &state) override {
    return device_available_time_buffer.at(device_id);
  }

  void set_device_available_time(devid_t device_id, timecount_t time) {
    device_available_time_buffer.at(device_id) = time;
  }

  DequeueEFTMapper() = default;

  DequeueEFTMapper(const DequeueEFTMapper &other) = default;

  DequeueEFTMapper(std::size_t n_tasks, std::size_t n_devices)
      : EFTMapper(n_tasks, n_devices), device_available_time_buffer(n_devices) {
  }

  void initialize(std::size_t n_tasks, std::size_t n_devices) {
    EFTMapper::initialize(n_tasks, n_devices);
    device_available_time_buffer = std::vector<timecount_t>(n_devices, 0);
  }

  Action map_task(taskid_t task_id, const SchedulerState &state) override {
    finish_time_record.resize(state.get_task_manager().get_tasks().size());
    finish_time_buffer.reserve(state.get_device_manager().size());
    device_available_time_buffer.resize(state.get_device_manager().size());

    fill_device_targets(task_id, state);
    auto [best_device, min_time] = get_best_device(task_id, state);
    record_finish_time(task_id, min_time);
    set_device_available_time(best_device, min_time);
    auto mp = state.get_mapping_priorities()[task_id];
    auto task_name = state.get_task_manager().get_tasks().get_name(task_id);
    return Action(0, best_device, mp, mp);
  }
};

template <typename precision_t>
void SchedulerState::fill_supported_devices(taskid_t task_id,
                                            std::span<precision_t> valid_devices) const {
  const auto &devices = device_manager.devices.get();
  const auto &tasks = task_manager.get_tasks();

  const auto &task = tasks.get_compute_task(task_id);

  auto supported_architectures = task.get_supported_architectures();

  for (auto arch : supported_architectures) {
    auto &device_ids = devices.get_devices(arch);
    for (auto device_id : device_ids) {
      valid_devices[device_id] = true;
    }
  }
}<|MERGE_RESOLUTION|>--- conflicted
+++ resolved
@@ -22,6 +22,7 @@
 #include <functional>
 #include <memory>
 #include <random>
+#include <stack>
 #include <unordered_map>
 #include <unordered_set>
 #include <utility>
@@ -785,10 +786,7 @@
 
 #define INITIAL_TASK_BUFFER_SIZE 10
 #define INITIAL_DEVICE_BUFFER_SIZE 10
-<<<<<<< HEAD
 #define INITIAL_EVENT_BUFFER_SIZE 5000
-=======
->>>>>>> eecf6824
 
 struct SuccessPair {
   bool success = false;
@@ -885,14 +883,12 @@
     return task_buffer;
   }
 
-<<<<<<< HEAD
-  void clear_event_buffer() {
-    event_buffer.clear();
-    event_buffer.reserve(INITIAL_EVENT_BUFFER_SIZE);
-    assert(event_buffer.empty());
-  }
-=======
->>>>>>> eecf6824
+  // void clear_event_buffer() {
+  //   event_buffer.clear();
+  //   event_buffer.reserve(INITIAL_EVENT_BUFFER_SIZE);
+  //   assert(event_buffer.empty());
+  // }
+
   void clear_task_buffer() {
     task_buffer.clear();
     assert(task_buffer.empty());
