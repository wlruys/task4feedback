--- conflicted
+++ resolved
@@ -15,13 +15,10 @@
 import os
 import git
 from task4feedback.ml.env import RuntimeEnv
-<<<<<<< HEAD
 import pickle
-
-=======
 from torchrl.envs import step_mdp
-import math 
->>>>>>> 2b531110
+import math
+
 
 def compute_advantage(td: TensorDict):
     with torch.no_grad():
@@ -347,15 +344,12 @@
         env.reset_for_evaluation(seed=seed)
         env.disable_reward()
         with set_exploration_type(exploration_type), torch.no_grad():
-<<<<<<< HEAD
             # check_env_specs(env)
-=======
-            #check_env_specs(env)
             # n_tasks = len(env.get_graph())
             # decision_per_epoch = 100
             # epochs = int(math.ceil(n_tasks / decision_per_epoch ))
             # input_td = None
-            
+
             # for epoch in range(epochs):
             #     if input_td is None:
             #         tensordict = env.rollout(
@@ -373,14 +367,11 @@
             #         )
             #     input_td = step_mdp(tensordict[..., -1])
             #     print(f"Eval epoch {epoch+1}/{epochs} completed")
-            start_t  = time.perf_counter()
->>>>>>> 2b531110
+            start_t = time.perf_counter()
             tensordict = env.rollout(
                 policy=policy,
                 max_steps=100000,
             )
-            end_t = time.perf_counter()
-            print(f"Eval rollout completed in {end_t - start_t:.4f} seconds")
 
         if "next" in tensordict and "reward" in tensordict["next"]:
             rewards = tensordict["next", "reward"]
