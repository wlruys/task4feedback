import task4feedback.fastsim2 as fastsim
from task4feedback.interface import *
import torch
from typing import Optional, List
import numpy as np

from torchrl.envs import EnvBase
from task4feedback.interface.wrappers import (
    DefaultObserverFactory,
    SimulatorFactory,
    create_graph_spec,
)
from task4feedback.fastsim2 import GraphExtractor, SchedulerState
from torchrl.data import Composite, TensorSpec, Unbounded, Binary, Bounded
from torchrl.envs.utils import make_composite_from_td
from torchrl.envs import StepCounter, TrajCounter, TransformedEnv
from tensordict import TensorDict
from task4feedback.graphs.base import Graph, DataBlocks, ComputeDataGraph
import random
from task4feedback.graphs.mesh.plot import *
import numpy as np
from task4feedback.legacy_graphs import *
from task4feedback.graphs.jacobi import JacobiGraph


class RuntimeEnv(EnvBase):
    def __init__(
        self,
        simulator_factory: SimulatorFactory,
        seed: int = 0,
        device="cpu",
        baseline_time=4000 * 5,
        change_priority=False,
        change_duration=False,
        change_locations=False,
        only_gpu=True,
        location_seed=0,
        priority_seed=0,
        location_randomness=1,
        location_list: Optional[List[int]] = None,
    ):
        super().__init__(device=device)

        self.change_priority = change_priority
        self.change_duration = change_duration
        self.change_locations = change_locations
        self.location_seed = location_seed
        self.location_randomness = location_randomness
        if location_list is None:
            location_list = range(
                int(only_gpu), simulator_factory.graph_spec.max_devices
            )
        self.location_list = location_list
        self.only_gpu = only_gpu

        self.simulator_factory = simulator_factory
        self.simulator: SimulatorDriver = simulator_factory.create(
            seed, priority_seed=priority_seed
        )

        self.buffer_idx = 0
        self.resets = 0

        if self.change_locations:
            graph = simulator_factory.input.graph
            if self.only_gpu and (0 in self.location_list):
                print(
                    "Warning: CPU is in the location list. Although only_gpu is set to True, the CPU will be assigned data."
                )
            if (
                hasattr(graph, "get_cell_locations")
                and hasattr(graph, "set_cell_locations")
                and hasattr(graph, "randomize_locations")
            ):
                self.legacy_graph = False
            else:
                self.legacy_graph = True
                print(
                    "Warning: Randomizing locations on a legacy graph. This may not work as expected. location_randomness is ignored."
                )

        self.observation_spec = self._create_observation_spec()
        self.action_spec = self._create_action_spec()
        self.reward_spec = self._create_reward_spec()
        self.done_spec = Binary(shape=(1,), device=self.device, dtype=torch.bool)

        self.workspace = self._prealloc_step_buffers(100)
        self.baseline_time = baseline_time

    def _get_baseline(self, use_eft=False):
        if use_eft:
            simulator_copy = self.simulator.fresh_copy()
            simulator_copy.initialize()
            simulator_copy.initialize_data()
            simulator_copy.disable_external_mapper()
            final_state = simulator_copy.run()
            assert (
                final_state == fastsim.ExecutionState.COMPLETE
            ), f"Baseline returned unexpected final state: {final_state}"
            return simulator_copy.time
        return self.baseline_time

    def _create_observation_spec(self) -> TensorSpec:
        obs = self.simulator.observer.get_observation()
        comp = make_composite_from_td(obs)
        comp = Composite(observation=comp)
        return comp

    def _create_action_spec(self, ndevices: int = 5) -> TensorSpec:
        n_devices = self.simulator_factory.graph_spec.max_devices
        if self.only_gpu:
            n_devices -= 1
        out = Bounded(
            shape=(1,),
            device=self.device,
            dtype=torch.int64,
            low=torch.tensor(0, device=self.device),
            high=torch.tensor(n_devices, device=self.device),
        )
        out = Composite(action=out)
        return out

    def _create_reward_spec(self) -> TensorSpec:
        return Unbounded(shape=(1,), device=self.device, dtype=torch.float32)

    def _get_observation(self, td: TensorDict = None) -> TensorDict:
        if td is None:
            obs = self.simulator.observer.get_observation()
            td = TensorDict(observation=obs)
        else:
            self.simulator.observer.get_observation(td["observation"])
        return td

    def _get_new_observation_buffer(self) -> TensorDict:
        obs = self.simulator.observer.new_observation_buffer()
        td = TensorDict(observation=obs)
        return td

    def _get_new_step_buffer(self) -> TensorDict:
        obs = self._get_new_observation_buffer()
        obs.set("reward", torch.tensor([0], device=self.device, dtype=torch.float32))
        obs.set("done", torch.tensor([False], device=self.device, dtype=torch.bool))
        return obs

    def _prealloc_step_buffers(self, n: int) -> List[TensorDict]:
        return [self._get_new_step_buffer() for _ in range(n)]

    def _get_preallocated_step_buffer(
        self, buffers: List[TensorDict], i: int
    ) -> TensorDict:
        if i >= len(buffers):
            buffers.extend(self._prealloc_step_buffers(2 * len(buffers)))
        return buffers[i]

    def _get_current_buffer(self):
        buf = self._get_preallocated_step_buffer(self.workspace, self.buffer_idx)
        self.buffer_idx += 1

    def _step(self, td: TensorDict) -> TensorDict:
        if self.step_count == 0:
            self.EFT_baseline = self._get_baseline(use_eft=True)
            self.prev_makespan = self.EFT_baseline
        done = torch.tensor((1,), device=self.device, dtype=torch.bool)
        reward = torch.tensor((1,), device=self.device, dtype=torch.float32)
        candidate_workspace = torch.zeros(
            self.simulator_factory.graph_spec.max_candidates,
            dtype=torch.int64,
        )

        self.simulator.get_mappable_candidates(candidate_workspace)
        chosen_device = td["action"].item() + int(self.only_gpu)
        global_task_id = candidate_workspace[0].item()
        mapping_priority = self.simulator.get_mapping_priority(global_task_id)
<<<<<<< HEAD
        reserving_priority = mapping_priority
        launching_priority = mapping_priority
        actions = [
            fastsim.Action(
                local_id, chosen_device, reserving_priority, launching_priority
            )
        ]
        self.simulator.simulator.map_tasks(actions)
        # print("Current Time: ", self.simulator.time)
=======
>>>>>>> 6014c3ca

        self.simulator.simulator.map_tasks(
            [fastsim.Action(0, chosen_device, mapping_priority, mapping_priority)]
        )

        simulator_copy = self.simulator.copy()
        simulator_copy.disable_external_mapper()
        simulator_copy.run()
        if simulator_copy.time > self.prev_makespan:
            reward[0] = -1
        elif simulator_copy.time < self.prev_makespan:
            reward[0] = 1
        else:
            reward[0] = 0
        self.prev_makespan = simulator_copy.time

        simulator_status = self.simulator.run_until_external_mapping()
        done[0] = simulator_status == fastsim.ExecutionState.COMPLETE

        obs = self._get_observation()
        time = obs["observation"]["aux"]["time"].item()
        if done:
            obs["observation"]["aux"]["improvement"][0] = self.EFT_baseline / time - 1
            print(
                f"Time: {time} / Baseline: {self.EFT_baseline} Improvement: {obs['observation']['aux']['improvement'][0]:.2f}"
            )

        out = obs
        out.set("reward", reward)
        out.set("done", done)
        self.step_count += 1
        return out

    def _reset(self, td: Optional[TensorDict] = None) -> TensorDict:
        self.resets += 1
        self.step_count = 0
        current_priority_seed = self.simulator_factory.pseed
        current_duration_seed = self.simulator_factory.seed

        if self.change_locations:
            new_location_seed = self.location_seed + self.resets
            graph = self.simulator_factory.input.graph
            random.seed(new_location_seed)
            if self.legacy_graph:
                data = self.simulator_factory.input.data.data
                for i in range(data.size()):
                    data.set_location(i, random.choice(self.location_list))
            else:
                graph.randomize_locations(
                    self.location_randomness, self.location_list, verbose=False
                )

        if self.change_priority:
            new_priority_seed = int(current_priority_seed + self.resets)
        else:
            new_priority_seed = int(current_priority_seed)

        if self.change_duration:
            new_duration_seed = int(current_duration_seed + self.resets)
        else:
            new_duration_seed = int(current_duration_seed)

        self.simulator = self.simulator_factory.create(
            priority_seed=new_priority_seed, duration_seed=new_duration_seed
        )

        simulator_status = self.simulator.run_until_external_mapping()
        assert (
            simulator_status == fastsim.ExecutionState.EXTERNAL_MAPPING
        ), f"Unexpected simulator status: {simulator_status}"

        obs = self._get_observation()
        return obs

    @property
    def observer(self):
        return self.simulator.observer

    def _set_seed(self, seed: Optional[int] = None, static_seed: Optional[int] = None):
        torch.manual_seed(seed)
        np.random.seed(seed)
        random.seed(seed)
        if self.change_priority:
            self.simulator_factory.set_seed(priority_seed=seed)
        if self.change_duration:
            self.simulator_factory.set_seed(duration_seed=seed)
        if self.change_locations:
            self.location_seed = seed


class EFTIncrementalEnv(RuntimeEnv):
    def _step(self, td: TensorDict) -> TensorDict:
        if self.step_count == 0:
            self.EFT_baseline = self._get_baseline(use_eft=True)
            self.prev_makespan = self.EFT_baseline
            self.graph_extractor = fastsim.GraphExtractor(self.simulator.get_state())
        done = torch.tensor((1,), device=self.device, dtype=torch.bool)
        reward = torch.tensor((1,), device=self.device, dtype=torch.float32)
        candidate_workspace = torch.zeros(
            self.simulator_factory.graph_spec.max_candidates,
            dtype=torch.int64,
        )

        sim_eft = self.simulator.copy()
        self.simulator.get_mappable_candidates(candidate_workspace)
        chosen_device = td["action"].item() + int(self.only_gpu)
        global_task_id = candidate_workspace[0].item()
        mapping_priority = self.simulator.get_mapping_priority(global_task_id)

        self.simulator.simulator.map_tasks(
            [fastsim.Action(0, chosen_device, mapping_priority, mapping_priority)]
        )

        sim_ml = self.simulator.copy()
        sim_eft.disable_external_mapper()
        sim_ml.disable_external_mapper()
        sim_eft.run()
        sim_ml.run()
        eft_time = sim_eft.time
        ml_time = sim_ml.time
        reward[0] = (eft_time - ml_time) / self.EFT_baseline
        simulator_status = self.simulator.run_until_external_mapping()
        done[0] = simulator_status == fastsim.ExecutionState.COMPLETE

        obs = self._get_observation()
        time = obs["observation"]["aux"]["time"].item()
        if done:
            obs["observation"]["aux"]["improvement"][0] = self.EFT_baseline / time - 1
            print(
                f"Time: {time} / Baseline: {self.EFT_baseline} Improvement: {obs['observation']['aux']['improvement'][0]:.2f}"
            )

        out = obs
        out.set("reward", reward)
        out.set("done", done)
        self.step_count += 1
        return out


class TerminalEnv(RuntimeEnv):
    def _step(self, td: TensorDict) -> TensorDict:
        if self.step_count == 0:
            self.EFT_baseline = self._get_baseline(use_eft=True)
        done = torch.tensor((1,), device=self.device, dtype=torch.bool)
        reward = torch.tensor((1,), device=self.device, dtype=torch.float32)
        candidate_workspace = torch.zeros(
            self.simulator_factory.graph_spec.max_candidates,
            dtype=torch.int64,
        )

        self.simulator.get_mappable_candidates(candidate_workspace)
        chosen_device = td["action"].item() + int(self.only_gpu)
        global_task_id = candidate_workspace[0].item()
        mapping_priority = self.simulator.get_mapping_priority(global_task_id)

        self.simulator.simulator.map_tasks(
            [fastsim.Action(0, chosen_device, mapping_priority, mapping_priority)]
        )

        reward[0] = 0
        simulator_status = self.simulator.run_until_external_mapping()
        done[0] = simulator_status == fastsim.ExecutionState.COMPLETE

        obs = self._get_observation()
        time = obs["observation"]["aux"]["time"].item()
        if done:
            obs["observation"]["aux"]["improvement"][0] = self.EFT_baseline / time - 1
            reward[0] = obs["observation"]["aux"]["improvement"][0]
            print(
                f"Time: {time} / Baseline: {self.EFT_baseline} Improvement: {obs['observation']['aux']['improvement'][0]:.2f}"
            )

        out = obs
        out.set("reward", reward)
        out.set("done", done)
        self.step_count += 1
        return out


class kHopEFTIncrementalEnv(RuntimeEnv):
    def _step(self, td: TensorDict) -> TensorDict:
        if self.step_count == 0:
            self.EFT_baseline = self._get_baseline(use_eft=True)
            self.prev_makespan = self.EFT_baseline
            self.graph_extractor = fastsim.GraphExtractor(self.simulator.get_state())
        done = torch.tensor((1,), device=self.device, dtype=torch.bool)
        reward = torch.tensor((1,), device=self.device, dtype=torch.float32)
        candidate_workspace = torch.zeros(
            self.simulator_factory.graph_spec.max_candidates,
            dtype=torch.int64,
        )
        dependents = torch.zeros(16, dtype=torch.int64)

        sim_eft = self.simulator.copy()
        self.simulator.get_mappable_candidates(candidate_workspace)
        chosen_device = td["action"].item() + int(self.only_gpu)
        global_task_id = candidate_workspace[0].item()
        mapping_priority = self.simulator.get_mapping_priority(global_task_id)

        self.simulator.simulator.map_tasks(
            [fastsim.Action(0, chosen_device, mapping_priority, mapping_priority)]
        )

        sim_ml = self.simulator.copy()
        sim_eft.disable_external_mapper()
        sim_ml.disable_external_mapper()
        dep_count = self.graph_extractor.get_k_hop_dependents(
            candidate_workspace, 2, dependents
        )
        for i in range(dep_count):
            sim_eft.set_task_breakpoint(fastsim.EventType.COMPLETER, dependents[i])
            sim_ml.set_task_breakpoint(fastsim.EventType.COMPLETER, dependents[i])
        for i in range(dep_count):
            sim_eft.run()
            sim_ml.run()
        eft_time = sim_eft.time - self.simulator.time
        ml_time = sim_ml.time - self.simulator.time
        reward[0] = (eft_time - ml_time) / self.EFT_baseline
        simulator_status = self.simulator.run_until_external_mapping()
        done[0] = simulator_status == fastsim.ExecutionState.COMPLETE

        obs = self._get_observation()
        time = obs["observation"]["aux"]["time"].item()
        if done:
            obs["observation"]["aux"]["improvement"][0] = self.EFT_baseline / time - 1
            print(
                f"Time: {time} / Baseline: {self.EFT_baseline} Improvement: {obs['observation']['aux']['improvement'][0]:.2f}"
            )

        out = obs
        out.set("reward", reward)
        out.set("done", done)
        self.step_count += 1
        return out


class EFTAllPossibleEnv(RuntimeEnv):
    """
    For each action, explore all the other actions using EFT and +1 if it was the best, 0 if it was the same, -1 if it was worse.
    """

    def _step(self, td: TensorDict) -> TensorDict:
        if self.step_count == 0:
            self.EFT_baseline = self._get_baseline(use_eft=True)
            self.prev_makespan = self.EFT_baseline
            self.action_candidates = range(
                int(self.only_gpu), self.simulator_factory.graph_spec.max_devices
            )
        done = torch.tensor((1,), device=self.device, dtype=torch.bool)
        reward = torch.tensor((1,), device=self.device, dtype=torch.float32)
        candidate_workspace = torch.zeros(
            self.simulator_factory.graph_spec.max_candidates,
            dtype=torch.int64,
        )

        self.simulator.get_mappable_candidates(candidate_workspace)
        chosen_device = td["action"].item() + int(self.only_gpu)
        global_task_id = candidate_workspace[0].item()
        mapping_priority = self.simulator.get_mapping_priority(global_task_id)

        min_time = 999990000
        for i in self.action_candidates:
            if i == chosen_device:
                continue
            simulator_copy = self.simulator.copy()
            simulator_copy.simulator.map_tasks(
                [fastsim.Action(0, i, mapping_priority, mapping_priority)]
            )
            simulator_copy.disable_external_mapper()
            simulator_copy.run()
            if simulator_copy.time < min_time:
                min_time = simulator_copy.time

        self.simulator.simulator.map_tasks(
            [fastsim.Action(0, chosen_device, mapping_priority, mapping_priority)]
        )
        simulator_copy = self.simulator.copy()
        simulator_copy.disable_external_mapper()
        simulator_copy.run()
        delta = ((simulator_copy.time - min_time) // 1000) * 1000
        if delta > 0:
            reward[0] = -1
        elif delta < 0:
            reward[0] = 1
        else:
            reward[0] = 0

        simulator_status = self.simulator.run_until_external_mapping()
        done[0] = simulator_status == fastsim.ExecutionState.COMPLETE

        obs = self._get_observation()
        time = obs["observation"]["aux"]["time"].item()
        if done:
            improvement = self.EFT_baseline / time - 1
            obs["observation"]["aux"]["improvement"][0] = improvement
            print(
                f"Time: {time} / Baseline: {self.EFT_baseline} Improvement: {obs['observation']['aux']['improvement'][0]:.2f}"
            )

        out = obs
        out.set("reward", reward)
        out.set("done", done)
        self.step_count += 1
        return out


class RolloutEnv(RuntimeEnv):
    def set_policy(self, policy):
        self.policy = policy

    def _step(self, td: TensorDict) -> TensorDict:
        if self.step_count == 0:
            self.EFT_baseline = self._get_baseline(use_eft=True)
            self.prev_makespan = self.EFT_baseline
            self.graph_extractor = fastsim.GraphExtractor(self.simulator.get_state())
        done = torch.tensor((1,), device=self.device, dtype=torch.bool)
        reward = torch.tensor((1,), device=self.device, dtype=torch.float32)
        candidate_workspace = torch.zeros(
            self.simulator_factory.graph_spec.max_candidates,
            dtype=torch.int64,
        )

        self.simulator.get_mappable_candidates(candidate_workspace)
        chosen_device = td["action"].item() + int(self.only_gpu)
        global_task_id = candidate_workspace[0].item()
        mapping_priority = self.simulator.get_mapping_priority(global_task_id)

        self.simulator.simulator.map_tasks(
            [fastsim.Action(0, chosen_device, mapping_priority, mapping_priority)]
        )

        simulator_copy = self.simulator.copy()
        simulator_copy.disable_external_mapper()
        simulator_copy.run()
        eft_time = simulator_copy.time
        with torch.no_grad():
            simulator_copy = self.simulator.copy()
            state_copy = simulator_copy.run_until_external_mapping()
            copy_workspace = torch.zeros(
                self.simulator_factory.graph_spec.max_candidates,
                dtype=torch.int64,
            )
            copy_obs = TensorDict(
                observation=simulator_copy.observer.new_observation_buffer(
                    simulator_copy.observer.graph_spec
                )
            )
            while state_copy != fastsim.ExecutionState.COMPLETE:
                simulator_copy.observer.get_observation(copy_obs["observation"])
                action_logits = self.policy(copy_obs)["logits"]
                copy_action = torch.argmax(action_logits, dim=-1).item()
                if self.only_gpu:
                    copy_action = copy_action + 1
                simulator_copy.get_mappable_candidates(copy_workspace)
                copy_task_id = copy_workspace[0].item()
                copy_priority = simulator_copy.get_mapping_priority(copy_task_id)
                copy_actions = [
                    fastsim.Action(
                        0,
                        copy_action,
                        copy_priority,
                        copy_priority,
                    )
                ]
                simulator_copy.simulator.map_tasks(copy_actions)
                state_copy = simulator_copy.run_until_external_mapping()
        if simulator_copy.time - eft_time >= 1000:
            reward[0] = -1
        elif simulator_copy.time - eft_time <= -1000:
            reward[0] = 1
        else:
            reward[0] = 0
        eft_time = simulator_copy.time
        simulator_status = self.simulator.run_until_external_mapping()
        done[0] = simulator_status == fastsim.ExecutionState.COMPLETE

        obs = self._get_observation()
        time = obs["observation"]["aux"]["time"].item()
        if done:
            obs["observation"]["aux"]["improvement"][0] = self.EFT_baseline / time - 1
            print(
                f"Time: {time} / Baseline: {self.EFT_baseline} Improvement: {obs['observation']['aux']['improvement'][0]:.2f}"
            )

        out = obs
        out.set("reward", reward)
        out.set("done", done)
        self.step_count += 1
        return out


class kHopRolloutEnv(RuntimeEnv):
    def set_policy(self, policy):
        self.policy = policy

    def _step(self, td: TensorDict) -> TensorDict:
        if self.step_count == 0:
            self.EFT_baseline = self._get_baseline(use_eft=True)
            self.prev_makespan = self.EFT_baseline
            self.graph_extractor = fastsim.GraphExtractor(self.simulator.get_state())
        done = torch.tensor((1,), device=self.device, dtype=torch.bool)
        reward = torch.tensor((1,), device=self.device, dtype=torch.float32)
        candidate_workspace = torch.zeros(
            self.simulator_factory.graph_spec.max_candidates,
            dtype=torch.int64,
        )
        dependents = torch.zeros(50, dtype=torch.int64)

        self.simulator.get_mappable_candidates(candidate_workspace)
        chosen_device = td["action"].item() + int(self.only_gpu)
        global_task_id = candidate_workspace[0].item()
        mapping_priority = self.simulator.get_mapping_priority(global_task_id)

        self.simulator.simulator.map_tasks(
            [fastsim.Action(0, chosen_device, mapping_priority, mapping_priority)]
        )

        dep_count = self.graph_extractor.get_k_hop_dependents(
            candidate_workspace, 2, dependents
        )
        simulator_copy = self.simulator.copy()
        for i in range(dep_count):
            simulator_copy.set_task_breakpoint(
                fastsim.EventType.LAUNCHER, dependents[i]
            )
        simulator_copy.disable_external_mapper()
        for i in range(dep_count):
            temp = simulator_copy.run()
            if temp == fastsim.ExecutionState.COMPLETE:
                break
        eft_time = simulator_copy.time
        with torch.no_grad():
            simulator_copy = self.simulator.copy()
            for i in range(dep_count):
                simulator_copy.set_task_breakpoint(
                    fastsim.EventType.LAUNCHER, dependents[i]
                )
            state_copy = simulator_copy.run_until_external_mapping()
            copy_workspace = torch.zeros(
                self.simulator_factory.graph_spec.max_candidates,
                dtype=torch.int64,
            )
            finished = 0
            copy_obs = TensorDict(observation=simulator_copy.observer.get_observation())
            while state_copy != fastsim.ExecutionState.COMPLETE:
                # print(state_copy)
                if state_copy == fastsim.ExecutionState.BREAKPOINT:
                    finished += 1
                    if finished >= dep_count:
                        break
                    state_copy = simulator_copy.run_until_external_mapping()
                    continue
                elif state_copy == fastsim.ExecutionState.EXTERNAL_MAPPING:
                    simulator_copy.observer.get_observation(copy_obs["observation"])
                    action_logits = self.policy(copy_obs)["logits"]
                    copy_action = torch.argmax(action_logits, dim=-1).item()
                    if self.only_gpu:
                        copy_action = copy_action + 1
                    simulator_copy.get_mappable_candidates(copy_workspace)
                    copy_task_id = copy_workspace[0].item()
                    copy_priority = simulator_copy.get_mapping_priority(copy_task_id)
                    copy_actions = [
                        fastsim.Action(
                            0,
                            copy_action,
                            copy_priority,
                            copy_priority,
                        )
                    ]
                    simulator_copy.simulator.map_tasks(copy_actions)
                    state_copy = simulator_copy.run_until_external_mapping()
                else:
                    print(f"Unexpected simulator status: {state_copy}")
                    assert False, f"Unexpected simulator status: {state_copy}"

        if simulator_copy.time - eft_time >= 1000:
            reward[0] = -1
        elif simulator_copy.time - eft_time <= -1000:
            reward[0] = 1
        else:
            reward[0] = 0

        simulator_status = self.simulator.run_until_external_mapping()
        done[0] = simulator_status == fastsim.ExecutionState.COMPLETE

        obs = self._get_observation()
        time = obs["observation"]["aux"]["time"].item()
        if done:
            obs["observation"]["aux"]["improvement"][0] = self.EFT_baseline / time - 1
            print(
                f"Time: {time} / Baseline: {self.EFT_baseline} Improvement: {obs['observation']['aux']['improvement'][0]:.2f}"
            )

        out = obs
        out.set("reward", reward)
        out.set("done", done)
        self.step_count += 1
        return out


class MapperRuntimeEnv(RuntimeEnv):
    def __init__(
        self,
        simulator_factory,
        seed: int = 0,
        device="cpu",
        baseline_time=56000,
        use_external_mapper: bool = False,
        change_priority=True,
        change_duration=False,
    ):
        super().__init__(
            simulator_factory,
            seed,
            device,
            baseline_time,
            change_priority,
            change_duration,
        )
        self.use_external_mapper = use_external_mapper

    def _step(self, td: TensorDict) -> TensorDict:
        candidate_workspace = torch.zeros(
            self.simulator_factory.graph_spec.max_candidates,
            dtype=torch.int64,
        )
        self.simulator.get_mappable_candidates(candidate_workspace)
        global_task_id = candidate_workspace[0].item()
        scheduler_state: SchedulerState = self.simulator.state

        if self.use_external_mapper:
            external_mapper = self.simulator.external_mapper
            action = external_mapper.map_tasks(
                self.simulator,
            )[0]
            # print(f"External mapper action: {action}")
        else:
            internal_mapper = self.simulator.internal_mapper
            action = internal_mapper.map_task(
                global_task_id,
                scheduler_state,
            )

        # new_action = torch.tensor([action.device - 1], dtype=torch.int64)
        td.set_("action", action.device - 1)
        # print(f"Action: {action.device - 1}")
        return super()._step(td)

    def set_internal_mapper(self, internal_mapper):
        self.simulator.internal_mapper = internal_mapper

    def set_external_mapper(self, external_mapper):
        self.simulator.external_mapper = external_mapper

    def enable_external_mapper(self):
        self.use_external_mapper = True

    def disable_external_mapper(self):
        self.use_external_mapper = False

    def _set_seed(self, seed: Optional[int] = None, static_seed: Optional[int] = None):
        if seed is None:
            seed = 0
        else:
            seed = seed + 1e7

        self.simulator_factory.set_seed(priority_seed=seed)
        return seed


def make_simple_env_from_legacy(tasks, data):
    s = uniform_connected_devices(5, 1000000000, 1, 2000)
    d = DataBlocks.create_from_legacy_data(data, s)
    m = Graph.create_from_legacy_graph(tasks, data)
    m.finalize_tasks()
    spec = create_graph_spec()
    input = SimulatorInput(m, d, s)
    env = RuntimeEnv(
        SimulatorFactory(input, spec, DefaultObserverFactory), device="cpu"
    )
    env = TransformedEnv(env, StepCounter())
    env = TransformedEnv(env, TrajCounter())
    return env


def make_simple_env(graph: ComputeDataGraph):
    s = uniform_connected_devices(5, 1000000000, 1, 2000)
    d = graph.get_blocks()
    m = graph
    m.finalize_tasks()

    spec = create_graph_spec()
    input = SimulatorInput(m, d, s)

    env = RuntimeEnv(
        SimulatorFactory(input, spec, DefaultObserverFactory), device="cpu"
    )

    env = TransformedEnv(env, StepCounter())
    env = TransformedEnv(env, TrajCounter())

<<<<<<< HEAD
    def _set_seed(self, seed: Optional[int] = None, static_seed: Optional[int] = None):
        s = super()._set_seed(seed, static_seed)
        # if s is not None:
        #     self.location_seed = s
        return s


class EFTIncrementalEnv(EnvBase):
    def __init__(
        self,
        simulator_factory: SimulatorFactory,
        seed: int = 0,
        device="cpu",
        baseline_time=56000,
        change_priority=False,
        change_duration=False,
        change_locations=False,
        only_gpu=True,
        location_list=[1, 2, 3, 4],
        path=".",
    ):
        super().__init__(device=device)

        self.change_priority = change_priority
        self.change_duration = change_duration
        self.change_locations = change_locations
        self.path = path
        self.only_gpu = only_gpu
        self.location_list = location_list

        self.simulator_factory = simulator_factory
        self.simulator: SimulatorDriver = simulator_factory.create(seed)
        self.graph_extractor: GraphExtractor = GraphExtractor(
            self.simulator.get_state()
        )

        self.buffer_idx = 0
        self.resets = 0

        self.observation_spec = self._create_observation_spec()
        self.action_spec = self._create_action_spec()
        self.reward_spec = self._create_reward_spec()
        self.done_spec = Binary(shape=(1,), device=self.device, dtype=torch.bool)

        self.workspace = self._prealloc_step_buffers(100)
        self.baseline_time = baseline_time

    def _get_baseline(self, use_eft=True):
        if use_eft:
            simulator_copy = self.simulator.fresh_copy()
            simulator_copy.initialize()
            simulator_copy.initialize_data()
            simulator_copy.disable_external_mapper()
            final_state = simulator_copy.run()
            assert final_state == fastsim.ExecutionState.COMPLETE, (
                f"Baseline returned unexpected final state: {final_state}"
            )
            return simulator_copy.time
        return self.baseline_time

    def _create_observation_spec(self) -> TensorSpec:
        obs = self.simulator.observer.get_observation()
        comp = make_composite_from_td(obs)
        comp = Composite(observation=comp)
        return comp

    def _create_action_spec(self, ndevices: int = 5) -> TensorSpec:
        n_devices = self.simulator_factory.graph_spec.max_devices
        if self.only_gpu:
            n_devices -= 1
        out = Bounded(
            shape=(1,),
            device=self.device,
            dtype=torch.int64,
            low=torch.tensor(0, device=self.device),
            high=torch.tensor(n_devices, device=self.device),
        )
        out = Composite(action=out)
        return out

    def _create_reward_spec(self) -> TensorSpec:
        return Unbounded(shape=(1,), device=self.device, dtype=torch.float32)

    def _get_observation(self, td: TensorDict = None) -> TensorDict:
        if td is None:
            obs = self.simulator.observer.get_observation()
            td = TensorDict(observation=obs)
        else:
            self.simulator.observer.get_observation(td["observation"])
        return td

    def _get_new_observation_buffer(self) -> TensorDict:
        obs = self.simulator.observer.new_observation_buffer()
        td = TensorDict(observation=obs)
        return td

    def _get_new_step_buffer(self) -> TensorDict:
        obs = self._get_new_observation_buffer()
        obs.set("reward", torch.tensor([0], device=self.device, dtype=torch.float32))
        obs.set("done", torch.tensor([False], device=self.device, dtype=torch.bool))
        return obs

    def _prealloc_step_buffers(self, n: int) -> List[TensorDict]:
        return [self._get_new_step_buffer() for _ in range(n)]

    def _get_preallocated_step_buffer(
        self, buffers: List[TensorDict], i: int
    ) -> TensorDict:
        if i >= len(buffers):
            buffers.extend(self._prealloc_step_buffers(2 * len(buffers)))
        return buffers[i]

    def _get_current_buffer(self):
        buf = self._get_preallocated_step_buffer(self.workspace, self.buffer_idx)
        self.buffer_idx += 1

    def _step(self, td: TensorDict) -> TensorDict:
        chosen_device = td["action"].item()
        if self.only_gpu:
            chosen_device = chosen_device + 1
        done = torch.tensor((1,), device=self.device, dtype=torch.bool)
        reward = torch.tensor((1,), device=self.device, dtype=torch.float32)
        candidate_workspace = torch.zeros(
            1,
            dtype=torch.int64,
        )
        self.simulator.get_mappable_candidates(candidate_workspace)

        global_task_id = candidate_workspace[0].item()
        mapping_priority = self.simulator.get_mapping_priority(global_task_id)
        reserving_priority = mapping_priority
        launching_priority = mapping_priority
        actions = [
            fastsim.Action(0, chosen_device, reserving_priority, launching_priority)
        ]
        sim_eft = self.simulator.copy()
        self.simulator.simulator.map_tasks(actions)
        sim_ml = self.simulator.copy()
        # Set Reward reward[0]
        sim_eft.disable_external_mapper()
        sim_ml.disable_external_mapper()
        sim_eft.run()
        sim_ml.run()
        eft_time = sim_eft.time
        ml_time = sim_ml.time
        reward[0] = (eft_time - ml_time) / self.EFT_baseline
        simulator_status = self.simulator.run_until_external_mapping()
        done[0] = simulator_status == fastsim.ExecutionState.COMPLETE

        obs = self._get_observation()
        time = obs["observation"]["aux"]["time"].item()
        if done:
            obs["observation"]["aux"]["improvement"][0] = self.EFT_baseline / time - 1
            print(
                f"Time: {time} / Baseline: {self.EFT_baseline} Improvement: {obs['observation']['aux']['improvement'][0]:.2f}"
            )

        out = obs
        out.set("reward", reward)
        out.set("done", done)
        return out

    def _reset(self, td: Optional[TensorDict] = None) -> TensorDict:
        self.resets += 1

        current_priority_seed = self.simulator_factory.pseed
        current_duration_seed = self.simulator_factory.seed

        if self.change_priority:
            new_priority_seed = current_priority_seed + self.resets
        else:
            new_priority_seed = current_priority_seed

        if self.change_duration:
            new_duration_seed = current_duration_seed + self.resets
        else:
            new_duration_seed = current_duration_seed

        new_priority_seed = int(new_priority_seed)
        new_duration_seed = int(new_duration_seed)

        self.taskid_history = []
        if self.change_locations and isinstance(
            self.simulator_factory.input.graph, JacobiGraph
        ):
            self.simulator_factory.input.graph.randomize_locations(
                1, location_list=self.location_list
            )
        self.simulator = self.simulator_factory.create(
            priority_seed=new_priority_seed, duration_seed=new_duration_seed
        )
        self.graph_extractor: GraphExtractor = GraphExtractor(
            self.simulator.get_state()
        )
        self.EFT_baseline = self._get_baseline(use_eft=True)

        simulator_status = self.simulator.run_until_external_mapping()
        assert simulator_status == fastsim.ExecutionState.EXTERNAL_MAPPING, (
            f"Unexpected simulator status: {simulator_status}"
        )

        obs = self._get_observation()
        return obs

    @property
    def observer(self):
        return self.simulator.observer

    def _set_seed(self, seed: Optional[int] = None, static_seed: Optional[int] = None):
        torch.manual_seed(seed)
        if self.change_priority:
            self.simulator_factory.set_seed(priority_seed=seed)
        if self.change_duration:
            self.simulator_factory.set_seed(duration_seed=seed)


class IncrementalMappingEnv(EnvBase):
    def __init__(
        self,
        simulator_factory: SimulatorFactory,
        seed: int = 0,
        device="cpu",
        baseline_time=56000,
        change_priority=False,
        change_duration=False,
        change_locations=False,
        only_gpu=True,
        location_list=[1, 2, 3, 4],
        path=".",
    ):
        super().__init__(device=device)

        self.change_priority = change_priority
        self.change_duration = change_duration
        self.change_locations = change_locations
        self.path = path
        self.only_gpu = only_gpu
        self.location_list = location_list

        self.simulator_factory = simulator_factory
        self.simulator: SimulatorDriver = simulator_factory.create(seed)
        self.graph_extractor: GraphExtractor = GraphExtractor(
            self.simulator.get_state()
        )

        self.buffer_idx = 0
        self.resets = 0
        self.last_time = 0

        self.observation_spec = self._create_observation_spec()
        self.action_spec = self._create_action_spec()
        self.reward_spec = self._create_reward_spec()
        self.done_spec = Binary(shape=(1,), device=self.device, dtype=torch.bool)

        self.workspace = self._prealloc_step_buffers(100)
        self.baseline_time = baseline_time

    def _get_baseline(self, use_eft=True):
        if use_eft:
            simulator_copy = self.simulator.fresh_copy()
            simulator_copy.initialize()
            simulator_copy.initialize_data()
            simulator_copy.disable_external_mapper()
            final_state = simulator_copy.run()
            assert final_state == fastsim.ExecutionState.COMPLETE, (
                f"Baseline returned unexpected final state: {final_state}"
            )
            return simulator_copy.time
        return self.baseline_time

    def _create_observation_spec(self) -> TensorSpec:
        obs = self.simulator.observer.get_observation()
        comp = make_composite_from_td(obs)
        comp = Composite(observation=comp)
        return comp

    def _create_action_spec(self, ndevices: int = 5) -> TensorSpec:
        n_devices = self.simulator_factory.graph_spec.max_devices
        if self.only_gpu:
            n_devices -= 1
        out = Bounded(
            shape=(1,),
            device=self.device,
            dtype=torch.int64,
            low=torch.tensor(0, device=self.device),
            high=torch.tensor(n_devices, device=self.device),
        )
        out = Composite(action=out)
        return out

    def _create_reward_spec(self) -> TensorSpec:
        return Unbounded(shape=(1,), device=self.device, dtype=torch.float32)

    def _get_observation(self, td: TensorDict = None) -> TensorDict:
        if td is None:
            obs = self.simulator.observer.get_observation()
            td = TensorDict(observation=obs)
        else:
            self.simulator.observer.get_observation(td["observation"])
        return td

    def _get_new_observation_buffer(self) -> TensorDict:
        obs = self.simulator.observer.new_observation_buffer()
        td = TensorDict(observation=obs)
        return td

    def _get_new_step_buffer(self) -> TensorDict:
        obs = self._get_new_observation_buffer()
        obs.set("reward", torch.tensor([0], device=self.device, dtype=torch.float32))
        obs.set("done", torch.tensor([False], device=self.device, dtype=torch.bool))
        return obs

    def _prealloc_step_buffers(self, n: int) -> List[TensorDict]:
        return [self._get_new_step_buffer() for _ in range(n)]

    def _get_preallocated_step_buffer(
        self, buffers: List[TensorDict], i: int
    ) -> TensorDict:
        if i >= len(buffers):
            buffers.extend(self._prealloc_step_buffers(2 * len(buffers)))
        return buffers[i]

    def _get_current_buffer(self):
        buf = self._get_preallocated_step_buffer(self.workspace, self.buffer_idx)
        self.buffer_idx += 1

    def _step(self, td: TensorDict) -> TensorDict:
        chosen_device = td["action"].item()
        if self.only_gpu:
            chosen_device = chosen_device + 1
        done = torch.tensor((1,), device=self.device, dtype=torch.bool)
        reward = torch.tensor((1,), device=self.device, dtype=torch.float32)
        candidate_workspace = torch.zeros(
            1,
            dtype=torch.int64,
        )
        self.simulator.get_mappable_candidates(candidate_workspace)

        dependents = torch.zeros(16, dtype=torch.int64)
        dep_count = self.graph_extractor.get_k_hop_dependents(
            candidate_workspace, 2, dependents
        )

        global_task_id = candidate_workspace[0].item()
        mapping_priority = self.simulator.get_mapping_priority(global_task_id)
        reserving_priority = mapping_priority
        launching_priority = mapping_priority
        actions = [
            fastsim.Action(0, chosen_device, reserving_priority, launching_priority)
        ]
        self.last_time = self.simulator.time
        self.simulator.simulator.map_tasks(actions)

        simulator_status = self.simulator.run_until_external_mapping()
        incremental_time = self.simulator.time - self.last_time
        reward[0] = -1 * incremental_time
        done[0] = simulator_status == fastsim.ExecutionState.COMPLETE

        obs = self._get_observation()
        time = obs["observation"]["aux"]["time"].item()
        if done:
            obs["observation"]["aux"]["improvement"][0] = self.EFT_baseline / time - 1
            print(
                f"Time: {time} / Baseline: {self.EFT_baseline} Improvement: {obs['observation']['aux']['improvement'][0]:.2f}"
            )
            self.last_time = 0

        out = obs
        out.set("reward", reward)
        out.set("done", done)
        return out

    def _reset(self, td: Optional[TensorDict] = None) -> TensorDict:
        self.resets += 1

        current_priority_seed = self.simulator_factory.pseed
        current_duration_seed = self.simulator_factory.seed

        self.last_time = 0

        if self.change_priority:
            new_priority_seed = current_priority_seed + self.resets
        else:
            new_priority_seed = current_priority_seed

        if self.change_duration:
            new_duration_seed = current_duration_seed + self.resets
        else:
            new_duration_seed = current_duration_seed

        new_priority_seed = int(new_priority_seed)
        new_duration_seed = int(new_duration_seed)

        self.taskid_history = []
        if self.change_locations and isinstance(
            self.simulator_factory.input.graph, JacobiGraph
        ):
            self.simulator_factory.input.graph.randomize_locations(
                1, location_list=self.location_list
            )
        self.simulator = self.simulator_factory.create(
            priority_seed=new_priority_seed, duration_seed=new_duration_seed
        )
        self.graph_extractor: GraphExtractor = GraphExtractor(
            self.simulator.get_state()
        )
        self.EFT_baseline = self._get_baseline(use_eft=True)

        simulator_status = self.simulator.run_until_external_mapping()
        assert simulator_status == fastsim.ExecutionState.EXTERNAL_MAPPING, (
            f"Unexpected simulator status: {simulator_status}"
        )

        obs = self._get_observation()
        return obs

    @property
    def observer(self):
        return self.simulator.observer

    def _set_seed(self, seed: Optional[int] = None, static_seed: Optional[int] = None):
        torch.manual_seed(seed)
        if self.change_priority:
            self.simulator_factory.set_seed(priority_seed=seed)
        if self.change_duration:
            self.simulator_factory.set_seed(duration_seed=seed)
=======
    return env
>>>>>>> 6014c3ca
<|MERGE_RESOLUTION|>--- conflicted
+++ resolved
@@ -171,18 +171,6 @@
         chosen_device = td["action"].item() + int(self.only_gpu)
         global_task_id = candidate_workspace[0].item()
         mapping_priority = self.simulator.get_mapping_priority(global_task_id)
-<<<<<<< HEAD
-        reserving_priority = mapping_priority
-        launching_priority = mapping_priority
-        actions = [
-            fastsim.Action(
-                local_id, chosen_device, reserving_priority, launching_priority
-            )
-        ]
-        self.simulator.simulator.map_tasks(actions)
-        # print("Current Time: ", self.simulator.time)
-=======
->>>>>>> 6014c3ca
 
         self.simulator.simulator.map_tasks(
             [fastsim.Action(0, chosen_device, mapping_priority, mapping_priority)]
@@ -784,7 +772,179 @@
     env = TransformedEnv(env, StepCounter())
     env = TransformedEnv(env, TrajCounter())
 
-<<<<<<< HEAD
+    return env
+
+class RandomLocationMapperRuntimeEnv(MapperRuntimeEnv):
+    def __init__(
+        self,
+        simulator_factory,
+        seed: int = 0,
+        device="cpu",
+        baseline_time=56000,
+        use_external_mapper: bool = False,
+        change_priority=True,
+        change_duration=False,
+        change_locations=False,
+        location_seed=0,
+        location_randomness=1,
+        location_list=[1, 2, 3, 4],
+    ):
+        super().__init__(
+            simulator_factory=simulator_factory,
+            seed=seed,
+            device=device,
+            baseline_time=baseline_time,
+            use_external_mapper=use_external_mapper,
+            change_priority=change_priority,
+            change_duration=change_duration,
+        )
+        self.change_locations = change_locations
+        self.location_seed = 0
+
+        graph = simulator_factory.input.graph
+        assert hasattr(graph, "get_cell_locations")
+        assert hasattr(graph, "set_cell_locations")
+        assert hasattr(graph, "randomize_locations")
+        self.initial_location_list = graph.get_cell_locations()
+        self.location_randomness = location_randomness
+        self.location_list = location_list
+
+        random.seed(self.location_seed)
+
+        if change_locations:
+            graph.randomize_locations(
+                self.location_randomness, self.location_list, verbose=False
+            )
+
+    def _reset(self, td: Optional[TensorDict] = None) -> TensorDict:
+        self.resets += 1
+        current_priority_seed = self.simulator_factory.pseed
+        current_duration_seed = self.simulator_factory.seed
+
+        if self.change_locations:
+            new_location_seed = self.location_seed + self.resets
+            # Load initial location list
+            graph = self.simulator_factory.input.graph
+            graph.set_cell_locations(self.initial_location_list)
+
+            random.seed(new_location_seed)
+            graph.randomize_locations(
+                self.location_randomness, self.location_list, verbose=False
+            )
+
+        if self.change_priority:
+            new_priority_seed = current_priority_seed + self.resets
+        else:
+            new_priority_seed = current_priority_seed
+
+        if self.change_duration:
+            new_duration_seed = current_duration_seed + self.resets
+        else:
+            new_duration_seed = current_duration_seed
+
+        new_priority_seed = int(new_priority_seed)
+        new_duration_seed = int(new_duration_seed)
+
+        self.simulator = self.simulator_factory.create(
+            priority_seed=new_priority_seed, duration_seed=new_duration_seed
+        )
+
+        simulator_status = self.simulator.run_until_external_mapping()
+        assert simulator_status == fastsim.ExecutionState.EXTERNAL_MAPPING, (
+            f"Unexpected simulator status: {simulator_status}"
+        )
+
+        obs = self._get_observation()
+        return obs
+
+    def _set_seed(self, seed: Optional[int] = None, static_seed: Optional[int] = None):
+        s = super()._set_seed(seed, static_seed)
+        # if s is not None:
+        #     self.location_seed = s
+        return s
+
+
+class RandomLocationRuntimeEnv(RuntimeEnv):
+    def __init__(
+        self,
+        simulator_factory,
+        seed: int = 0,
+        device="cpu",
+        baseline_time=56000,
+        change_priority=True,
+        change_duration=False,
+        change_locations=False,
+        location_seed=0,
+        location_randomness=1,
+        location_list=[1, 2, 3, 4],
+    ):
+        super().__init__(
+            simulator_factory=simulator_factory,
+            seed=seed,
+            device=device,
+            baseline_time=baseline_time,
+            change_priority=change_priority,
+            change_duration=change_duration,
+        )
+        self.change_locations = change_locations
+        self.location_seed = 0
+
+        graph = simulator_factory.input.graph
+        assert hasattr(graph, "get_cell_locations")
+        assert hasattr(graph, "set_cell_locations")
+        assert hasattr(graph, "randomize_locations")
+        self.initial_location_list = graph.get_cell_locations()
+        self.location_randomness = location_randomness
+        self.location_list = location_list
+
+        random.seed(self.location_seed)
+
+        if change_locations:
+            graph.randomize_locations(
+                self.location_randomness, self.location_list, verbose=False
+            )
+
+    def _reset(self, td: Optional[TensorDict] = None) -> TensorDict:
+        self.resets += 1
+        current_priority_seed = self.simulator_factory.pseed
+        current_duration_seed = self.simulator_factory.seed
+
+        if self.change_locations:
+            new_location_seed = self.location_seed + self.resets
+            # Load initial location list
+            graph = self.simulator_factory.input.graph
+            graph.set_cell_locations(self.initial_location_list)
+
+            random.seed(new_location_seed)
+            graph.randomize_locations(
+                self.location_randomness, self.location_list, verbose=False
+            )
+
+        if self.change_priority:
+            new_priority_seed = current_priority_seed + self.resets
+        else:
+            new_priority_seed = current_priority_seed
+
+        if self.change_duration:
+            new_duration_seed = current_duration_seed + self.resets
+        else:
+            new_duration_seed = current_duration_seed
+
+        new_priority_seed = int(new_priority_seed)
+        new_duration_seed = int(new_duration_seed)
+
+        self.simulator = self.simulator_factory.create(
+            priority_seed=new_priority_seed, duration_seed=new_duration_seed
+        )
+
+        simulator_status = self.simulator.run_until_external_mapping()
+        assert simulator_status == fastsim.ExecutionState.EXTERNAL_MAPPING, (
+            f"Unexpected simulator status: {simulator_status}"
+        )
+
+        obs = self._get_observation()
+        return obs
+
     def _set_seed(self, seed: Optional[int] = None, static_seed: Optional[int] = None):
         s = super()._set_seed(seed, static_seed)
         # if s is not None:
@@ -1211,6 +1371,3 @@
             self.simulator_factory.set_seed(priority_seed=seed)
         if self.change_duration:
             self.simulator_factory.set_seed(duration_seed=seed)
-=======
-    return env
->>>>>>> 6014c3ca
