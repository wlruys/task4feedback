from task4feedback import fastsim2 as fastsim
from task4feedback.fastsim2 import GraphExtractor, EventType
from task4feedback.interface import *
import torch
from typing import Optional, List
import numpy as np

from torchrl.envs import EnvBase
from task4feedback.interface.wrappers import (
    DefaultObserverFactory,
    SimulatorFactory,
    create_graph_spec,
)

from torchrl.data import Composite, TensorSpec, Unbounded, Binary, Bounded
from torchrl.envs.utils import make_composite_from_td
from torchrl.envs import StepCounter, TrajCounter, TransformedEnv
import tensordict
from tensordict import TensorDict
from task4feedback.graphs.base import Graph, DataBlocks, ComputeDataGraph, DataGeometry
<<<<<<< HEAD
import random
from task4feedback.graphs.mesh.plot import *
from torchrl.data import Categorical
=======
>>>>>>> 35be06b2
import math
import numpy as np
import matplotlib.pyplot as plt
from matplotlib.colors import ListedColormap
import matplotlib.patches as mpatches
from task4feedback.legacy_graphs import *
import os
import wandb
from task4feedback.graphs.jacobi import JacobiGraph


class RuntimeEnv(EnvBase):
    def __init__(
        self,
        simulator_factory: SimulatorFactory,
        seed: int = 0,
        device="cpu",
        baseline_time=4000 * 5,
        change_priority=False,
        change_duration=False,
        change_locations=False,
<<<<<<< HEAD
        only_gpu=True,
        snapshot_interval=-1,
        location_seed=0,
        priority_seed=0,
        location_randomness=1,
        location_list=[1, 2, 3, 4],
        width=8,
=======
        only_gpu=False,
>>>>>>> 35be06b2
        path=".",
    ):
        super().__init__(device=device)

        self.change_priority = change_priority
        self.change_duration = change_duration
<<<<<<< HEAD
        self.snapshot_interval = snapshot_interval
        self.change_locations = change_locations
        self.location_seed = location_seed
        self.location_randomness = location_randomness
        self.location_list = location_list
        self.width = width
        self.path = path
        self.only_gpu = only_gpu
        self.s = 0

        self.simulator_factory = simulator_factory
        self.simulator: SimulatorDriver = simulator_factory.create(
            seed, priority_seed=priority_seed
        )
=======
        self.change_locations = change_locations
        self.path = path
        self.only_gpu = only_gpu

        self.simulator_factory = simulator_factory
        self.simulator: SimulatorDriver = simulator_factory.create(seed)
>>>>>>> 35be06b2

        self.buffer_idx = 0
        self.resets = 0

        if self.change_locations:
            graph = simulator_factory.input.graph
            assert hasattr(graph, "get_cell_locations")
            assert hasattr(graph, "set_cell_locations")
            assert hasattr(graph, "randomize_locations")
            self.initial_location_list = graph.get_cell_locations()
            self.location_randomness = location_randomness
            self.location_list = location_list
            random.seed(self.location_seed)

        self.observation_spec = self._create_observation_spec()
        self.action_spec = self._create_action_spec()
        self.reward_spec = self._create_reward_spec()
        self.done_spec = Binary(shape=(1,), device=self.device, dtype=torch.bool)

        self.workspace = self._prealloc_step_buffers(100)
        self.baseline_time = baseline_time

        if change_locations:
            graph.randomize_locations(
                self.location_randomness, self.location_list, verbose=False
            )

    def _get_baseline(self, use_eft=False):
        if use_eft:
            simulator_copy = self.simulator.fresh_copy()
            simulator_copy.initialize()
            simulator_copy.initialize_data()
            simulator_copy.disable_external_mapper()
            final_state = simulator_copy.run()
            assert final_state == fastsim.ExecutionState.COMPLETE, (
                f"Baseline returned unexpected final state: {final_state}"
            )
            return simulator_copy.time
        return self.baseline_time

    def _create_observation_spec(self) -> TensorSpec:
        obs = self.simulator.observer.get_observation()
        comp = make_composite_from_td(obs)
        comp = Composite(observation=comp)
        return comp

    def _create_action_spec(self, ndevices: int = 5) -> TensorSpec:
        n_devices = self.simulator_factory.graph_spec.max_devices
<<<<<<< HEAD
        # if self.only_gpu:
        #     out = Categorical(n=n_devices - 1, dtype=torch.int64)
        # else:
        #     out = Categorical(n=n_devices, dtype=torch.int64)

        if self.only_gpu:
            out = Bounded(
                shape=(1,),
                device=self.device,
                dtype=torch.int64,
                low=torch.tensor(0, device=self.device),
                high=torch.tensor(n_devices - 1, device=self.device),
            )
        else:
            out = Bounded(
                shape=(1,),
                device=self.device,
                dtype=torch.int64,
                low=torch.tensor(0, device=self.device),
                high=torch.tensor(n_devices, device=self.device),
            )
=======
        if self.only_gpu:
            n_devices -= 1
        out = Bounded(
            shape=(1,),
            device=self.device,
            dtype=torch.int64,
            low=torch.tensor(0, device=self.device),
            high=torch.tensor(n_devices, device=self.device),
        )
>>>>>>> 35be06b2
        out = Composite(action=out)
        return out

    def _create_reward_spec(self) -> TensorSpec:
        return Unbounded(shape=(1,), device=self.device, dtype=torch.float32)

    def _get_observation(self, td: TensorDict = None) -> TensorDict:
        if td is None:
            obs = self.simulator.observer.get_observation()
            td = TensorDict(observation=obs)
        else:
            self.simulator.observer.get_observation(td["observation"])
        return td

    def _get_new_observation_buffer(self) -> TensorDict:
        obs = self.simulator.observer.new_observation_buffer()
        td = TensorDict(observation=obs)
        return td

    def _get_new_step_buffer(self) -> TensorDict:
        obs = self._get_new_observation_buffer()
        obs.set("reward", torch.tensor([0], device=self.device, dtype=torch.float32))
        obs.set("done", torch.tensor([False], device=self.device, dtype=torch.bool))
        return obs

    def _prealloc_step_buffers(self, n: int) -> List[TensorDict]:
        return [self._get_new_step_buffer() for _ in range(n)]

    def _get_preallocated_step_buffer(
        self, buffers: List[TensorDict], i: int
    ) -> TensorDict:
        if i >= len(buffers):
            buffers.extend(self._prealloc_step_buffers(2 * len(buffers)))
        return buffers[i]

    def _get_current_buffer(self):
        buf = self._get_preallocated_step_buffer(self.workspace, self.buffer_idx)
        self.buffer_idx += 1

    def _step(self, td: TensorDict) -> TensorDict:
        assert self.makespan > 0, "Makespan not set"
        chosen_device = td["action"].item()
<<<<<<< HEAD

        if self.only_gpu:
            chosen_device = chosen_device + 1

        done = torch.tensor((1,), device=self.device, dtype=torch.bool)
        reward = torch.tensor((1,), device=self.device, dtype=torch.float32)
        local_id = 0

=======
        if self.only_gpu:
            chosen_device = chosen_device + 1
        done = torch.tensor((1,), device=self.device, dtype=torch.bool)
        reward = torch.tensor((1,), device=self.device, dtype=torch.float32)
        local_id = 0
>>>>>>> 35be06b2
        candidate_workspace = torch.zeros(
            self.simulator_factory.graph_spec.max_candidates,
            dtype=torch.int64,
        )

        self.simulator.get_mappable_candidates(candidate_workspace)
        global_task_id = candidate_workspace[local_id].item()
        mapping_priority = self.simulator.get_mapping_priority(global_task_id)
        reserving_priority = mapping_priority
        launching_priority = mapping_priority
        # print("Chosen device:", chosen_device)
        actions = [
            fastsim.Action(
                local_id, chosen_device, reserving_priority, launching_priority
            )
        ]
        self.simulator.simulator.map_tasks(actions)

<<<<<<< HEAD
        dummy_sim = self.simulator.copy()
        dummy_sim.disable_external_mapper()
        dummy_sim.run()
        if dummy_sim.time > self.makespan:
            reward[0] = -1
        elif dummy_sim.time < self.makespan:
            reward[0] = 1
        else:
            reward[0] = 0
        self.makespan = dummy_sim.time

        # print(
        #     "Step: ",
        #     self.s,
        #     "Action: ",
        #     chosen_device,
        #     "Reward: ",
        #     reward[0],
        #     "Time: ",
        #     dummy_sim.time,
        # )

        simulator_status = self.simulator.run_until_external_mapping()
        # print(f"Simulator status: {simulator_status}, Time: {self.simulator.time}")
        done[0] = simulator_status == fastsim.ExecutionState.COMPLETE

        self.s += 1

        obs = self._get_observation()
        time = obs["observation"]["aux"]["time"].item()

        if not done:
            assert simulator_status == fastsim.ExecutionState.EXTERNAL_MAPPING, (
                f"Unexpected simulator status: {simulator_status}"
            )
        else:
            # obs = self._reset()
            # baseline_time = self._get_baseline()
            # reward[0] = 1 + (baseline_time - time) / baseline_time
            # reward[0] = reward[0] * 100
            # reward[0] = 100
            # if done:
            # baseline_time = self._get_baseline()

=======
        simulator_copy = self.simulator.copy()
        simulator_copy.disable_external_mapper()
        simulator_copy.run()
        if simulator_copy.time > self.makespan:
            reward[0] = -1
        elif simulator_copy.time < self.makespan:
            reward[0] = 1
        else:
            reward[0] = 0
        self.makespan = simulator_copy.time

        simulator_status = self.simulator.run_until_external_mapping()
        done[0] = simulator_status == fastsim.ExecutionState.COMPLETE

        obs = self._get_observation()
        time = obs["observation"]["aux"]["time"].item()
        if done:
>>>>>>> 35be06b2
            obs["observation"]["aux"]["improvement"][0] = self.EFT_baseline / time - 1
            print(
                f"Time: {time} / Baseline: {self.EFT_baseline} Improvement: {obs['observation']['aux']['improvement'][0]:.2f}"
            )

        out = obs
        out.set("reward", reward)
        out.set("done", done)
        return out

    def _reset(self, td: Optional[TensorDict] = None) -> TensorDict:
        self.resets += 1

        current_priority_seed = self.simulator_factory.pseed
        current_duration_seed = self.simulator_factory.seed
        self.s = 0

        if self.change_locations:
            new_location_seed = self.location_seed + self.resets
            # Load initial location list
            graph = self.simulator_factory.input.graph
            graph.set_cell_locations(self.initial_location_list)

            random.seed(new_location_seed)
            graph.randomize_locations(
                self.location_randomness, self.location_list, verbose=False
            )

        if self.change_priority:
            new_priority_seed = current_priority_seed + self.resets
        else:
            new_priority_seed = current_priority_seed
<<<<<<< HEAD

=======
>>>>>>> 35be06b2
        if self.change_duration:
            new_duration_seed = current_duration_seed + self.resets
        else:
            new_duration_seed = current_duration_seed

        new_priority_seed = int(new_priority_seed)
        new_duration_seed = int(new_duration_seed)
        self.taskid_history = []
        if self.change_locations and isinstance(
            self.simulator_factory.input.graph, JacobiGraph
        ):
            self.simulator_factory.input.graph.randomize_locations(
                1, location_list=range(self.simulator_factory.graph_spec.max_devices)
            )
        self.simulator = self.simulator_factory.create(
            priority_seed=new_priority_seed, duration_seed=new_duration_seed
        )
        self.EFT_baseline = self._get_baseline(use_eft=True)
        self.makespan = self.EFT_baseline

        self.makespan = self._get_baseline(use_eft=True)
        self.EFT_baseline = self.makespan

        simulator_status = self.simulator.run_until_external_mapping()
        assert simulator_status == fastsim.ExecutionState.EXTERNAL_MAPPING, (
            f"Unexpected simulator status: {simulator_status}"
        )

        obs = self._get_observation()
        return obs

    @property
    def observer(self):
        return self.simulator.observer

    def _set_seed(self, seed: Optional[int] = None, static_seed: Optional[int] = None):
        torch.manual_seed(seed)
<<<<<<< HEAD
        np.random.seed(seed)
        random.seed(seed)
        self.simulator_factory.set_seed(priority_seed=seed)
=======
        if self.change_priority:
            self.simulator_factory.set_seed(priority_seed=seed)
        if self.change_duration:
            self.simulator_factory.set_seed(duration_seed=seed)
>>>>>>> 35be06b2


def make_simple_env_from_legacy(tasks, data):
    s = uniform_connected_devices(5, 1000000000, 1, 2000)
    d = DataBlocks.create_from_legacy_data(data, s)
    m = Graph.create_from_legacy_graph(tasks, data)
    m.finalize_tasks()
    spec = create_graph_spec()
    input = SimulatorInput(m, d, s)
    env = RuntimeEnv(
        SimulatorFactory(input, spec, DefaultObserverFactory), device="cpu"
    )
    env = TransformedEnv(env, StepCounter())
    env = TransformedEnv(env, TrajCounter())
    return env


class MapperRuntimeEnv(RuntimeEnv):
    def __init__(
        self,
        simulator_factory,
        seed: int = 0,
        device="cpu",
        baseline_time=56000,
        use_external_mapper: bool = False,
        change_priority=True,
        change_duration=False,
    ):
        super().__init__(
            simulator_factory,
            seed,
            device,
            baseline_time,
            change_priority,
            change_duration,
        )
        self.use_external_mapper = use_external_mapper

    def _step(self, td: TensorDict) -> TensorDict:
        candidate_workspace = torch.zeros(
            self.simulator_factory.graph_spec.max_candidates,
            dtype=torch.int64,
        )
        self.simulator.get_mappable_candidates(candidate_workspace)
        global_task_id = candidate_workspace[0].item()
        scheduler_state: SchedulerState = self.simulator.state

        if self.use_external_mapper:
            external_mapper = self.simulator.external_mapper
            action = external_mapper.map_tasks(
                self.simulator,
            )[0]
        else:
            internal_mapper = self.simulator.internal_mapper
            action = internal_mapper.map_task(
                global_task_id,
                scheduler_state,
            )

        new_action = torch.tensor([action.device - 1], dtype=torch.int64)
        td.set_("action", new_action)
        return super()._step(td)

    def set_internal_mapper(self, internal_mapper):
        self.simulator.internal_mapper = internal_mapper

    def set_external_mapper(self, external_mapper):
        self.simulator.external_mapper = external_mapper

    def enable_external_mapper(self):
        self.use_external_mapper = True

    def disable_external_mapper(self):
        self.use_external_mapper = False

    def _set_seed(self, seed: Optional[int] = None, static_seed: Optional[int] = None):
        if seed is None:
            seed = 0
        else:
            seed = seed + 1e7

        self.simulator_factory.set_seed(priority_seed=seed)
        return seed


def make_simple_env(graph: ComputeDataGraph):
    s = uniform_connected_devices(5, 1000000000, 1, 2000)
    d = graph.get_blocks()
    m = graph
    m.finalize_tasks()

    spec = create_graph_spec()
    input = SimulatorInput(m, d, s)

    env = RuntimeEnv(
        SimulatorFactory(input, spec, DefaultObserverFactory), device="cpu"
    )

    env = TransformedEnv(env, StepCounter())
    env = TransformedEnv(env, TrajCounter())

    return env


<<<<<<< HEAD
class RandomLocationMapperRuntimeEnv(MapperRuntimeEnv):
    def __init__(
        self,
        simulator_factory,
        seed: int = 0,
        device="cpu",
        baseline_time=56000,
        use_external_mapper: bool = False,
        change_priority=True,
        change_duration=False,
        change_locations=False,
        location_seed=0,
        location_randomness=1,
        location_list=[1, 2, 3, 4],
    ):
        super().__init__(
            simulator_factory=simulator_factory,
            seed=seed,
            device=device,
            baseline_time=baseline_time,
            use_external_mapper=use_external_mapper,
            change_priority=change_priority,
            change_duration=change_duration,
        )
        self.change_locations = change_locations
        self.location_seed = 0

        graph = simulator_factory.input.graph
        assert hasattr(graph, "get_cell_locations")
        assert hasattr(graph, "set_cell_locations")
        assert hasattr(graph, "randomize_locations")
        self.initial_location_list = graph.get_cell_locations()
        self.location_randomness = location_randomness
        self.location_list = location_list

        random.seed(self.location_seed)

        if change_locations:
            graph.randomize_locations(
                self.location_randomness, self.location_list, verbose=False
            )

    def _reset(self, td: Optional[TensorDict] = None) -> TensorDict:
        self.resets += 1
        current_priority_seed = self.simulator_factory.pseed
        current_duration_seed = self.simulator_factory.seed

        if self.change_locations:
            new_location_seed = self.location_seed + self.resets
            # Load initial location list
            graph = self.simulator_factory.input.graph
            graph.set_cell_locations(self.initial_location_list)

            random.seed(new_location_seed)
            graph.randomize_locations(
                self.location_randomness, self.location_list, verbose=False
            )

        if self.change_priority:
            new_priority_seed = current_priority_seed + self.resets
        else:
            new_priority_seed = current_priority_seed

        if self.change_duration:
            new_duration_seed = current_duration_seed + self.resets
        else:
            new_duration_seed = current_duration_seed

        new_priority_seed = int(new_priority_seed)
        new_duration_seed = int(new_duration_seed)

        self.simulator = self.simulator_factory.create(
            priority_seed=new_priority_seed, duration_seed=new_duration_seed
        )

        simulator_status = self.simulator.run_until_external_mapping()
        assert simulator_status == fastsim.ExecutionState.EXTERNAL_MAPPING, (
            f"Unexpected simulator status: {simulator_status}"
        )

        obs = self._get_observation()
        return obs

    def _set_seed(self, seed: Optional[int] = None, static_seed: Optional[int] = None):
        s = super()._set_seed(seed, static_seed)
        # if s is not None:
        #     self.location_seed = s
        return s


class RandomLocationRuntimeEnv(RuntimeEnv):
    def __init__(
        self,
        simulator_factory,
        seed: int = 0,
        device="cpu",
        baseline_time=56000,
        change_priority=True,
        change_duration=False,
        change_locations=False,
        location_seed=0,
        location_randomness=1,
        location_list=[1, 2, 3, 4],
    ):
        super().__init__(
            simulator_factory=simulator_factory,
            seed=seed,
            device=device,
            baseline_time=baseline_time,
            change_priority=change_priority,
            change_duration=change_duration,
        )
        self.change_locations = change_locations
        self.location_seed = 0

        graph = simulator_factory.input.graph
        assert hasattr(graph, "get_cell_locations")
        assert hasattr(graph, "set_cell_locations")
        assert hasattr(graph, "randomize_locations")
        self.initial_location_list = graph.get_cell_locations()
        self.location_randomness = location_randomness
        self.location_list = location_list

        random.seed(self.location_seed)

        if change_locations:
            graph.randomize_locations(
                self.location_randomness, self.location_list, verbose=False
            )

    def _reset(self, td: Optional[TensorDict] = None) -> TensorDict:
        self.resets += 1
        current_priority_seed = self.simulator_factory.pseed
        current_duration_seed = self.simulator_factory.seed

        if self.change_locations:
            new_location_seed = self.location_seed + self.resets
            # Load initial location list
            graph = self.simulator_factory.input.graph
            graph.set_cell_locations(self.initial_location_list)

            random.seed(new_location_seed)
            graph.randomize_locations(
                self.location_randomness, self.location_list, verbose=False
            )

=======
class EFTIncrementalEnv(EnvBase):
    def __init__(
        self,
        simulator_factory: SimulatorFactory,
        seed: int = 0,
        device="cpu",
        baseline_time=56000,
        change_priority=False,
        change_duration=False,
        change_locations=False,
        only_gpu=False,
        path=".",
    ):
        super().__init__(device=device)

        self.change_priority = change_priority
        self.change_duration = change_duration
        self.change_locations = change_locations
        self.path = path
        self.only_gpu = only_gpu

        self.simulator_factory = simulator_factory
        self.simulator: SimulatorDriver = simulator_factory.create(seed)
        self.graph_extractor: GraphExtractor = GraphExtractor(
            self.simulator.get_state()
        )

        self.buffer_idx = 0
        self.resets = 0

        self.observation_spec = self._create_observation_spec()
        self.action_spec = self._create_action_spec()
        self.reward_spec = self._create_reward_spec()
        self.done_spec = Binary(shape=(1,), device=self.device, dtype=torch.bool)

        self.workspace = self._prealloc_step_buffers(100)
        self.baseline_time = baseline_time

    def _get_baseline(self, use_eft=True):
        if use_eft:
            simulator_copy = self.simulator.fresh_copy()
            simulator_copy.initialize()
            simulator_copy.initialize_data()
            simulator_copy.disable_external_mapper()
            final_state = simulator_copy.run()
            assert (
                final_state == fastsim.ExecutionState.COMPLETE
            ), f"Baseline returned unexpected final state: {final_state}"
            return simulator_copy.time
        return self.baseline_time

    def _create_observation_spec(self) -> TensorSpec:
        obs = self.simulator.observer.get_observation()
        comp = make_composite_from_td(obs)
        comp = Composite(observation=comp)
        return comp

    def _create_action_spec(self, ndevices: int = 5) -> TensorSpec:
        n_devices = self.simulator_factory.graph_spec.max_devices
        if self.only_gpu:
            n_devices -= 1
        out = Bounded(
            shape=(1,),
            device=self.device,
            dtype=torch.int64,
            low=torch.tensor(0, device=self.device),
            high=torch.tensor(n_devices, device=self.device),
        )
        out = Composite(action=out)
        return out

    def _create_reward_spec(self) -> TensorSpec:
        return Unbounded(shape=(1,), device=self.device, dtype=torch.float32)

    def _get_observation(self, td: TensorDict = None) -> TensorDict:
        if td is None:
            obs = self.simulator.observer.get_observation()
            td = TensorDict(observation=obs)
        else:
            self.simulator.observer.get_observation(td["observation"])
        return td

    def _get_new_observation_buffer(self) -> TensorDict:
        obs = self.simulator.observer.new_observation_buffer()
        td = TensorDict(observation=obs)
        return td

    def _get_new_step_buffer(self) -> TensorDict:
        obs = self._get_new_observation_buffer()
        obs.set("reward", torch.tensor([0], device=self.device, dtype=torch.float32))
        obs.set("done", torch.tensor([False], device=self.device, dtype=torch.bool))
        return obs

    def _prealloc_step_buffers(self, n: int) -> List[TensorDict]:
        return [self._get_new_step_buffer() for _ in range(n)]

    def _get_preallocated_step_buffer(
        self, buffers: List[TensorDict], i: int
    ) -> TensorDict:
        if i >= len(buffers):
            buffers.extend(self._prealloc_step_buffers(2 * len(buffers)))
        return buffers[i]

    def _get_current_buffer(self):
        buf = self._get_preallocated_step_buffer(self.workspace, self.buffer_idx)
        self.buffer_idx += 1

    def _step(self, td: TensorDict) -> TensorDict:
        chosen_device = td["action"].item()
        if self.only_gpu:
            chosen_device = chosen_device + 1
        done = torch.tensor((1,), device=self.device, dtype=torch.bool)
        reward = torch.tensor((1,), device=self.device, dtype=torch.float32)
        candidate_workspace = torch.zeros(
            1,
            dtype=torch.int64,
        )
        dependents = torch.zeros(16, dtype=torch.int64)
        dep_count = self.graph_extractor.get_k_hop_dependents(
            candidate_workspace, 2, dependents
        )

        self.simulator.get_mappable_candidates(candidate_workspace)
        global_task_id = candidate_workspace[0].item()
        mapping_priority = self.simulator.get_mapping_priority(global_task_id)
        reserving_priority = mapping_priority
        launching_priority = mapping_priority
        actions = [
            fastsim.Action(0, chosen_device, reserving_priority, launching_priority)
        ]
        sim_eft = self.simulator.copy()
        self.simulator.simulator.map_tasks(actions)
        sim_ml = self.simulator.copy()
        # Set Reward reward[0]
        sim_eft.disable_external_mapper()
        sim_ml.disable_external_mapper()
        for i in range(dep_count):
            sim_eft.set_task_breakpoint(EventType.COMPLETER, dependents[i])
            sim_ml.set_task_breakpoint(EventType.COMPLETER, dependents[i])
        for i in range(dep_count):
            sim_eft.run()
            sim_ml.run()

        reward[0] = (sim_eft.time - sim_ml.time) / sim_eft.time
        simulator_status = self.simulator.run_until_external_mapping()
        done[0] = simulator_status == fastsim.ExecutionState.COMPLETE

        obs = self._get_observation()
        time = obs["observation"]["aux"]["time"].item()
        if done:
            obs["observation"]["aux"]["improvement"][0] = self.EFT_baseline / time - 1
            print(
                f"Time: {time} / Baseline: {self.EFT_baseline} Improvement: {obs['observation']['aux']['improvement'][0]:.2f}"
            )

        out = obs
        out.set("reward", reward)
        out.set("done", done)
        return out

    def _reset(self, td: Optional[TensorDict] = None) -> TensorDict:
        self.resets += 1

        current_priority_seed = self.simulator_factory.pseed
        current_duration_seed = self.simulator_factory.seed
>>>>>>> 35be06b2
        if self.change_priority:
            new_priority_seed = current_priority_seed + self.resets
        else:
            new_priority_seed = current_priority_seed
<<<<<<< HEAD

=======
>>>>>>> 35be06b2
        if self.change_duration:
            new_duration_seed = current_duration_seed + self.resets
        else:
            new_duration_seed = current_duration_seed

        new_priority_seed = int(new_priority_seed)
        new_duration_seed = int(new_duration_seed)
<<<<<<< HEAD

        self.simulator = self.simulator_factory.create(
            priority_seed=new_priority_seed, duration_seed=new_duration_seed
        )

        simulator_status = self.simulator.run_until_external_mapping()
        assert simulator_status == fastsim.ExecutionState.EXTERNAL_MAPPING, (
            f"Unexpected simulator status: {simulator_status}"
        )
=======
        self.taskid_history = []
        if self.change_locations and isinstance(
            self.simulator_factory.input.graph, JacobiGraph
        ):
            self.simulator_factory.input.graph.randomize_locations(
                1, location_list=range(self.simulator_factory.graph_spec.max_devices)
            )
        self.simulator = self.simulator_factory.create(
            priority_seed=new_priority_seed, duration_seed=new_duration_seed
        )
        self.graph_extractor: GraphExtractor = GraphExtractor(
            self.simulator.get_state()
        )
        self.EFT_baseline = self._get_baseline(use_eft=True)

        simulator_status = self.simulator.run_until_external_mapping()
        assert (
            simulator_status == fastsim.ExecutionState.EXTERNAL_MAPPING
        ), f"Unexpected simulator status: {simulator_status}"
>>>>>>> 35be06b2

        obs = self._get_observation()
        return obs

<<<<<<< HEAD
    def _set_seed(self, seed: Optional[int] = None, static_seed: Optional[int] = None):
        s = super()._set_seed(seed, static_seed)
        # if s is not None:
        #     self.location_seed = s
        return s
=======
    @property
    def observer(self):
        return self.simulator.observer

    def _set_seed(self, seed: Optional[int] = None, static_seed: Optional[int] = None):
        torch.manual_seed(seed)
        if self.change_priority:
            self.simulator_factory.set_seed(priority_seed=seed)
        if self.change_duration:
            self.simulator_factory.set_seed(duration_seed=seed)
>>>>>>> 35be06b2
<|MERGE_RESOLUTION|>--- conflicted
+++ resolved
@@ -18,12 +18,9 @@
 import tensordict
 from tensordict import TensorDict
 from task4feedback.graphs.base import Graph, DataBlocks, ComputeDataGraph, DataGeometry
-<<<<<<< HEAD
 import random
 from task4feedback.graphs.mesh.plot import *
 from torchrl.data import Categorical
-=======
->>>>>>> 35be06b2
 import math
 import numpy as np
 import matplotlib.pyplot as plt
@@ -45,7 +42,6 @@
         change_priority=False,
         change_duration=False,
         change_locations=False,
-<<<<<<< HEAD
         only_gpu=True,
         snapshot_interval=-1,
         location_seed=0,
@@ -53,16 +49,12 @@
         location_randomness=1,
         location_list=[1, 2, 3, 4],
         width=8,
-=======
-        only_gpu=False,
->>>>>>> 35be06b2
         path=".",
     ):
         super().__init__(device=device)
 
         self.change_priority = change_priority
         self.change_duration = change_duration
-<<<<<<< HEAD
         self.snapshot_interval = snapshot_interval
         self.change_locations = change_locations
         self.location_seed = location_seed
@@ -77,14 +69,6 @@
         self.simulator: SimulatorDriver = simulator_factory.create(
             seed, priority_seed=priority_seed
         )
-=======
-        self.change_locations = change_locations
-        self.path = path
-        self.only_gpu = only_gpu
-
-        self.simulator_factory = simulator_factory
-        self.simulator: SimulatorDriver = simulator_factory.create(seed)
->>>>>>> 35be06b2
 
         self.buffer_idx = 0
         self.resets = 0
@@ -133,29 +117,6 @@
 
     def _create_action_spec(self, ndevices: int = 5) -> TensorSpec:
         n_devices = self.simulator_factory.graph_spec.max_devices
-<<<<<<< HEAD
-        # if self.only_gpu:
-        #     out = Categorical(n=n_devices - 1, dtype=torch.int64)
-        # else:
-        #     out = Categorical(n=n_devices, dtype=torch.int64)
-
-        if self.only_gpu:
-            out = Bounded(
-                shape=(1,),
-                device=self.device,
-                dtype=torch.int64,
-                low=torch.tensor(0, device=self.device),
-                high=torch.tensor(n_devices - 1, device=self.device),
-            )
-        else:
-            out = Bounded(
-                shape=(1,),
-                device=self.device,
-                dtype=torch.int64,
-                low=torch.tensor(0, device=self.device),
-                high=torch.tensor(n_devices, device=self.device),
-            )
-=======
         if self.only_gpu:
             n_devices -= 1
         out = Bounded(
@@ -165,7 +126,6 @@
             low=torch.tensor(0, device=self.device),
             high=torch.tensor(n_devices, device=self.device),
         )
->>>>>>> 35be06b2
         out = Composite(action=out)
         return out
 
@@ -208,22 +168,13 @@
     def _step(self, td: TensorDict) -> TensorDict:
         assert self.makespan > 0, "Makespan not set"
         chosen_device = td["action"].item()
-<<<<<<< HEAD
-
-        if self.only_gpu:
-            chosen_device = chosen_device + 1
-
-        done = torch.tensor((1,), device=self.device, dtype=torch.bool)
-        reward = torch.tensor((1,), device=self.device, dtype=torch.float32)
-        local_id = 0
-
-=======
+
         if self.only_gpu:
             chosen_device = chosen_device + 1
         done = torch.tensor((1,), device=self.device, dtype=torch.bool)
         reward = torch.tensor((1,), device=self.device, dtype=torch.float32)
         local_id = 0
->>>>>>> 35be06b2
+
         candidate_workspace = torch.zeros(
             self.simulator_factory.graph_spec.max_candidates,
             dtype=torch.int64,
@@ -242,52 +193,6 @@
         ]
         self.simulator.simulator.map_tasks(actions)
 
-<<<<<<< HEAD
-        dummy_sim = self.simulator.copy()
-        dummy_sim.disable_external_mapper()
-        dummy_sim.run()
-        if dummy_sim.time > self.makespan:
-            reward[0] = -1
-        elif dummy_sim.time < self.makespan:
-            reward[0] = 1
-        else:
-            reward[0] = 0
-        self.makespan = dummy_sim.time
-
-        # print(
-        #     "Step: ",
-        #     self.s,
-        #     "Action: ",
-        #     chosen_device,
-        #     "Reward: ",
-        #     reward[0],
-        #     "Time: ",
-        #     dummy_sim.time,
-        # )
-
-        simulator_status = self.simulator.run_until_external_mapping()
-        # print(f"Simulator status: {simulator_status}, Time: {self.simulator.time}")
-        done[0] = simulator_status == fastsim.ExecutionState.COMPLETE
-
-        self.s += 1
-
-        obs = self._get_observation()
-        time = obs["observation"]["aux"]["time"].item()
-
-        if not done:
-            assert simulator_status == fastsim.ExecutionState.EXTERNAL_MAPPING, (
-                f"Unexpected simulator status: {simulator_status}"
-            )
-        else:
-            # obs = self._reset()
-            # baseline_time = self._get_baseline()
-            # reward[0] = 1 + (baseline_time - time) / baseline_time
-            # reward[0] = reward[0] * 100
-            # reward[0] = 100
-            # if done:
-            # baseline_time = self._get_baseline()
-
-=======
         simulator_copy = self.simulator.copy()
         simulator_copy.disable_external_mapper()
         simulator_copy.run()
@@ -305,7 +210,6 @@
         obs = self._get_observation()
         time = obs["observation"]["aux"]["time"].item()
         if done:
->>>>>>> 35be06b2
             obs["observation"]["aux"]["improvement"][0] = self.EFT_baseline / time - 1
             print(
                 f"Time: {time} / Baseline: {self.EFT_baseline} Improvement: {obs['observation']['aux']['improvement'][0]:.2f}"
@@ -338,10 +242,7 @@
             new_priority_seed = current_priority_seed + self.resets
         else:
             new_priority_seed = current_priority_seed
-<<<<<<< HEAD
-
-=======
->>>>>>> 35be06b2
+
         if self.change_duration:
             new_duration_seed = current_duration_seed + self.resets
         else:
@@ -379,16 +280,13 @@
 
     def _set_seed(self, seed: Optional[int] = None, static_seed: Optional[int] = None):
         torch.manual_seed(seed)
-<<<<<<< HEAD
         np.random.seed(seed)
         random.seed(seed)
-        self.simulator_factory.set_seed(priority_seed=seed)
-=======
         if self.change_priority:
             self.simulator_factory.set_seed(priority_seed=seed)
         if self.change_duration:
             self.simulator_factory.set_seed(duration_seed=seed)
->>>>>>> 35be06b2
+
 
 
 def make_simple_env_from_legacy(tasks, data):
@@ -493,154 +391,7 @@
     return env
 
 
-<<<<<<< HEAD
-class RandomLocationMapperRuntimeEnv(MapperRuntimeEnv):
-    def __init__(
-        self,
-        simulator_factory,
-        seed: int = 0,
-        device="cpu",
-        baseline_time=56000,
-        use_external_mapper: bool = False,
-        change_priority=True,
-        change_duration=False,
-        change_locations=False,
-        location_seed=0,
-        location_randomness=1,
-        location_list=[1, 2, 3, 4],
-    ):
-        super().__init__(
-            simulator_factory=simulator_factory,
-            seed=seed,
-            device=device,
-            baseline_time=baseline_time,
-            use_external_mapper=use_external_mapper,
-            change_priority=change_priority,
-            change_duration=change_duration,
-        )
-        self.change_locations = change_locations
-        self.location_seed = 0
-
-        graph = simulator_factory.input.graph
-        assert hasattr(graph, "get_cell_locations")
-        assert hasattr(graph, "set_cell_locations")
-        assert hasattr(graph, "randomize_locations")
-        self.initial_location_list = graph.get_cell_locations()
-        self.location_randomness = location_randomness
-        self.location_list = location_list
-
-        random.seed(self.location_seed)
-
-        if change_locations:
-            graph.randomize_locations(
-                self.location_randomness, self.location_list, verbose=False
-            )
-
-    def _reset(self, td: Optional[TensorDict] = None) -> TensorDict:
-        self.resets += 1
-        current_priority_seed = self.simulator_factory.pseed
-        current_duration_seed = self.simulator_factory.seed
-
-        if self.change_locations:
-            new_location_seed = self.location_seed + self.resets
-            # Load initial location list
-            graph = self.simulator_factory.input.graph
-            graph.set_cell_locations(self.initial_location_list)
-
-            random.seed(new_location_seed)
-            graph.randomize_locations(
-                self.location_randomness, self.location_list, verbose=False
-            )
-
-        if self.change_priority:
-            new_priority_seed = current_priority_seed + self.resets
-        else:
-            new_priority_seed = current_priority_seed
-
-        if self.change_duration:
-            new_duration_seed = current_duration_seed + self.resets
-        else:
-            new_duration_seed = current_duration_seed
-
-        new_priority_seed = int(new_priority_seed)
-        new_duration_seed = int(new_duration_seed)
-
-        self.simulator = self.simulator_factory.create(
-            priority_seed=new_priority_seed, duration_seed=new_duration_seed
-        )
-
-        simulator_status = self.simulator.run_until_external_mapping()
-        assert simulator_status == fastsim.ExecutionState.EXTERNAL_MAPPING, (
-            f"Unexpected simulator status: {simulator_status}"
-        )
-
-        obs = self._get_observation()
-        return obs
-
-    def _set_seed(self, seed: Optional[int] = None, static_seed: Optional[int] = None):
-        s = super()._set_seed(seed, static_seed)
-        # if s is not None:
-        #     self.location_seed = s
-        return s
-
-
-class RandomLocationRuntimeEnv(RuntimeEnv):
-    def __init__(
-        self,
-        simulator_factory,
-        seed: int = 0,
-        device="cpu",
-        baseline_time=56000,
-        change_priority=True,
-        change_duration=False,
-        change_locations=False,
-        location_seed=0,
-        location_randomness=1,
-        location_list=[1, 2, 3, 4],
-    ):
-        super().__init__(
-            simulator_factory=simulator_factory,
-            seed=seed,
-            device=device,
-            baseline_time=baseline_time,
-            change_priority=change_priority,
-            change_duration=change_duration,
-        )
-        self.change_locations = change_locations
-        self.location_seed = 0
-
-        graph = simulator_factory.input.graph
-        assert hasattr(graph, "get_cell_locations")
-        assert hasattr(graph, "set_cell_locations")
-        assert hasattr(graph, "randomize_locations")
-        self.initial_location_list = graph.get_cell_locations()
-        self.location_randomness = location_randomness
-        self.location_list = location_list
-
-        random.seed(self.location_seed)
-
-        if change_locations:
-            graph.randomize_locations(
-                self.location_randomness, self.location_list, verbose=False
-            )
-
-    def _reset(self, td: Optional[TensorDict] = None) -> TensorDict:
-        self.resets += 1
-        current_priority_seed = self.simulator_factory.pseed
-        current_duration_seed = self.simulator_factory.seed
-
-        if self.change_locations:
-            new_location_seed = self.location_seed + self.resets
-            # Load initial location list
-            graph = self.simulator_factory.input.graph
-            graph.set_cell_locations(self.initial_location_list)
-
-            random.seed(new_location_seed)
-            graph.randomize_locations(
-                self.location_randomness, self.location_list, verbose=False
-            )
-
-=======
+
 class EFTIncrementalEnv(EnvBase):
     def __init__(
         self,
@@ -806,15 +557,12 @@
 
         current_priority_seed = self.simulator_factory.pseed
         current_duration_seed = self.simulator_factory.seed
->>>>>>> 35be06b2
+        
         if self.change_priority:
             new_priority_seed = current_priority_seed + self.resets
         else:
             new_priority_seed = current_priority_seed
-<<<<<<< HEAD
-
-=======
->>>>>>> 35be06b2
+
         if self.change_duration:
             new_duration_seed = current_duration_seed + self.resets
         else:
@@ -822,17 +570,7 @@
 
         new_priority_seed = int(new_priority_seed)
         new_duration_seed = int(new_duration_seed)
-<<<<<<< HEAD
-
-        self.simulator = self.simulator_factory.create(
-            priority_seed=new_priority_seed, duration_seed=new_duration_seed
-        )
-
-        simulator_status = self.simulator.run_until_external_mapping()
-        assert simulator_status == fastsim.ExecutionState.EXTERNAL_MAPPING, (
-            f"Unexpected simulator status: {simulator_status}"
-        )
-=======
+
         self.taskid_history = []
         if self.change_locations and isinstance(
             self.simulator_factory.input.graph, JacobiGraph
@@ -852,18 +590,11 @@
         assert (
             simulator_status == fastsim.ExecutionState.EXTERNAL_MAPPING
         ), f"Unexpected simulator status: {simulator_status}"
->>>>>>> 35be06b2
+
 
         obs = self._get_observation()
         return obs
 
-<<<<<<< HEAD
-    def _set_seed(self, seed: Optional[int] = None, static_seed: Optional[int] = None):
-        s = super()._set_seed(seed, static_seed)
-        # if s is not None:
-        #     self.location_seed = s
-        return s
-=======
     @property
     def observer(self):
         return self.simulator.observer
@@ -874,4 +605,3 @@
             self.simulator_factory.set_seed(priority_seed=seed)
         if self.change_duration:
             self.simulator_factory.set_seed(duration_seed=seed)
->>>>>>> 35be06b2
