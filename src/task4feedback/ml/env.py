import task4feedback.fastsim2 as fastsim
from task4feedback.interface import *
import torch
from typing import Optional, List
import numpy as np

from torchrl.envs import EnvBase
from task4feedback.interface.wrappers import (
    DefaultObserverFactory,
    SimulatorFactory,
    create_graph_spec,
    observation_to_heterodata,
    System,
)
from task4feedback.fastsim2 import GraphExtractor, SchedulerState
from torchrl.data import Composite, TensorSpec, Unbounded, Binary, Bounded
from torchrl.envs.utils import make_composite_from_td
from torchrl.envs import StepCounter, TrajCounter, TransformedEnv
from tensordict import TensorDict
from task4feedback.graphs.base import TaskGraph, DataBlocks, ComputeDataGraph
import random
from task4feedback.graphs.mesh.plot import *
from task4feedback.legacy_graphs import *
from task4feedback.graphs.jacobi import JacobiGraph, JacobiRoundRobinMapper
from task4feedback.graphs.dynamic_jacobi import DynamicJacobiGraph
from torch_geometric.data import HeteroData
from torchrl.data import Categorical
from task4feedback.logging import training
from time import perf_counter


class RuntimeEnv(EnvBase):
    def __init__(
        self,
        simulator_factory: SimulatorFactory | list[SimulatorFactory],
        seed: int = 0,
        device="cpu",
        baseline_time=4000 * 5,
        change_priority=False,
        change_duration=False,
        change_location=False,
        only_gpu=True,
        location_seed=0,
        priority_seed=0,
        location_randomness=1,
        location_list: Optional[List[int]] = None,
        max_samples_per_iter: int = 0,
        random_start: bool = False,
        verbose: bool = True,
    ):
        super().__init__(device=device)
        # print("Initializing environment")
        self.verbose = verbose
        self.max_samples_per_iter = max_samples_per_iter
        self.change_priority = change_priority
        self.change_duration = change_duration
        self.change_location = change_location
        self.location_seed = location_seed
        self.location_randomness = location_randomness
        self.random_start = random_start
        if location_list is None:
            location_list = [
                i for i in range(int(only_gpu), len(simulator_factory.input.system))
            ]
        self.location_list = location_list
        self.only_gpu = only_gpu
        self.n_devices = len(self.location_list)
        
#         print(f"""
# RuntimeEnv initialized with:
# - Random Start: {self.random_start}
# - Change Priority: {self.change_priority}
# - Change Duration: {self.change_duration}
# - Change Location: {self.change_location}
# - Only GPU: {self.only_gpu}
# - n Devices: {self.n_devices}
# - Location Randomness: {self.location_randomness}
# - Location List: {self.location_list}
# - Max Samples per Iteration: {self.max_samples_per_iter}
#               """)

        if not isinstance(simulator_factory, list):
            simulator_factory = [simulator_factory]

        self.simulator_factory: list[SimulatorFactory] = simulator_factory
        self.active_idx = 0 # Index of the active simulator factory in case of multiple factories

        self.simulator: SimulatorDriver = simulator_factory[self.active_idx].create(
            seed, priority_seed=priority_seed
        )

        self.buffer_idx = 0
        self.resets = 0
        self.EFT_baseline = 1

        if self.change_location:
            graph = simulator_factory[self.active_idx].input.graph
            if self.only_gpu and (0 in self.location_list):
                print(
                    "Warning: CPU is in the location list. Although only_gpu is set to True, the CPU will be assigned data."
                )
            if (
                hasattr(graph, "get_cell_locations")
                and hasattr(graph, "set_cell_locations")
                and hasattr(graph, "randomize_locations")
            ):
                self.legacy_graph = False
            else:
                self.legacy_graph = True
                print(
                    "Warning: Randomizing locations on a legacy graph. This may not work as expected. location_randomness is ignored."
                )

        self.observation = self._get_new_observation_buffer()
        observation_spec = self._create_observation_spec(self.observation)

        action_spec = self._create_action_spec(n_devices=len(self.location_list))
        reward_spec = self._create_reward_spec()
        done_spec = self._create_done_spec()

        self.action_spec = action_spec
        self.observation_spec = Composite(observation=observation_spec)
        self.reward_spec = Composite(reward=reward_spec)

        spec = Composite(
            observation=observation_spec,
            reward=reward_spec,
            done=done_spec,
        )

        self.observations = []
        for _ in range(max(1, max_samples_per_iter)):
            obs = observation_spec.zero()
            self.observations.append(obs)

        self._buf = spec.zeros()
        self.candidate_workspace = torch.zeros(
            self.simulator_factory[self.active_idx].graph_spec.max_candidates, dtype=torch.int64
        )
        self.baseline_time = baseline_time

        if change_location:
            graph.randomize_locations(
                self.location_randomness, self.location_list, verbose=False
            )

        self.batch_size = torch.Size([])

        self.progress_key = ("aux", "progress")
        self.baseline_key = ("aux", "baseline")
        self.improvement_key = ("aux", "improvement")
        self.time_key = ("aux", "time")
        self.action_n = "action"
        self.reward_n = "reward"
        self.done_n = "done"
        self.observation_n = "observation"

    def size(self):
        """
        Return maximum number of steps in the environment.
        This is the number of tasks in the graph.
        """
        return int(
            len(self.simulator_factory[self.active_idx].input.graph)
            // self.simulator_factory[self.active_idx].graph_spec.max_candidates
        )

    def __len__(self):
        """
        Return maximum number of steps in the environment.
        This is the number of tasks in the graph.

        Note: May not be available in a TransformedEnv.
        """
        return self.size()

    def _get_baseline(self, policy="EFT"):
        if policy == "EFT":
            # print("Calculating EFT baseline...")
            simulator_copy = self.simulator.fresh_copy()
            simulator_copy.initialize()
            simulator_copy.initialize_data()
            simulator_copy.disable_external_mapper()
            final_state = simulator_copy.run()
            assert (
                final_state == fastsim.ExecutionState.COMPLETE
            ), f"Baseline returned unexpected final state: {final_state}"
            # cprint("EFT baseline calculated.")
            return simulator_copy.time
        elif policy == "Cyclic":
            simulator_copy = self.simulator.copy()
            simulator_copy.initialize()
            simulator_copy.initialize_data()
            simulator_copy.enable_external_mapper()
            simulator_copy.external_mapper = JacobiRoundRobinMapper(
                n_devices= 4, offset=1)
            final_state = simulator_copy.run()
            assert (
                final_state == fastsim.ExecutionState.COMPLETE
            ), f"Baseline returned unexpected final state: {final_state}"
            return simulator_copy.time
        return self.baseline_time

    def _create_observation_spec(self, td) -> TensorSpec:
        comp = make_composite_from_td(td, unsqueeze_null_shapes=False)
        return comp
    
    def get_graph(self, active_idx: Optional[int] = None):
        if active_idx is None:
            active_idx = self.active_idx
        return self.simulator_factory[active_idx].input.graph

    def _create_state_value_spec(self) -> TensorSpec:
        return Unbounded(shape=[1], device=self.device, dtype=torch.float32)

    def _create_action_spec(self, n_devices: int = 5) -> TensorSpec:
        out = Categorical(
            n=n_devices,
            shape=[self.simulator_factory[self.active_idx].graph_spec.max_candidates],
            device=self.device,
            dtype=torch.int64,
        )
        return out

    def _create_reward_spec(self) -> TensorSpec:
        return Unbounded(shape=[1], device=self.device, dtype=torch.float32)

    def _create_done_spec(self) -> TensorSpec:
        return Binary(n=1, device=self.device, dtype=torch.bool)

    def get_observer(self):
        return self.simulator.observer

    def _get_observation(self) -> TensorDict:
        step_count = self.step_count
        n_buffers = len(self.observations)

        obs = self.observations[step_count % n_buffers]
        obs.zero_()

        self.simulator.observer.get_observation(obs)
        n_tasks = len(self.simulator_factory[self.active_idx].input.graph)
        progress = step_count / n_tasks
        baseline = max(1.0, self.EFT_baseline)
        obs.set_at_(self.progress_key, progress, 0)
        obs.set_at_(self.baseline_key, baseline, 0)
        return obs

    def _get_new_observation_buffer(self) -> TensorDict:
        obs = self.simulator.observer.new_observation_buffer()
        return obs

    def _handle_done(self, obs):
        time = obs[self.time_key].item()
        improvement = (self.EFT_baseline - time) / self.EFT_baseline
        obs.set_at_(self.improvement_key, improvement, 0)
        reward = improvement
        if self.verbose:
            print(
                f"Time: {time} / Baseline: {self.EFT_baseline} Improvement: {improvement:.2f}",
                flush=True,
            )
        

        return obs, reward, time, improvement

    def map_tasks(self, actions: torch.Tensor):
        candidate_workspace = self.candidate_workspace
        num_candidates = self.simulator.get_mappable_candidates(candidate_workspace)
        graph = self.simulator_factory[self.active_idx].input.graph
        if num_candidates > 1:
            mapping_result = []
            assert isinstance(
                graph, JacobiGraph
            ), "Graph must be a JacobiGraph for batched mapping."
            for i in range(num_candidates):
                global_task_id = candidate_workspace[i].item()

                idx = graph.xy_from_id(global_task_id)
                chosen_device = actions[idx].item() + int(self.only_gpu)

                mapping_priority = self.simulator.get_mapping_priority(global_task_id)
                mapping_result.append(
                    fastsim.Action(
                        i,
                        chosen_device,
                        mapping_priority,
                        mapping_priority,
                    )
                )
            self.simulator.simulator.map_tasks(mapping_result)
        else:
            chosen_device = actions.item() + int(self.only_gpu)
            global_task_id = candidate_workspace[0].item()
            mapping_priority = self.simulator.get_mapping_priority(global_task_id)
            self.simulator.simulator.map_tasks(
                [fastsim.Action(0, chosen_device, mapping_priority, mapping_priority)]
            )

    def _step(self, td: TensorDict) -> TensorDict:
        if self.step_count == 0:
            self.EFT_baseline = self._get_baseline(policy="EFT")

        self.step_count += 1

        self.map_tasks(td[self.action_n])

        reward = 0
        simulator_status = self.simulator.run_until_external_mapping()
        done = simulator_status == fastsim.ExecutionState.COMPLETE

        obs = self._get_observation()

        # print(global_task_id, obs[("nodes", "tasks", "attr")])

        if done:
            obs, reward, time, improvement = self._handle_done(obs)

        buf = td.empty()
        obs = obs if self.max_samples_per_iter > 0 else obs.clone()
        buf.set(self.observation_n, obs)
        buf.set(
            self.reward_n, torch.tensor(reward, device=self.device, dtype=torch.float32)
        )
        buf.set(self.done_n, torch.tensor(done, device=self.device, dtype=torch.bool))
        return buf

    def _reset(self, td: Optional[TensorDict] = None) -> TensorDict:
        # start_t = perf_counter()
        self.resets += 1
        self.step_count = 0
        current_priority_seed = self.simulator_factory[self.active_idx].pseed
        current_duration_seed = self.simulator_factory[self.active_idx].seed

        if self.change_location:
            new_location_seed = self.location_seed + self.resets
            graph = self.simulator_factory[self.active_idx].input.graph
            random.seed(new_location_seed)
            if self.legacy_graph:
                data = self.simulator_factory[self.active_idx].input.data.data
                for i in range(data.size()):
                    data.set_location(i, random.choice(self.location_list))
            else:
                assert hasattr(
                    graph, "randomize_locations"
                ), "Graph does not have randomize_locations method."

                if isinstance(graph, JacobiGraph):
                    if isinstance(graph, DynamicJacobiGraph):
                        graph.set_cell_locations([-1 for _ in range(graph.config.n**2)])
                        graph.randomize_workload(seed=new_location_seed, system=self.simulator_factory[0].input.system)
                    graph.randomize_locations(
                        self.location_randomness,
                        self.location_list,
                        verbose=False,
                        step=0 if graph.dynamic else None,
                    )
                else:
                    graph.randomize_locations(
                        self.location_randomness,
                        self.location_list,
                        verbose=False,
                    )

        if self.change_priority:
            new_priority_seed = int(current_priority_seed + self.resets)
        else:
            new_priority_seed = int(current_priority_seed)

        if self.change_duration:
            new_duration_seed = int(current_duration_seed + self.resets)
        else:
            new_duration_seed = int(current_duration_seed)

        #print("New seeds - Priority: {}, Duration: {}".format(new_priority_seed, new_duration_seed))

        self.simulator = self.simulator_factory[self.active_idx].create(
            priority_seed=new_priority_seed, duration_seed=new_duration_seed
        )
        self.simulator.observer.reset()
        if self.resets < 10 and self.random_start:
            # Run the simulator for a random number of steps
            n_steps = random.randint(1, self.size() - 1)
            self.simulator.disable_external_mapper()
            self.simulator.set_steps(n_steps)
            self.simulator.run()
            self.simulator.enable_external_mapper()

        simulator_status = self.simulator.run_until_external_mapping()
        assert (
            simulator_status == fastsim.ExecutionState.EXTERNAL_MAPPING
        ), f"Unexpected simulator status: {simulator_status}"

        if td is None:
            td = TensorDict()
        else:
            td = td.empty()

        obs = self._get_observation()
        td.set(self.observation_n, obs)
        # end_t = perf_counter()
        # print("Reset took %.2f ms", (end_t - start_t) * 1000, flush=True)
        return td

    @property
    def observer(self):
        return self.simulator.observer

    def _set_seed(self, seed: Optional[int] = None, static_seed: Optional[int] = None):
        torch.manual_seed(seed)
        np.random.seed(seed)
        random.seed(seed)
        if self.change_priority:
            self.simulator_factory[self.active_idx].set_seed(priority_seed=seed)
        if self.change_duration:
            self.simulator_factory[self.active_idx].set_seed(seed=seed)
        if self.change_location:
            self.location_seed = seed

    def reset_for_evaluation(self, seed: int = 0):
        # save seeds from curret state
        self.saved_seeds = {
            "torch": torch.get_rng_state(),
            "numpy": np.random.get_state(),
            "random": random.getstate(),
        }
        old_pseed = self.simulator_factory[self.active_idx].pseed
        old_seed = self.simulator_factory[self.active_idx].seed

        self.change_priority = False # Do not change priority in evaluation
        self.change_duration = False # Do not change duration in evaluation
        self._set_seed(seed)
        self.random_start = False # Do not random start in evaluation
        self.resets = 0
        self._reset()

        # Restore seeds
        torch.set_rng_state(self.saved_seeds["torch"])
        np.random.set_state(self.saved_seeds["numpy"])
        random.setstate(self.saved_seeds["random"])


class IncrementalEFT(RuntimeEnv):

    def __init__(self, *args, gamma: float = 1.0, baseline_policy: str = "EFT", **kwargs):
        super().__init__(*args, **kwargs)
        self.gamma = gamma
        self.baseline_policy = baseline_policy

    def _step(self, td: TensorDict) -> TensorDict:
        if self.step_count == 0:
            self.EFT_baseline = self._get_baseline(policy=self.baseline_policy)
            self.prev_makespan = self.EFT_baseline
            self.graph_extractor = fastsim.GraphExtractor(self.simulator.get_state())
            self.eft_time = self.EFT_baseline

        self.step_count += 1

        self.map_tasks(td[self.action_n])

        # start_time = perf_counter()
        sim_ml = self.simulator.copy()
        sim_ml.external_mapper = JacobiRoundRobinMapper(
            n_devices=4,
            offset=1,
        )
        # end_time = perf_counter()
        # print(f"sim_ml.copy() took {(end_time - start_time) * 1000:.2f}ms")
        # print(f"Current sim time {sim_ml.time}", flush=True)
        # start_time = perf_counter()
        sim_ml.run()
        # end_time = perf_counter()
        # print(f"sim_ml.run() took {(end_time - start_time) * 1000:.2f}ms")

        ml_time = sim_ml.time
<<<<<<< HEAD
        
        reward = (self.eft_time - self.gamma * ml_time) / (self.EFT_baseline / self.size()) / 10
        
=======

        reward = (self.eft_time - self.gamma * ml_time) / (self.EFT_baseline / self.size())
>>>>>>> 26e17018
        self.eft_time = ml_time
        simulator_status = self.simulator.run_until_external_mapping()
        done = simulator_status == fastsim.ExecutionState.COMPLETE

        obs = self._get_observation()
        _reward = 0
        if done:
            obs, _reward, time, improvement = self._handle_done(obs)
        reward += _reward
        # print(reward, _reward)
        buf = td.empty()
        buf.set(
            self.observation_n, obs if self.max_samples_per_iter > 0 else obs.clone()
        )
        buf.set(
            self.reward_n, torch.tensor(reward, device=self.device, dtype=torch.float32)
        )
        buf.set(self.done_n, torch.tensor(done, device=self.device, dtype=torch.bool))
        return buf


class DelayIncrementalEFT(IncrementalEFT):

    def __init__(
        self,
        *args,
        delay: int = 10,
        random_offset: bool = True,
        offset: int = 1,
        **kwargs,
    ):
        super().__init__(*args, **kwargs)
        self.delay = delay
        self.offset = offset
        self.random_offset = random_offset

    def _step(self, td: TensorDict) -> TensorDict:
        if self.step_count == 0:
            self.EFT_baseline = self._get_baseline(policy="EFT")
            self.prev_makespan = self.EFT_baseline
            self.graph_extractor = fastsim.GraphExtractor(self.simulator.get_state())
            self.eft_time = self.EFT_baseline

        flag = (self.step_count + self.offset) % self.delay

        self.step_count += 1

        self.map_tasks(td[self.action_n])

        if flag == 0:
            sim_ml = self.simulator.copy()
            sim_ml.disable_external_mapper()
            sim_ml.run()
            ml_time = sim_ml.time
            reward = (self.eft_time - self.gamma**self.delay * ml_time) / self.size()
            self.eft_time = ml_time
        else:
            reward = 0.0

        simulator_status = self.simulator.run_until_external_mapping()
        done = simulator_status == fastsim.ExecutionState.COMPLETE

        obs = self._get_observation()
        if done:
            obs, reward, time, improvement = self._handle_done(obs)

        buf = td.empty()
        buf.set(
            self.observation_n, obs if self.max_samples_per_iter > 0 else obs.clone()
        )
        buf.set(
            self.reward_n, torch.tensor(reward, device=self.device, dtype=torch.float32)
        )
        buf.set(self.done_n, torch.tensor(done, device=self.device, dtype=torch.bool))
        return buf

    def _reset(self, td: Optional[TensorDict] = None) -> TensorDict:
        if self.random_offset:
            self.offset = random.randint(1, self.delay)
        return super()._reset(td)


class BaselineImprovementEFT(RuntimeEnv):
    def __init__(self, *args, delay=10, **kwargs):
        super().__init__(*args, **kwargs)
        self.delay = delay

    def _step(self, td: TensorDict) -> TensorDict:
        if self.step_count == 0:
            self.EFT_baseline = self._get_baseline(policy="EFT")
            self.prev_makespan = self.EFT_baseline
            self.graph_extractor = fastsim.GraphExtractor(self.simulator.get_state())

        flag = (self.step_count + 1) % self.delay

        self.step_count += 1

        self.map_tasks(td[self.action_n])

        if flag == 0:
            sim_ml = self.simulator.copy()
            sim_ml.disable_external_mapper()
            sim_ml.run()
            ml_time = sim_ml.time
            reward = (self.EFT_baseline - ml_time) / self.size()
        else:
            reward = 0.0

        simulator_status = self.simulator.run_until_external_mapping()
        done = simulator_status == fastsim.ExecutionState.COMPLETE

        obs = self._get_observation()
        if done:
            obs, reward, time, improvement = self._handle_done(obs)

        buf = td.empty()
        buf.set(
            self.observation_n, obs if self.max_samples_per_iter > 0 else obs.clone()
        )
        buf.set(
            self.reward_n, torch.tensor(reward, device=self.device, dtype=torch.float32)
        )
        buf.set(self.done_n, torch.tensor(done, device=self.device, dtype=torch.bool))
        return buf


class GeneralizedIncrementalEFT(RuntimeEnv):
    def __init__(
        self,
        *args,
        gamma=0.4,
        flip=True,
        clip_total=False,
        clip_individual=False,
        binary=False,
        **kwargs,
    ):
        super().__init__(*args, **kwargs)
        self.gamma = gamma
        self.flip = flip
        n_tasks = len(self.simulator_factory[self.active_idx].input.graph)
        self.eft_log = torch.zeros(n_tasks + 1, dtype=torch.int64)
        self.max_steps = n_tasks
        self.clip_total = clip_total
        self.clip_individual = clip_individual
        self.binary = binary

    def _step(self, td: TensorDict) -> TensorDict:
        if self.step_count == 0:
            self.EFT_baseline = self._get_baseline(policy="EFT")
            self.prev_makespan = self.EFT_baseline
            self.graph_extractor = fastsim.GraphExtractor(self.simulator.get_state())
            self.eft_log[self.step_count] = self.EFT_baseline

        self.map_tasks(td[self.action_n])

        sim_ml = self.simulator.copy()
        sim_ml.disable_external_mapper()
        sim_ml.run()
        ml_time = sim_ml.time
        self.eft_log[self.step_count + 1] = ml_time
        reward_sum = 0
        for i in range(0, self.step_count, 1):
            current = self.eft_log[i] - ml_time

            if self.binary:
                current = 1 if current > 0 else -1

            if self.clip_individual:
                current = max(current, 0)

            if not self.flip:
                discount = self.gamma * (1 - self.gamma) ** (
                    self.max_steps - 1 - (self.step_count - i)
                )
            else:
                discount = self.gamma * (1 - self.gamma) ** (self.step_count - 1 - i)

            reward_sum += current * discount

        if self.clip_total:
            reward_sum = min(reward_sum, 0)

        reward = reward_sum / self.EFT_baseline

        simulator_status = self.simulator.run_until_external_mapping()
        done = simulator_status == fastsim.ExecutionState.COMPLETE

        obs = self._get_observation()
        time = obs["aux"]["time"].item()
        if done:
            obs, _, time, improvement = self._handle_done(obs)

        buf = td.empty()
        buf.set(
            self.observation_n, obs if self.max_samples_per_iter > 0 else obs.clone()
        )
        buf.set(
            self.reward_n, torch.tensor(reward, device=self.device, dtype=torch.float32)
        )
        buf.set(self.done_n, torch.tensor(done, device=self.device, dtype=torch.bool))
        return buf


class SanityCheckEnv(RuntimeEnv):
    def _step(self, td: TensorDict) -> TensorDict:
        if self.step_count == 0:
            self.EFT_baseline = self._get_baseline(policy="EFT")
            self.graph: JacobiGraph = self.simulator_factory[self.active_idx].input.graph
        done = torch.tensor((1,), device=self.device, dtype=torch.bool)
        reward = torch.tensor((1,), device=self.device, dtype=torch.float32)
        candidate_workspace = torch.zeros(
            self.simulator_factory[self.active_idx].graph_spec.max_candidates,
            dtype=torch.int64,
        )

        self.simulator.get_mappable_candidates(candidate_workspace)
        chosen_device = td["action"].item() + int(self.only_gpu)
        global_task_id = candidate_workspace[0].item()
        mapping_priority = self.simulator.get_mapping_priority(global_task_id)

        self.simulator.simulator.map_tasks(
            [fastsim.Action(0, chosen_device, mapping_priority, mapping_priority)]
        )

        cell_id = self.graph.task_to_cell[global_task_id]

        print(f"Cell ID: {cell_id}, Chosen Device: {chosen_device}")
        print(f"Location List: {self.location_list}")

        answer = self.answer[cell_id]
        if answer == chosen_device:
            reward[0] = 1
        else:
            reward[0] = -1
        simulator_status = self.simulator.run_until_external_mapping()
        done[0] = simulator_status == fastsim.ExecutionState.COMPLETE

        obs = self._get_observation()
        time = obs["aux"]["time"].item()
        if done:
            obs, reward, time, improvement = self._handle_done(obs)

        out = obs
        out.set("reward", reward)
        out.set("done", done)
        self.step_count += 1
        return out


# class kHopEFTIncrementalEnv(RuntimeEnv):
#     def _step(self, td: TensorDict) -> TensorDict:
#         if self.step_count == 0:
#             self.EFT_baseline = self._get_baseline(policy="EFT")
#             self.prev_makespan = self.EFT_baseline
#             self.graph_extractor = fastsim.GraphExtractor(self.simulator.get_state())
#         done = torch.tensor((1,), device=self.device, dtype=torch.bool)
#         reward = torch.tensor((1,), device=self.device, dtype=torch.float32)
#         candidate_workspace = torch.zeros(
#             self.simulator_factory.graph_spec.max_candidates,
#             dtype=torch.int64,
#         )
#         dependents = torch.zeros(16, dtype=torch.int64)

#         sim_eft = self.simulator.copy()
#         self.simulator.get_mappable_candidates(candidate_workspace)
#         chosen_device = td["action"].item() + int(self.only_gpu)
#         global_task_id = candidate_workspace[0].item()
#         mapping_priority = self.simulator.get_mapping_priority(global_task_id)

#         self.simulator.simulator.map_tasks(
#             [fastsim.Action(0, chosen_device, mapping_priority, mapping_priority)]
#         )

#         sim_ml = self.simulator.copy()
#         sim_eft.disable_external_mapper()
#         sim_ml.disable_external_mapper()
#         dep_count = self.graph_extractor.get_k_hop_dependents(
#             candidate_workspace, 2, dependents
#         )
#         for i in range(dep_count):
#             sim_eft.set_task_breakpoint(fastsim.EventType.COMPLETER, dependents[i])
#             sim_ml.set_task_breakpoint(fastsim.EventType.COMPLETER, dependents[i])
#         for i in range(dep_count):
#             sim_eft.run()
#             sim_ml.run()
#         eft_time = sim_eft.time - self.simulator.time
#         ml_time = sim_ml.time - self.simulator.time
#         reward[0] = (eft_time - ml_time) / self.EFT_baseline
#         simulator_status = self.simulator.run_until_external_mapping()
#         done[0] = simulator_status == fastsim.ExecutionState.COMPLETE

#         obs = self._get_observation()
#         time = obs["observation"]["aux"]["time"].item()
#         if done:
#             obs["observation"]["aux"]["improvement"][0] = self.EFT_baseline / time - 1
#             print(
#                 f"Time: {time} / Baseline: {self.EFT_baseline} Improvement: {obs['observation']['aux']['improvement'][0]:.2f}"
#             )

#         out = obs
#         out.set("reward", reward)
#         out.set("done", done)
#         self.step_count += 1
#         return out


# class EFTAllPossibleEnv(RuntimeEnv):
#     """
#     For each action, explore all the other actions using EFT and +1 if it was the best, 0 if it was the same, -1 if it was worse.
#     """

#     def _step(self, td: TensorDict) -> TensorDict:
#         if self.step_count == 0:
#             self.EFT_baseline = self._get_baseline(policy="EFT")
#             self.prev_makespan = self.EFT_baseline
#             self.action_candidates = range(
#                 int(self.only_gpu), self.simulator_factory.graph_spec.max_devices
#             )
#         done = torch.tensor((1,), device=self.device, dtype=torch.bool)
#         reward = torch.tensor((1,), device=self.device, dtype=torch.float32)
#         candidate_workspace = torch.zeros(
#             self.simulator_factory.graph_spec.max_candidates,
#             dtype=torch.int64,
#         )

#         self.simulator.get_mappable_candidates(candidate_workspace)
#         chosen_device = td["action"].item() + int(self.only_gpu)
#         global_task_id = candidate_workspace[0].item()
#         mapping_priority = self.simulator.get_mapping_priority(global_task_id)

#         min_time = 999990000
#         for i in self.action_candidates:
#             if i == chosen_device:
#                 continue
#             simulator_copy = self.simulator.copy()
#             simulator_copy.simulator.map_tasks(
#                 [fastsim.Action(0, i, mapping_priority, mapping_priority)]
#             )
#             simulator_copy.disable_external_mapper()
#             simulator_copy.run()
#             if simulator_copy.time < min_time:
#                 min_time = simulator_copy.time

#         self.simulator.simulator.map_tasks(
#             [fastsim.Action(0, chosen_device, mapping_priority, mapping_priority)]
#         )
#         simulator_copy = self.simulator.copy()
#         simulator_copy.disable_external_mapper()
#         simulator_copy.run()
#         delta = ((simulator_copy.time - min_time) // 1000) * 1000
#         if delta > 0:
#             reward[0] = -1
#         elif delta < 0:
#             reward[0] = 1
#         else:
#             reward[0] = 0

#         simulator_status = self.simulator.run_until_external_mapping()
#         done[0] = simulator_status == fastsim.ExecutionState.COMPLETE

#         obs = self._get_observation()
#         time = obs["observation"]["aux"]["time"].item()
#         if done:
#             improvement = self.EFT_baseline / time - 1
#             obs["observation"]["aux"]["improvement"][0] = improvement
#             print(
#                 f"Time: {time} / Baseline: {self.EFT_baseline} Improvement: {obs['observation']['aux']['improvement'][0]:.2f}"
#             )

#         out = obs
#         out.set("reward", reward)
#         out.set("done", done)
#         self.step_count += 1
#         return out


# class RolloutEnv(RuntimeEnv):
#     def set_policy(self, policy):
#         self.policy = policy

#     def _step(self, td: TensorDict) -> TensorDict:
#         if self.step_count == 0:
#             self.EFT_baseline = self._get_baseline(policy="EFT")
#             self.prev_makespan = self.EFT_baseline
#             self.graph_extractor = fastsim.GraphExtractor(self.simulator.get_state())
#         done = torch.tensor((1,), device=self.device, dtype=torch.bool)
#         reward = torch.tensor((1,), device=self.device, dtype=torch.float32)
#         candidate_workspace = torch.zeros(
#             self.simulator_factory.graph_spec.max_candidates,
#             dtype=torch.int64,
#         )

#         self.simulator.get_mappable_candidates(candidate_workspace)
#         chosen_device = td["action"].item() + int(self.only_gpu)
#         global_task_id = candidate_workspace[0].item()
#         mapping_priority = self.simulator.get_mapping_priority(global_task_id)

#         self.simulator.simulator.map_tasks(
#             [fastsim.Action(0, chosen_device, mapping_priority, mapping_priority)]
#         )

#         simulator_copy = self.simulator.copy()
#         simulator_copy.disable_external_mapper()
#         simulator_copy.run()
#         eft_time = simulator_copy.time
#         with torch.no_grad():
#             simulator_copy = self.simulator.copy()
#             state_copy = simulator_copy.run_until_external_mapping()
#             copy_workspace = torch.zeros(
#                 self.simulator_factory.graph_spec.max_candidates,
#                 dtype=torch.int64,
#             )
#             copy_obs = TensorDict(
#                 observation=simulator_copy.observer.new_observation_buffer(
#                     simulator_copy.observer.graph_spec
#                 )
#             )
#             while state_copy != fastsim.ExecutionState.COMPLETE:
#                 simulator_copy.observer.get_observation(copy_obs["observation"])
#                 action_logits = self.policy(copy_obs)["logits"]
#                 copy_action = torch.argmax(action_logits, dim=-1).item()
#                 if self.only_gpu:
#                     copy_action = copy_action + 1
#                 simulator_copy.get_mappable_candidates(copy_workspace)
#                 copy_task_id = copy_workspace[0].item()
#                 copy_priority = simulator_copy.get_mapping_priority(copy_task_id)
#                 copy_actions = [
#                     fastsim.Action(
#                         0,
#                         copy_action,
#                         copy_priority,
#                         copy_priority,
#                     )
#                 ]
#                 simulator_copy.simulator.map_tasks(copy_actions)
#                 state_copy = simulator_copy.run_until_external_mapping()
#         if simulator_copy.time - eft_time >= 1000:
#             reward[0] = -1
#         elif simulator_copy.time - eft_time <= -1000:
#             reward[0] = 1
#         else:
#             reward[0] = 0
#         eft_time = simulator_copy.time
#         simulator_status = self.simulator.run_until_external_mapping()
#         done[0] = simulator_status == fastsim.ExecutionState.COMPLETE

#         obs = self._get_observation()
#         time = obs["observation"]["aux"]["time"].item()
#         if done:
#             obs["observation"]["aux"]["improvement"][0] = self.EFT_baseline / time - 1
#             print(
#                 f"Time: {time} / Baseline: {self.EFT_baseline} Improvement: {obs['observation']['aux']['improvement'][0]:.2f}"
#             )

#         out = obs
#         out.set("reward", reward)
#         out.set("done", done)
#         self.step_count += 1
#         return out


# class kHopRolloutEnv(RuntimeEnv):
#     def set_policy(self, policy):
#         self.policy = policy

#     def _step(self, td: TensorDict) -> TensorDict:
#         if self.step_count == 0:
#             self.EFT_baseline = self._get_baseline(policy="EFT")
#             self.prev_makespan = self.EFT_baseline
#             self.graph_extractor = fastsim.GraphExtractor(self.simulator.get_state())
#         done = torch.tensor((1,), device=self.device, dtype=torch.bool)
#         reward = torch.tensor((1,), device=self.device, dtype=torch.float32)
#         candidate_workspace = torch.zeros(
#             self.simulator_factory.graph_spec.max_candidates,
#             dtype=torch.int64,
#         )
#         dependents = torch.zeros(50, dtype=torch.int64)

#         self.simulator.get_mappable_candidates(candidate_workspace)
#         chosen_device = td["action"].item() + int(self.only_gpu)
#         global_task_id = candidate_workspace[0].item()
#         mapping_priority = self.simulator.get_mapping_priority(global_task_id)

#         self.simulator.simulator.map_tasks(
#             [fastsim.Action(0, chosen_device, mapping_priority, mapping_priority)]
#         )

#         dep_count = self.graph_extractor.get_k_hop_dependents(
#             candidate_workspace, 2, dependents
#         )
#         simulator_copy = self.simulator.copy()
#         for i in range(dep_count):
#             simulator_copy.set_task_breakpoint(
#                 fastsim.EventType.LAUNCHER, dependents[i]
#             )
#         simulator_copy.disable_external_mapper()
#         for i in range(dep_count):
#             temp = simulator_copy.run()
#             if temp == fastsim.ExecutionState.COMPLETE:
#                 break
#         eft_time = simulator_copy.time
#         with torch.no_grad():
#             simulator_copy = self.simulator.copy()
#             for i in range(dep_count):
#                 simulator_copy.set_task_breakpoint(
#                     fastsim.EventType.LAUNCHER, dependents[i]
#                 )
#             state_copy = simulator_copy.run_until_external_mapping()
#             copy_workspace = torch.zeros(
#                 self.simulator_factory.graph_spec.max_candidates,
#                 dtype=torch.int64,
#             )
#             finished = 0
#             copy_obs = TensorDict(observation=simulator_copy.observer.get_observation())
#             while state_copy != fastsim.ExecutionState.COMPLETE:
#                 # print(state_copy)
#                 if state_copy == fastsim.ExecutionState.BREAKPOINT:
#                     finished += 1
#                     if finished >= dep_count:
#                         break
#                     state_copy = simulator_copy.run_until_external_mapping()
#                     continue
#                 elif state_copy == fastsim.ExecutionState.EXTERNAL_MAPPING:
#                     simulator_copy.observer.get_observation(copy_obs["observation"])
#                     action_logits = self.policy(copy_obs)["logits"]
#                     copy_action = torch.argmax(action_logits, dim=-1).item()
#                     if self.only_gpu:
#                         copy_action = copy_action + 1
#                     simulator_copy.get_mappable_candidates(copy_workspace)
#                     copy_task_id = copy_workspace[0].item()
#                     copy_priority = simulator_copy.get_mapping_priority(copy_task_id)
#                     copy_actions = [
#                         fastsim.Action(
#                             0,
#                             copy_action,
#                             copy_priority,
#                             copy_priority,
#                         )
#                     ]
#                     simulator_copy.simulator.map_tasks(copy_actions)
#                     state_copy = simulator_copy.run_until_external_mapping()
#                 else:
#                     print(f"Unexpected simulator status: {state_copy}")
#                     assert False, f"Unexpected simulator status: {state_copy}"

#         if simulator_copy.time - eft_time >= 1000:
#             reward[0] = -1
#         elif simulator_copy.time - eft_time <= -1000:
#             reward[0] = 1
#         else:
#             reward[0] = 0

#         simulator_status = self.simulator.run_until_external_mapping()
#         done[0] = simulator_status == fastsim.ExecutionState.COMPLETE

#         obs = self._get_observation()
#         time = obs["observation"]["aux"]["time"].item()
#         if done:
#             obs["observation"]["aux"]["improvement"][0] = self.EFT_baseline / time - 1
#             print(
#                 f"Time: {time} / Baseline: {self.EFT_baseline} Improvement: {obs['observation']['aux']['improvement'][0]:.2f}"
#             )

#         out = obs
#         out.set("reward", reward)
#         out.set("done", done)
#         self.step_count += 1
#         return out


class MapperRuntimeEnv(RuntimeEnv):
    def __init__(
        self,
        simulator_factory,
        seed: int = 0,
        device="cpu",
        baseline_time=56000,
        use_external_mapper: bool = False,
        change_priority=True,
        change_duration=False,
    ):
        super().__init__(
            simulator_factory,
            seed,
            device,
            baseline_time,
            change_priority,
            change_duration,
        )
        self.use_external_mapper = use_external_mapper

    def _step(self, td: TensorDict) -> TensorDict:
        candidate_workspace = torch.zeros(
            self.simulator_factory[self.active_idx].graph_spec.max_candidates,
            dtype=torch.int64,
        )
        self.simulator.get_mappable_candidates(candidate_workspace)
        global_task_id = candidate_workspace[0].item()
        scheduler_state: SchedulerState = self.simulator.state

        if self.use_external_mapper:
            external_mapper = self.simulator.external_mapper
            action = external_mapper.map_tasks(
                self.simulator,
            )[0]
            # print(f"External mapper action: {action}")
        else:
            internal_mapper = self.simulator.internal_mapper
            action = internal_mapper.map_task(
                global_task_id,
                scheduler_state,
            )

        # new_action = torch.tensor([action.device - 1], dtype=torch.int64)
        td.set_("action", action.device - 1)
        # print(f"Action: {action.device - 1}")
        return super()._step(td)

    def set_internal_mapper(self, internal_mapper):
        self.simulator.internal_mapper = internal_mapper

    def set_external_mapper(self, external_mapper):
        self.simulator.external_mapper = external_mapper

    def enable_external_mapper(self):
        self.use_external_mapper = True

    def disable_external_mapper(self):
        self.use_external_mapper = False

    def _set_seed(self, seed: Optional[int] = None, static_seed: Optional[int] = None):
        if seed is None:
            seed = 0
        else:
            seed = seed + 1e7

        self.simulator_factory[self.active_idx].set_seed(priority_seed=seed)
        return seed


def make_simple_env_from_legacy(tasks, data):
    s = uniform_connected_devices(5, 1000000000, 1, 2000)
    d = DataBlocks.create_from_legacy_data(data, s)
    m = Graph.create_from_legacy_graph(tasks, data)
    m.finalize_tasks()
    spec = create_graph_spec()
    input = SimulatorInput(m, d, s)
    env = RuntimeEnv(
        SimulatorFactory(input, spec, DefaultObserverFactory), device="cpu"
    )
    env = TransformedEnv(env, StepCounter())
    env = TransformedEnv(env, TrajCounter())
    return env


def make_simple_env(graph: ComputeDataGraph):
    s = uniform_connected_devices(5, 1000000000, 1, 2000)
    d = graph.get_blocks()
    m = graph
    m.finalize_tasks()

    spec = create_graph_spec()
    input = SimulatorInput(m, d, s)

    env = RuntimeEnv(
        SimulatorFactory(input, spec, DefaultObserverFactory), device="cpu"
    )

    env = TransformedEnv(env, StepCounter())
    env = TransformedEnv(env, TrajCounter())

    return env


class RandomLocationMapperRuntimeEnv(MapperRuntimeEnv):
    def __init__(
        self,
        simulator_factory,
        seed: int = 0,
        device="cpu",
        baseline_time=56000,
        use_external_mapper: bool = False,
        change_priority=True,
        change_duration=False,
        change_location=False,
        location_seed=0,
        location_randomness=1,
        location_list=[1, 2, 3, 4],
    ):
        super().__init__(
            simulator_factory=simulator_factory,
            seed=seed,
            device=device,
            baseline_time=baseline_time,
            use_external_mapper=use_external_mapper,
            change_priority=change_priority,
            change_duration=change_duration,
        )
        self.change_location = change_location
        self.location_seed = 0

        graph = simulator_factory[self.active_idx].input.graph
        assert hasattr(graph, "get_cell_locations")
        assert hasattr(graph, "set_cell_locations")
        assert hasattr(graph, "randomize_locations")
        self.initial_location_list = graph.get_cell_locations()
        self.location_randomness = location_randomness
        self.location_list = location_list

        random.seed(self.location_seed)

        if change_location:
            graph.randomize_locations(
                self.location_randomness, self.location_list, verbose=False
            )

    def _reset(self, td: Optional[TensorDict] = None) -> TensorDict:
        self.resets += 1
        current_priority_seed = self.simulator_factory[self.active_idx].pseed
        current_duration_seed = self.simulator_factory[self.active_idx].seed

        if self.change_location:
            new_location_seed = self.location_seed + self.resets
            # Load initial location list
            graph = self.simulator_factory[self.active_idx].input.graph
            graph.set_cell_locations(self.initial_location_list)

            random.seed(new_location_seed)
            graph.randomize_locations(
                self.location_randomness, self.location_list, verbose=False
            )

        if self.change_priority:
            new_priority_seed = current_priority_seed + self.resets
        else:
            new_priority_seed = current_priority_seed

        if self.change_duration:
            new_duration_seed = current_duration_seed + self.resets
        else:
            new_duration_seed = current_duration_seed

        new_priority_seed = int(new_priority_seed)
        new_duration_seed = int(new_duration_seed)

        self.simulator = self.simulator_factory[self.active_idx].create(
            priority_seed=new_priority_seed, duration_seed=new_duration_seed
        )

        simulator_status = self.simulator.run_until_external_mapping()
        assert (
            simulator_status == fastsim.ExecutionState.EXTERNAL_MAPPING
        ), f"Unexpected simulator status: {simulator_status}"

        obs = self._get_observation()
        return obs

    def _set_seed(self, seed: Optional[int] = None, static_seed: Optional[int] = None):
        s = super()._set_seed(seed, static_seed)
        # if s is not None:
        #     self.location_seed = s
        return s


class RandomLocationRuntimeEnv(RuntimeEnv):
    def __init__(
        self,
        simulator_factory,
        seed: int = 0,
        device="cpu",
        baseline_time=56000,
        change_priority=True,
        change_duration=False,
        change_location=False,
        location_seed=0,
        location_randomness=1,
        location_list=[1, 2, 3, 4],
    ):
        super().__init__(
            simulator_factory=simulator_factory,
            seed=seed,
            device=device,
            baseline_time=baseline_time,
            change_priority=change_priority,
            change_duration=change_duration,
        )
        self.change_location = change_location
        self.location_seed = 0

        graph = simulator_factory[self.active_idx].input.graph
        assert hasattr(graph, "get_cell_locations")
        assert hasattr(graph, "set_cell_locations")
        assert hasattr(graph, "randomize_locations")
        self.initial_location_list = graph.get_cell_locations()
        self.location_randomness = location_randomness
        self.location_list = location_list

        random.seed(self.location_seed)

        if change_location:
            graph.randomize_locations(
                self.location_randomness, self.location_list, verbose=False
            )

    def _reset(self, td: Optional[TensorDict] = None) -> TensorDict:
        self.resets += 1
        current_priority_seed = self.simulator_factory[self.active_idx].pseed
        current_duration_seed = self.simulator_factory[self.active_idx].seed

        if self.change_location:
            new_location_seed = self.location_seed + self.resets
            # Load initial location list
            graph = self.simulator_factory[self.active_idx].input.graph
            graph.set_cell_locations(self.initial_location_list)

            random.seed(new_location_seed)
            graph.randomize_locations(
                self.location_randomness, self.location_list, verbose=False
            )

        if self.change_priority:
            new_priority_seed = current_priority_seed + self.resets
        else:
            new_priority_seed = current_priority_seed

        if self.change_duration:
            new_duration_seed = current_duration_seed + self.resets
        else:
            new_duration_seed = current_duration_seed

        new_priority_seed = int(new_priority_seed)
        new_duration_seed = int(new_duration_seed)

        self.simulator = self.simulator_factory[self.active_idx].create(
            priority_seed=new_priority_seed, duration_seed=new_duration_seed
        )

        simulator_status = self.simulator.run_until_external_mapping()
        assert (
            simulator_status == fastsim.ExecutionState.EXTERNAL_MAPPING
        ), f"Unexpected simulator status: {simulator_status}"

        obs = self._get_observation()
        return obs

    def _set_seed(self, seed: Optional[int] = None, static_seed: Optional[int] = None):
        s = super()._set_seed(seed, static_seed)
        # if s is not None:
        #     self.location_seed = s
        return s


class IncrementalMappingEnv(EnvBase):
    def __init__(
        self,
        simulator_factory: SimulatorFactory,
        seed: int = 0,
        device="cpu",
        baseline_time=56000,
        change_priority=False,
        change_duration=False,
        change_location=False,
        only_gpu=True,
        location_list=[1, 2, 3, 4],
        path=".",
    ):
        super().__init__(device=device)

        self.change_priority = change_priority
        self.change_duration = change_duration
        self.change_location = change_location
        self.path = path
        self.only_gpu = only_gpu
        self.location_list = location_list

        self.simulator_factory = simulator_factory
        self.simulator: SimulatorDriver = simulator_factory[self.active_idx].create(seed)
        self.graph_extractor: GraphExtractor = GraphExtractor(
            self.simulator.get_state()
        )

        self.buffer_idx = 0
        self.resets = 0
        self.last_time = 0

        self.observation_spec = self._create_observation_spec()
        self.action_spec = self._create_action_spec(ndevices=5)
        self.reward_spec = self._create_reward_spec()
        self.done_spec = self._create_done_spec()

        self.workspace = self._prealloc_step_buffers(100)
        self.baseline_time = baseline_time

    def _get_baseline(self, policy="EFT"):
        if use_eft:
            simulator_copy = self.simulator.fresh_copy()
            simulator_copy.initialize()
            simulator_copy.initialize_data()
            simulator_copy.disable_external_mapper()
            final_state = simulator_copy.run()
            assert (
                final_state == fastsim.ExecutionState.COMPLETE
            ), f"Baseline returned unexpected final state: {final_state}"
            return simulator_copy.time
        return self.baseline_time

    def _create_observation_spec(self) -> TensorSpec:
        obs = self.simulator.observer.get_observation()
        comp = make_composite_from_td(obs)
        comp = Composite(observation=comp)
        return comp

    def _create_action_spec(self, ndevices: int = 5) -> TensorSpec:
        n_devices = self.simulator_factory[self.active_idx].graph_spec.max_devices
        if self.only_gpu:
            n_devices -= 1
        out = Bounded(
            shape=(1,),
            device=self.device,
            dtype=torch.int64,
            low=torch.tensor(0, device=self.device),
            high=torch.tensor(n_devices, device=self.device),
        )
        out = Composite(action=out)
        return out

    def _create_reward_spec(self) -> TensorSpec:
        return Unbounded(shape=(1,), device=self.device, dtype=torch.float32)

    def _create_done_spec(self):
        return Binary(n=1, device=self.device, dtype=torch.bool)

    def _get_observation(self, td: TensorDict = None) -> TensorDict:
        if td is None:
            obs = self.simulator.observer.get_observation()
            td = TensorDict(observation=obs)
        else:
            self.simulator.observer.get_observation(td["observation"])
        return td

    def _get_new_observation_buffer(self) -> TensorDict:
        obs = self.simulator.observer.new_observation_buffer()
        td = TensorDict(observation=obs)
        return td

    def _get_new_step_buffer(self) -> TensorDict:
        obs = self._get_new_observation_buffer()
        obs.set("reward", torch.tensor([0], device=self.device, dtype=torch.float32))
        obs.set("done", torch.tensor([False], device=self.device, dtype=torch.bool))
        return obs

    def _prealloc_step_buffers(self, n: int) -> List[TensorDict]:
        return [self._get_new_step_buffer() for _ in range(n)]

    def _get_preallocated_step_buffer(
        self, buffers: List[TensorDict], i: int
    ) -> TensorDict:
        if i >= len(buffers):
            buffers.extend(self._prealloc_step_buffers(2 * len(buffers)))
        return buffers[i]

    def _get_current_buffer(self):
        buf = self._get_preallocated_step_buffer(self.workspace, self.buffer_idx)
        self.buffer_idx += 1

    def _step(self, td: TensorDict) -> TensorDict:
        chosen_device = td["action"].item()
        if self.only_gpu:
            chosen_device = chosen_device + 1
        done = torch.tensor((1,), device=self.device, dtype=torch.bool)
        reward = torch.tensor((1,), device=self.device, dtype=torch.float32)
        candidate_workspace = torch.zeros(
            1,
            dtype=torch.int64,
        )
        self.simulator.get_mappable_candidates(candidate_workspace)

        dependents = torch.zeros(16, dtype=torch.int64)
        dep_count = self.graph_extractor.get_k_hop_dependents(
            candidate_workspace, 2, dependents
        )

        global_task_id = candidate_workspace[0].item()
        mapping_priority = self.simulator.get_mapping_priority(global_task_id)
        reserving_priority = mapping_priority
        launching_priority = mapping_priority
        actions = [
            fastsim.Action(0, chosen_device, reserving_priority, launching_priority)
        ]
        self.last_time = self.simulator.time
        self.simulator.simulator.map_tasks(actions)

        simulator_status = self.simulator.run_until_external_mapping()
        incremental_time = self.simulator.time - self.last_time
        reward[0] = -1 * incremental_time
        done[0] = simulator_status == fastsim.ExecutionState.COMPLETE

        obs = self._get_observation()
        time = obs["observation"]["aux"]["time"].item()

        if done:
            obs, reward, time, improvement = self._handle_done(obs)
            self.last_time = 0

        out = obs
        out.set("reward", reward)
        out.set("done", done)
        return out

    def _reset(self, td: Optional[TensorDict] = None) -> TensorDict:
        self.resets += 1

        current_priority_seed = self.simulator_factory[self.active_idx].pseed
        current_duration_seed = self.simulator_factory[self.active_idx].seed

        self.last_time = 0

        if self.change_priority:
            new_priority_seed = current_priority_seed + self.resets
        else:
            new_priority_seed = current_priority_seed

        if self.change_duration:
            new_duration_seed = current_duration_seed + self.resets
        else:
            new_duration_seed = current_duration_seed

        new_priority_seed = int(new_priority_seed)
        new_duration_seed = int(new_duration_seed)

        self.taskid_history = []
        if self.change_location and isinstance(
            self.simulator_factory.input.graph, JacobiGraph
        ):
            self.simulator_factory.input.graph.randomize_locations(
                1, location_list=self.location_list
            )
        self.simulator = self.simulator_factory.create(
            priority_seed=new_priority_seed, duration_seed=new_duration_seed
        )
        self.graph_extractor: GraphExtractor = GraphExtractor(
            self.simulator.get_state()
        )
        self.EFT_baseline = self._get_baseline(policy="EFT")

        simulator_status = self.simulator.run_until_external_mapping()
        assert (
            simulator_status == fastsim.ExecutionState.EXTERNAL_MAPPING
        ), f"Unexpected simulator status: {simulator_status}"

        obs = self._get_observation()
        return obs

    @property
    def observer(self):
        return self.simulator.observer

    def _set_seed(self, seed: Optional[int] = None, static_seed: Optional[int] = None):
        torch.manual_seed(seed)
        if self.change_priority:
            self.simulator_factory.set_seed(priority_seed=seed)
        if self.change_duration:
            self.simulator_factory.set_seed(duration_seed=seed)<|MERGE_RESOLUTION|>--- conflicted
+++ resolved
@@ -473,14 +473,9 @@
         # print(f"sim_ml.run() took {(end_time - start_time) * 1000:.2f}ms")
 
         ml_time = sim_ml.time
-<<<<<<< HEAD
-        
-        reward = (self.eft_time - self.gamma * ml_time) / (self.EFT_baseline / self.size()) / 10
-        
-=======
 
         reward = (self.eft_time - self.gamma * ml_time) / (self.EFT_baseline / self.size())
->>>>>>> 26e17018
+
         self.eft_time = ml_time
         simulator_status = self.simulator.run_until_external_mapping()
         done = simulator_status == fastsim.ExecutionState.COMPLETE
