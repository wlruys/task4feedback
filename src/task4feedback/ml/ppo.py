from .models import *
from .util import *
from dataclasses import dataclass
from typing import Callable
from torchrl.collectors import MultiSyncDataCollector
from torchrl.data.replay_buffers import ReplayBuffer
from torchrl.data.replay_buffers.storages import LazyTensorStorage
from torchrl.data.replay_buffers.samplers import SamplerWithoutReplacement
from torchrl.record.loggers.wandb import WandbLogger
from torchrl.objectives import ClipPPOLoss
from torchrl.objectives.value import GAE
from torchrl.modules import ProbabilisticActor, ValueOperator, ActorCriticWrapper
from tensordict.nn import TensorDictModule
from torch_geometric.loader import DataLoader
import copy


@dataclass
class PPOConfig:
    states_per_collection: int = 1000
    minibatch_size: int = 250
    num_epochs_per_collection: int = 4
    num_collections: int = 1000
    workers: int = 4
    seed: int = 0
    lr: float = 2.5e-4
    clip_eps: float = 0.2
    ent_coef: float = 0.001
    val_coef: float = 0.5
    max_grad_norm: float = 0.5
    threads_per_worker: int = 1
    train_device: str = "cpu"


def run_ppo_cleanrl_no_rb(
    actor_critic_base: nn.Module, make_env: Callable[[], EnvBase], config: PPOConfig
):
    """
    I don't know if this one works. Use the others for now.
    """
    _actor_critic_td = HeteroDataWrapper(actor_critic_base)

    _actor_critic_module = TensorDictModule(
        _actor_critic_td,
        in_keys=["observation"],
        out_keys=["logits", "state_value"],
    )

    actor_critic = ProbabilisticActor(
        _actor_critic_module,
        in_keys=["logits"],
        out_keys=["action"],
        distribution_class=torch.distributions.Categorical,
        cache_dist=False,
        return_log_prob=True,
    )

    collector = MultiSyncDataCollector(
        [make_env for _ in range(config.workers)],
        actor_critic,
        frames_per_batch=config.states_per_collection,
        reset_at_each_iter=True,
        cat_results=0,
        policy_device="cpu",
        env_device="cpu",
        # storing_device=config.train_device,
        # replay_buffer=replay_buffer,
    )
    out_seed = collector.set_seed(config.seed)

    actor_critic_base_t = copy.deepcopy(actor_critic_base)
    actor_critic_base_t = actor_critic_base_t.to(config.train_device)

    optimizer = torch.optim.Adam(actor_critic_base_t.parameters(), lr=config.lr)

    for i, td in enumerate(collector):
        print("Collection:", i)
        with torch.no_grad():
            td = compute_advantage(td)

        state = []
        for l in range(len(td)):
            state.append(observation_to_heterodata(td[l]["observation"]))
            state[l]["action"] = td[l]["action"]
            state[l]["sample_log_prob"] = td[l]["sample_log_prob"]
            state[l]["state_value"] = td[l]["state_value"]
            state[l]["advantage"] = td[l]["advantage"]
            state[l]["value_target"] = td[l]["value_target"]
            state[l]["task_counts"] = td[l]["observation"]["nodes"]["tasks"]["count"]

        for j in range(config.num_epochs_per_collection):
            loader = DataLoader(state, batch_size=config.minibatch_size, shuffle=True)

            for j, batch in enumerate(loader):
                batch = batch.to(config.train_device, non_blocking=True)
                new_logits, new_value = actor_critic_base_t(
                    batch, batch["task_counts"].unsqueeze(-1)
                )

                new_logits = new_logits.view(-1)
                new_value = new_value.view(-1)

                sample_logprob = batch["sample_log_prob"].detach().view(-1)
                sample_value = batch["state_value"].detach().view(-1)
                sample_advantage = batch["advantage"].detach().view(-1)
                sample_returns = batch["value_target"].detach().view(-1)
                sample_action = batch["action"].detach().view(-1)

                new_logprob, new_entropy = logits_to_action(new_logits, sample_action)
                new_logprob = new_logprob.view(-1)
                new_entropy = new_entropy.view(-1)

                with torch.no_grad():
                    print("Average Return:", sample_returns.mean())

                # Policy Loss
                logratio = new_logprob.view(-1) - sample_logprob.detach().view(-1)
                ratio = logratio.exp().view(-1)

                policy_loss_1 = sample_advantage * ratio.view(-1)
                policy_loss_2 = sample_advantage * torch.clamp(
                    ratio, 1 - config.clip_eps, 1 + config.clip_eps
                )
                policy_loss = -1 * torch.min(policy_loss_1, policy_loss_2).mean()

                # Value Loss
                v_loss_unclipped = (new_value - sample_returns) ** 2
                v_clipped = sample_value + torch.clamp(
                    new_value - sample_value, -config.clip_eps, config.clip_eps
                )
                v_loss_clipped = (v_clipped - sample_returns) ** 2
                v_loss_max = torch.max(v_loss_unclipped, v_loss_clipped).mean()
                v_loss = 0.5 * v_loss_max

                # Entropy Loss
                entropy_loss = new_entropy.mean()

                loss = (
                    policy_loss
                    + config.val_coef * v_loss
                    - config.ent_coef * entropy_loss
                )

                optimizer.zero_grad()
                loss.backward()
                nn.utils.clip_grad_norm_(
                    actor_critic_base_t.parameters(), config.max_grad_norm
                )
                optimizer.step()

        collector.policy.module[0].module.network.load_state_dict(
            actor_critic_base_t.state_dict()
        )
        collector.update_policy_weights_(TensorDict.from_module(collector.policy))


def run_ppo_cleanrl(
    actor_critic_base: nn.Module, make_env: Callable[[], EnvBase], config: PPOConfig
):
    # r2g = Reward2GoTransform(gamma=1, out_keys=["reward_to_go"])
    replay_buffer = ReplayBuffer(
        storage=LazyTensorStorage(max_size=config.states_per_collection),
        sampler=SamplerWithoutReplacement(),
<<<<<<< HEAD
        pin_memory=True,
=======
        pin_memory=torch.cuda.is_available(),
>>>>>>> 0d545a57
        # transform=r2g,
    )

    _actor_critic_td = HeteroDataWrapper(actor_critic_base)

    _actor_critic_module = TensorDictModule(
        _actor_critic_td,
        in_keys=["observation"],
        out_keys=["logits", "state_value"],
    )

    actor_critic = ProbabilisticActor(
        _actor_critic_module,
        in_keys=["logits"],
        out_keys=["action"],
        distribution_class=torch.distributions.Categorical,
        cache_dist=False,
        return_log_prob=True,
    )

    collector = MultiSyncDataCollector(
        [make_env for _ in range(config.workers)],
        actor_critic,
        frames_per_batch=config.states_per_collection,
        reset_at_each_iter=True,
        cat_results=0,
        # storing_device=config.train_device,
        env_device="cpu",
        policy_device="cpu",
        # replay_buffer=replay_buffer,
    )
    out_seed = collector.set_seed(config.seed)

    # Create a copy of the actor_critic model to be used for training
    actor_critic_t = copy.deepcopy(actor_critic)
    actor_critic_t = actor_critic_t.to(config.train_device)

    optimizer = torch.optim.Adam(actor_critic_t.parameters(), lr=config.lr)

    for i, td in enumerate(collector):
        print(f"Collection: {i}")

        with torch.no_grad():
            td = compute_advantage(td)

            td["record_state_value"] = td["state_value"].clone()
            td["record_log_prob"] = td["sample_log_prob"].clone()
            td["record_logits"] = td["logits"].clone()

        replay_buffer.extend(td.reshape(-1))

        for j in range(config.num_epochs_per_collection):
            n_batches = len(replay_buffer) // config.minibatch_size
            # actor_critic_t = actor_critic.to(config.train_device)

            for k in range(n_batches):
                batch = replay_buffer.sample(config.minibatch_size)
                batch = batch.to(config.train_device, non_blocking=True)

                sample_logprob = batch["record_log_prob"].detach().view(-1)
                sample_value = batch["record_state_value"].detach().view(-1)
                sample_advantage = batch["advantage"].detach().view(-1)
                sample_returns = batch["value_target"].detach().view(-1)
                sample_action = batch["action"].detach().view(-1)

                eval_batch = actor_critic_t(batch)

                new_logprob, new_entropy = logits_to_action(
                    eval_batch["logits"], sample_action
                )
                new_logprob = new_logprob.view(-1)
                new_entropy = new_entropy.view(-1)

                new_value = eval_batch["state_value"].view(-1)

                with torch.no_grad():
                    print("Average Return:", sample_returns.mean())

                # Policy Loss
                logratio = new_logprob.view(-1) - sample_logprob.detach().view(-1)
                ratio = logratio.exp().view(-1)

                policy_loss_1 = sample_advantage * ratio.view(-1)
                policy_loss_2 = sample_advantage * torch.clamp(
                    ratio, 1 - config.clip_eps, 1 + config.clip_eps
                )
                policy_loss = -1 * torch.min(policy_loss_1, policy_loss_2).mean()

                # Value Loss
                v_loss_unclipped = (new_value - sample_returns) ** 2
                v_clipped = sample_value + torch.clamp(
                    new_value - sample_value, -config.clip_eps, config.clip_eps
                )
                v_loss_clipped = (v_clipped - sample_returns) ** 2
                v_loss_max = torch.max(v_loss_unclipped, v_loss_clipped).mean()
                v_loss = 0.5 * v_loss_max

                # Entropy Loss
                entropy_loss = new_entropy.mean()

                loss = (
                    policy_loss
                    + config.val_coef * v_loss
                    - config.ent_coef * entropy_loss
                )

                optimizer.zero_grad()
                loss.backward()
                nn.utils.clip_grad_norm_(
                    actor_critic_t.parameters(), config.max_grad_norm
                )
                optimizer.step()

        collector.policy.load_state_dict(actor_critic_t.state_dict())
        collector.update_policy_weights_(TensorDict.from_module(collector.policy))
    collector.shutdown()


def run_ppo_torchrl(
    actor_critic_base: nn.Module,
    make_env: Callable[[], EnvBase],
    config: PPOConfig,
    wandb_project: str = "run_ppo_torchrl",
    wandb_exp_name: str = "run_ppo_torchrl",
):
    logger = WandbLogger(
        project=wandb_project,
        exp_name=wandb_exp_name,
    )
    # using torchrl built ins

    _actor_td = HeteroDataWrapper(actor_critic_base.actor)
    _critic_td = HeteroDataWrapper(actor_critic_base.critic)

    module_action = TensorDictModule(
        _actor_td,
        in_keys=["observation"],
        out_keys=["logits"],
    )

    td_module_action = ProbabilisticActor(
        module_action,
        in_keys=["logits"],
        out_keys=["action"],
        distribution_class=torch.distributions.Categorical,
        cache_dist=False,
        return_log_prob=True,
    )

    td_critic_module = ValueOperator(
        module=_critic_td,
        in_keys=["observation"],
    )

    td_actor_critic_module = ActorCriticWrapper(
        policy_operator=td_module_action, value_operator=td_critic_module
    )

    collector = MultiSyncDataCollector(
        [make_env for _ in range(config.workers)],
        td_module_action,
        frames_per_batch=config.states_per_collection,
        reset_at_each_iter=True,
        cat_results=0,
        env_device="cpu",
        policy_device="cpu",
        storing_device=config.train_device,
    )
    out_seed = collector.set_seed(config.seed)

    replay_buffer = ReplayBuffer(
        storage=LazyTensorStorage(
            max_size=config.states_per_collection, device=config.train_device
        ),
        sampler=SamplerWithoutReplacement(),
        pin_memory=torch.cuda.is_available(),
    )

    train_actor_network = copy.deepcopy(td_module_action).to(config.train_device)
    train_critic_network = copy.deepcopy(td_critic_module).to(config.train_device)

    advantage_module = GAE(
        gamma=1.0,
        lmbda=1.0,
        value_network=train_critic_network,
        average_gae=False,
        device=config.train_device,
    )

    loss_module = ClipPPOLoss(
        actor_network=train_actor_network,
        critic_network=train_critic_network,
        clip_epsilon=config.clip_eps,
        entropy_bonus=True,
        entropy_coef=config.ent_coef,
        critic_coef=config.val_coef,
        loss_critic_type="l2",
    ).to(config.train_device)

    optimizer = torch.optim.Adam(loss_module.parameters(), lr=config.lr)

    for i, tensordict_data in enumerate(collector):
        print(f"Collection: {i}")
        tensordict_data = tensordict_data.to(config.train_device, non_blocking=True)

        with torch.no_grad():
            advantage_module(tensordict_data)

        non_zero_rewards = tensordict_data["next", "reward"][
            tensordict_data["next", "reward"] != 0
        ]
        if len(non_zero_rewards) > 0:
            avg_non_zero_reward = non_zero_rewards.mean().item()
            print(f"Average non-zero reward: {avg_non_zero_reward}")

        replay_buffer.extend(tensordict_data.reshape(-1))

        for j in range(config.num_epochs_per_collection):
            n_batches = config.states_per_collection // config.minibatch_size

            for k in range(n_batches):
                subdata = replay_buffer.sample(config.minibatch_size)
                subdata.to(config.train_device)

                loss_vals = loss_module(subdata)
                loss_value = (
                    loss_vals["loss_objective"]
                    + loss_vals["loss_critic"]
                    + loss_vals["loss_entropy"]
                )

                optimizer.zero_grad()
                loss_value.backward()
                grad_norm = torch.nn.utils.clip_grad_norm_(
                    loss_module.parameters(), max_norm=config.max_grad_norm
                )
                optimizer.step()
<<<<<<< HEAD

=======
>>>>>>> 0d545a57
        # Update the policy
        collector.policy.load_state_dict(loss_module.actor_network.state_dict())
        collector.update_policy_weights_(TensorDict.from_module(collector.policy))
        logger.log_scalar("Average Return", avg_non_zero_reward)
        logger.log_scalar("loss_objective", loss_vals["loss_objective"].item())
        logger.log_scalar("loss_critic", loss_vals["loss_critic"].item())
        logger.log_scalar("loss_entropy", loss_vals["loss_entropy"].item())
        logger.log_scalar("loss_total", loss_value.item())
        logger.log_scalar("grad_norm", grad_norm)

    collector.shutdown()<|MERGE_RESOLUTION|>--- conflicted
+++ resolved
@@ -161,11 +161,7 @@
     replay_buffer = ReplayBuffer(
         storage=LazyTensorStorage(max_size=config.states_per_collection),
         sampler=SamplerWithoutReplacement(),
-<<<<<<< HEAD
         pin_memory=True,
-=======
-        pin_memory=torch.cuda.is_available(),
->>>>>>> 0d545a57
         # transform=r2g,
     )
 
@@ -403,10 +399,7 @@
                     loss_module.parameters(), max_norm=config.max_grad_norm
                 )
                 optimizer.step()
-<<<<<<< HEAD
-
-=======
->>>>>>> 0d545a57
+
         # Update the policy
         collector.policy.load_state_dict(loss_module.actor_network.state_dict())
         collector.update_policy_weights_(TensorDict.from_module(collector.policy))
