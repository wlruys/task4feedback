from .models import *
from .util import *
from dataclasses import dataclass
<<<<<<< HEAD
from typing import Callable, Optional, List, Dict, Any, Tuple
from torchrl.collectors import MultiSyncDataCollector
=======
from typing import Callable
from torchrl.collectors import MultiSyncDataCollector, SyncDataCollector
>>>>>>> 6014c3ca
from torchrl.data.replay_buffers import ReplayBuffer
from torchrl.data.replay_buffers.storages import LazyTensorStorage
from torchrl.data.replay_buffers.samplers import SamplerWithoutReplacement
from torchrl.objectives import ClipPPOLoss
from torchrl.objectives.value import GAE
from torchrl.modules import ProbabilisticActor, ValueOperator, LSTMModule, GRUModule
from torchrl.envs import TransformedEnv
from torchrl.envs.transforms import StepCounter, TrajCounter, Compose, InitTracker
from task4feedback.ml.models import ActorWrapper, CriticEmbedWrapper, CriticHeadWrapper
from tensordict.nn import TensorDictModule, TensorDictSequential
from torch_geometric.loader import DataLoader
import copy
from tensordict import TensorDictBase, TensorDict
import wandb
import os
<<<<<<< HEAD
import numpy as np
import torch
from torchrl.envs import set_exploration_type, ExplorationType
from task4feedback.graphs.mesh.plot import *
=======
from tensordict.nn import TensorDictSequential as Sequential
>>>>>>> 6014c3ca


@dataclass
class PPOConfig:
    states_per_collection: int = 1920
    minibatch_size: int = 250
    num_epochs_per_collection: int = 4
    num_collections: int = 1000
    workers: int = 1
    seed: int = 0
    lr: float = 2.5e-4
    clip_eps: float = 0.2
    clip_vloss: bool = True
    ent_coef: float = 0.001
    val_coef: float = 0.5
    max_grad_norm: float = 0.5
    threads_per_worker: int = 1
    train_device: str = "cpu"
    gae_gamma: float = 1
    gae_lmbda: float = 0.99
    normalize_advantage: bool = True
    value_norm: str = "l2"
    eval_interval: int = 10  # Evaluate every N collections
    eval_episodes: int = 1  # Number of episodes to evaluate


def log_parameter_and_gradient_norms(model):
    """Log parameter and gradient norms to wandb"""
    param_norms = {}
    grad_norms = {}

    # Log overall model norm
    total_param_norm = 0.0
    total_grad_norm = 0.0

    for name, param in model.named_parameters():
        if param.requires_grad:
            # Calculate parameter norm
            param_norm = param.detach().norm().item()
            param_norms[f"param_norm/{name}"] = param_norm
            total_param_norm += param_norm**2

            # Calculate gradient norm if gradient exists
            if param.grad is not None:
                grad_norm = param.grad.detach().norm().item()
                grad_norms[f"grad_norm/{name}"] = grad_norm
                total_grad_norm += grad_norm**2

    # Calculate total norms
    total_param_norm = total_param_norm**0.5
    total_grad_norm = total_grad_norm**0.5

    return {
        **param_norms,
        **grad_norms,
        "param_norm/total": total_param_norm,
        "grad_norm/total": total_grad_norm,
    }


def evaluate_policy(
    policy,
    eval_env_fn: Callable,
    max_steps: int = 10000,
    num_episodes: int = 1,
    step=0,
) -> Dict[str, float]:
    episode_rewards = []
    completion_times = []
    episode_returns = []
    std_rewards = []

    for i in range(num_episodes):
        env = eval_env_fn()
        with set_exploration_type(ExplorationType.DETERMINISTIC), torch.no_grad():
            tensordict = env.rollout(
                max_steps=max_steps,
                policy=policy,
            )

        if "next" in tensordict and "reward" in tensordict["next"]:
            rewards = tensordict["next", "reward"]
            avg_reward = rewards.mean().item()
            std_reward = rewards.std().item()
            returns = tensordict["next", "reward"].sum().item()
        else:
            returns = 0.0
            avg_non_zero_reward = 0.0
            std_rewards = 0.0

        episode_returns.append(returns)
        episode_rewards.append(avg_reward)
        std_rewards.append(std_reward)

        # Extract completion time if available
        if hasattr(env, "simulator") and hasattr(env.simulator, "time"):
            completion_time = env.simulator.time
            completion_times.append(completion_time)

            if i == 0 and completion_time > 0:
                # Animate the first environment
                max_frames = 400
                time_interval = int(completion_time / max_frames)

                title = f"network_eval_{step}_{i}"
                print(title)
                animate_mesh_graph(
                    env,
                    time_interval=time_interval,
                    show=False,
                    title=title,
                    figsize=(2, 2),
                    dpi=20,
                    bitrate=50,
                )

                if wandb.run.dir is None:
                    path = "."
                else:
                    path = wandb.run.dir

                video_path = os.path.join(path, title + ".mp4")

                wandb.log(
                    {
                        "eval/animation": wandb.Video(
                            video_path,
                            caption=title,
                        )
                    }
                )

    # Create metrics dictionary
    metrics = {
        "eval/mean_return": sum(episode_rewards) / max(len(episode_rewards), 1),
        # "eval/std_return": np.std(episode_rewards) if len(episode_rewards) > 1 else 0,
        "eval/mean_reward": sum(episode_rewards) / max(len(episode_rewards), 1),
        # "eval/std_mean_reward": np.std(episode_rewards)
        # if len(episode_rewards) > 1
        # else 0,
        # "eval/std_std_reward": np.std(std_rewards) if len(std_rewards) > 1 else 0,
        "eval/mean_std_reward": sum(std_rewards) / max(len(std_rewards), 1),
    }

    # Add completion time metrics if available
    if completion_times:
        metrics["eval/mean_completion_time"] = sum(completion_times) / len(
            completion_times
        )
        # metrics["eval/min_completion_time"] = min(completion_times)
        # metrics["eval/max_completion_time"] = max(completion_times)

    return metrics


def run_ppo_cleanrl_no_rb(
    actor_critic_base: nn.Module, make_env: Callable[[], EnvBase], config: PPOConfig
):
    """
    I don't know if this one works. Use the others for now.
    """
    _actor_critic_td = HeteroDataWrapper(actor_critic_base)

    _actor_critic_module = TensorDictModule(
        _actor_critic_td,
        in_keys=["observation"],
        out_keys=["logits", "state_value"],
    )

    actor_critic = ProbabilisticActor(
        _actor_critic_module,
        in_keys=["logits"],
        out_keys=["action"],
        distribution_class=torch.distributions.Categorical,
        cache_dist=False,
        return_log_prob=True,
    )

    collector = MultiSyncDataCollector(
        [make_env for _ in range(config.workers)],
        actor_critic,
        frames_per_batch=config.states_per_collection,
        reset_at_each_iter=True,
        cat_results=0,
        policy_device="cpu",
        env_device="cpu",
        # storing_device=config.train_device,
        # replay_buffer=replay_buffer,
    )
    out_seed = collector.set_seed(config.seed)

    actor_critic_base_t = copy.deepcopy(actor_critic_base)
    actor_critic_base_t = actor_critic_base_t.to(config.train_device)

    optimizer = torch.optim.Adam(actor_critic_base_t.parameters(), lr=config.lr)

    for i, td in enumerate(collector):
        print("Collection:", i)
        with torch.no_grad():
            td = compute_advantage(td)

        state = []
        for l in range(len(td)):
            state.append(observation_to_heterodata(td[l]["observation"]))
            state[l]["action"] = td[l]["action"]
            state[l]["sample_log_prob"] = td[l]["sample_log_prob"]
            state[l]["state_value"] = td[l]["state_value"]
            state[l]["advantage"] = td[l]["advantage"]
            state[l]["value_target"] = td[l]["value_target"]
            state[l]["task_counts"] = td[l]["observation"]["nodes"]["tasks"]["count"]

        for j in range(config.num_epochs_per_collection):
            loader = DataLoader(state, batch_size=config.minibatch_size, shuffle=True)

            for j, batch in enumerate(loader):
                batch = batch.to(config.train_device, non_blocking=True)
                new_logits, new_value = actor_critic_base_t(
                    batch, batch["task_counts"].unsqueeze(-1)
                )

                new_logits = new_logits.view(-1)
                new_value = new_value.view(-1)

                sample_logprob = batch["sample_log_prob"].detach().view(-1)
                sample_value = batch["state_value"].detach().view(-1)
                sample_advantage = batch["advantage"].detach().view(-1)
                sample_returns = batch["value_target"].detach().view(-1)
                sample_action = batch["action"].detach().view(-1)

                new_logprob, new_entropy = logits_to_action(new_logits, sample_action)
                new_logprob = new_logprob.view(-1)
                new_entropy = new_entropy.view(-1)

                with torch.no_grad():
                    print("Average Return:", sample_returns.mean())

                # Policy Loss
                logratio = new_logprob.view(-1) - sample_logprob.detach().view(-1)
                ratio = logratio.exp().view(-1)

                policy_loss_1 = sample_advantage * ratio.view(-1)
                policy_loss_2 = sample_advantage * torch.clamp(
                    ratio, 1 - config.clip_eps, 1 + config.clip_eps
                )
                policy_loss = -1 * torch.min(policy_loss_1, policy_loss_2).mean()

                # Value Loss
                v_loss_unclipped = (new_value - sample_returns) ** 2
                v_clipped = sample_value + torch.clamp(
                    new_value - sample_value, -config.clip_eps, config.clip_eps
                )
                v_loss_clipped = (v_clipped - sample_returns) ** 2
                v_loss_max = torch.max(v_loss_unclipped, v_loss_clipped).mean()
                v_loss = 0.5 * v_loss_max

                # Entropy Loss
                entropy_loss = new_entropy.mean()

                loss = (
                    policy_loss
                    + config.val_coef * v_loss
                    - config.ent_coef * entropy_loss
                )

                optimizer.zero_grad()
                loss.backward()
                nn.utils.clip_grad_norm_(
                    actor_critic_base_t.parameters(), config.max_grad_norm
                )
                optimizer.step()

        collector.policy.module[0].module.network.load_state_dict(
            actor_critic_base_t.state_dict()
        )
        collector.update_policy_weights_(TensorDict.from_module(collector.policy))


def run_ppo_cleanrl(
    actor_critic_base: nn.Module, make_env: Callable[[], EnvBase], config: PPOConfig
):
    replay_buffer = ReplayBuffer(
        storage=LazyTensorStorage(max_size=config.states_per_collection),
        sampler=SamplerWithoutReplacement(),
        pin_memory=True,
    )

    _actor_critic_td = HeteroDataWrapper(actor_critic_base)

    _actor_critic_module = TensorDictModule(
        _actor_critic_td,
        in_keys=["observation"],
        out_keys=["logits", "state_value"],
    )

    actor_critic = ProbabilisticActor(
        _actor_critic_module,
        in_keys=["logits"],
        out_keys=["action"],
        distribution_class=torch.distributions.Categorical,
        cache_dist=False,
        return_log_prob=True,
    )

    collector = MultiSyncDataCollector(
        [make_env for _ in range(config.workers)],
        actor_critic,
        frames_per_batch=config.states_per_collection,
        reset_at_each_iter=True,
        cat_results=0,
        # storing_device=config.train_device,
        env_device="cpu",
        policy_device="cpu",
        # replay_buffer=replay_buffer,
    )
    out_seed = collector.set_seed(config.seed)

    # Create a copy of the actor_critic model to be used for training
    actor_critic_t = copy.deepcopy(actor_critic)
    actor_critic_t = actor_critic_t.to(config.train_device)

    optimizer = torch.optim.Adam(actor_critic_t.parameters(), lr=config.lr)

    for i, td in enumerate(collector):
        print(f"Collection: {i}")

        with torch.no_grad():
            td = compute_advantage(td)

            td["record_state_value"] = td["state_value"].clone()
            td["record_log_prob"] = td["sample_log_prob"].clone()
            td["record_logits"] = td["logits"].clone()

        replay_buffer.extend(td.reshape(-1))

        for j in range(config.num_epochs_per_collection):
            n_batches = len(replay_buffer) // config.minibatch_size
            # actor_critic_t = actor_critic.to(config.train_device)

            for k in range(n_batches):
                batch = replay_buffer.sample(config.minibatch_size)
                batch = batch.to(config.train_device, non_blocking=True)

                sample_logprob = batch["record_log_prob"].detach().view(-1)
                sample_value = batch["record_state_value"].detach().view(-1)
                sample_advantage = batch["advantage"].detach().view(-1)
                sample_returns = batch["value_target"].detach().view(-1)
                sample_action = batch["action"].detach().view(-1)

                eval_batch = actor_critic_t(batch)

                new_logprob, new_entropy = logits_to_action(
                    eval_batch["logits"], sample_action
                )
                new_logprob = new_logprob.view(-1)
                new_entropy = new_entropy.view(-1)

                new_value = eval_batch["state_value"].view(-1)

                with torch.no_grad():
                    print("Average Return:", sample_returns.mean())

                # Policy Loss
                logratio = new_logprob.view(-1) - sample_logprob.detach().view(-1)
                ratio = logratio.exp().view(-1)

                policy_loss_1 = sample_advantage * ratio.view(-1)
                policy_loss_2 = sample_advantage * torch.clamp(
                    ratio, 1 - config.clip_eps, 1 + config.clip_eps
                )
                policy_loss = -1 * torch.min(policy_loss_1, policy_loss_2).mean()

                # Value Loss
                v_loss_unclipped = (new_value - sample_returns) ** 2
                v_clipped = sample_value + torch.clamp(
                    new_value - sample_value, -config.clip_eps, config.clip_eps
                )
                v_loss_clipped = (v_clipped - sample_returns) ** 2
                v_loss_max = torch.max(v_loss_unclipped, v_loss_clipped).mean()
                v_loss = 0.5 * v_loss_max

                # Entropy Loss
                entropy_loss = new_entropy.mean()

                loss = (
                    policy_loss
                    + config.val_coef * v_loss
                    - config.ent_coef * entropy_loss
                )

                optimizer.zero_grad()
                loss.backward()
                nn.utils.clip_grad_norm_(
                    actor_critic_t.parameters(), config.max_grad_norm
                )
                optimizer.step()

        collector.policy.load_state_dict(actor_critic_t.state_dict())
        collector.update_policy_weights_(TensorDict.from_module(collector.policy))
    collector.shutdown()


def compute_gae(tensordict_data, critic, gamma=0.99, lam=0.95):
    with torch.no_grad():
        critic(tensordict_data)
        critic(tensordict_data["next"])

        value = tensordict_data["state_value"]
        next_value = tensordict_data["next", "state_value"]
        reward = tensordict_data["next", "reward"]
        done = tensordict_data["next", "done"]

        advantage = torch.zeros_like(value)
        gae = 0.0
        T = reward.shape[0]
        for t in reversed(range(T)):
            if done[t]:
                c = 0
            else:
                c = 1
            delta = reward[t] + gamma * next_value[t] * c - value[t]
            gae = delta + gamma * lam * c * gae
            advantage[t] = gae

        value_target = advantage + value
        tensordict_data["advantage"] = advantage
        tensordict_data["value_target"] = value_target
        return tensordict_data


def run_ppo_torchrl(
    actor_critic_base: nn.Module,
    make_env: Callable[[], EnvBase],
    config: PPOConfig,
    model_name: str = "model",
<<<<<<< HEAD
    model_path: str = None,
    eval_env_fn: Optional[Callable[[], EnvBase]] = None,
=======
    do_rollout: bool = False,
>>>>>>> 6014c3ca
):
    wandb.define_metric("batch_loss/step")
    wandb.define_metric("collect_loss/step")
    wandb.define_metric("batch_loss/*", step_metric="batch_loss/step")
    wandb.define_metric("grad_norm/*", step_metric="batch_loss/step")
    wandb.define_metric("param_norm/*", step_metric="batch_loss/step")
    wandb.define_metric("collect_loss/*", step_metric="collect_loss/step")
    wandb.define_metric("eval/*", step_metric="eval/step")

    _actor_td = HeteroDataWrapper(actor_critic_base.actor, device=config.train_device)
    _critic_td = HeteroDataWrapper(actor_critic_base.critic, device=config.train_device)

    module_action = TensorDictModule(
        _actor_td,
        in_keys=["observation"],
        out_keys=["logits"],
    )

    td_module_action = ProbabilisticActor(
        module_action,
        in_keys=["logits"],
        out_keys=["action"],
        distribution_class=torch.distributions.Categorical,
        cache_dist=False,
        return_log_prob=True,
    )

    td_critic_module = ValueOperator(
        module=_critic_td,
        in_keys=["observation"],
    )

    td_module_action = td_module_action.to(config.train_device)
    td_critic_module = td_critic_module.to(config.train_device)
    train_actor_network = copy.deepcopy(td_module_action).to(config.train_device)
    train_critic_network = copy.deepcopy(td_critic_module).to(config.train_device)
    model = torch.nn.ModuleList([train_actor_network, train_critic_network])
<<<<<<< HEAD

    # Create evaluation environment if not provided
    if eval_env_fn is None:
        eval_env_fn = make_env

    if model_path:
        model.load_state_dict(torch.load(model_path))
        print("Loaded model from path:", model_path)

=======
    if do_rollout:

        def rollout_env():
            env = make_env()
            env.set_policy(model[0])
            return env

        _make_env = rollout_env()
    else:
        _make_env = make_env()
>>>>>>> 6014c3ca
    collector = MultiSyncDataCollector(
        [_make_env for _ in range(config.workers)],
        td_module_action,
        frames_per_batch=config.states_per_collection,
        reset_at_each_iter=True,
        cat_results=0,
        device=config.train_device,
        env_device="cpu",
    )
    out_seed = collector.set_seed(config.seed)

    replay_buffer = ReplayBuffer(
        storage=LazyTensorStorage(
            max_size=config.states_per_collection, device=config.train_device
        ),
        sampler=SamplerWithoutReplacement(),
        pin_memory=torch.cuda.is_available(),
        prefetch=4,
        batch_size=config.minibatch_size,
    )

    advantage_module = GAE(
        gamma=config.gae_gamma,
        lmbda=config.gae_lmbda,
        value_network=model[1],
        average_gae=False,
        device=config.train_device,
    )

    loss_module = ClipPPOLoss(
        actor_network=model[0],
        critic_network=model[1],
        clip_epsilon=config.clip_eps,
        entropy_bonus=True,
        entropy_coef=config.ent_coef,
        critic_coef=config.val_coef,
        loss_critic_type=config.value_norm,
        clip_value=config.clip_vloss,
        normalize_advantage=config.normalize_advantage,
    )

    optimizer = torch.optim.Adam(loss_module.parameters(), lr=config.lr)

    # Run initial evaluation
    if config.eval_interval > 0:
        eval_metrics = evaluate_policy(
            policy=td_module_action,
            eval_env_fn=eval_env_fn,
            num_episodes=config.eval_episodes,
            step=0,
        )
        eval_metrics["eval/step"] = 0
        wandb.log(eval_metrics)

    for i, tensordict_data in enumerate(collector):
        if (i + 1) % 20 == 0:
            if wandb.run.dir is None:
                path = "."
            else:
                path = wandb.run.dir
            torch.save(
                model.state_dict(),
                os.path.join(path, model_name + f"_{i + 1}.pth"),
            )

        # Run evaluation at specified intervals
        if config.eval_interval > 0 and (i + 1) % config.eval_interval == 0:
            eval_metrics = evaluate_policy(
                policy=td_module_action,
                eval_env_fn=eval_env_fn,
                num_episodes=config.eval_episodes,
                step=i + 1,
            )
            eval_metrics["eval/step"] = i + 1
            wandb.log(eval_metrics)

        if i >= config.num_collections:
            break

        print(f"Collection: {i}")
        tensordict_data = tensordict_data.to(config.train_device, non_blocking=True)

        with torch.no_grad():
            advantage_module(tensordict_data)

<<<<<<< HEAD
            non_zero_rewards = tensordict_data["next", "reward"]
            improvements = tensordict_data["next", "observation", "aux", "improvement"]
            mask = improvements > -1.5
            filtered_improvements = improvements[mask]
            if filtered_improvements.numel() > 0:
                avg_improvement = filtered_improvements.mean()

            if len(non_zero_rewards) > 0:
                avg_non_zero_reward = non_zero_rewards.mean().item()
                std_rewards = non_zero_rewards.std().item()
                print(f"Average reward: {avg_non_zero_reward}")
                print(f"Average improvement: {avg_improvement}")
=======
        non_zero_rewards = tensordict_data["next", "reward"]
        improvements = tensordict_data["next", "observation", "aux", "improvement"]
        mask = improvements > -1.5
        filtered_improvements = improvements[mask]
        if filtered_improvements.numel() > 0:
            avg_improvement = filtered_improvements.mean()
        if len(non_zero_rewards) > 0:
            avg_non_zero_reward = non_zero_rewards.mean().item()
            print(
                f"Average reward: {avg_non_zero_reward}, Average Improvement: {avg_improvement}"
            )
>>>>>>> 6014c3ca

        replay_buffer.extend(tensordict_data.reshape(-1))

        # Training loop
        for j in range(config.num_epochs_per_collection):
            n_batches = config.states_per_collection // config.minibatch_size

            for k in range(n_batches):
                subdata = replay_buffer.sample(config.minibatch_size)
                subdata.to(config.train_device)

                loss_vals = loss_module(subdata)
                loss_value = (
                    loss_vals["loss_objective"]
                    + loss_vals["loss_critic"]
                    + loss_vals["loss_entropy"]
                )

                optimizer.zero_grad()
                loss_value.backward()

                # Log pre-clipping gradient norms
                pre_clip_norms = log_parameter_and_gradient_norms(loss_module)

                grad_norm = torch.nn.utils.clip_grad_norm_(
                    loss_module.parameters(), max_norm=config.max_grad_norm
                )

                # Log post-clipping gradient norms
                post_clip_norms = log_parameter_and_gradient_norms(loss_module)
                post_clip_norms = {
                    f"post_clip_{k}": v
                    for k, v in post_clip_norms.items()
                    if "grad_norm" in k
                }

                optimizer.step()

                # Log norms for this batch
                step = (
                    i * config.num_epochs_per_collection * n_batches + j * n_batches + k
                )
                wandb.log(
                    {
                        **pre_clip_norms,
                        **post_clip_norms,
                        "batch_loss/step": step,
                        "batch_loss/objective": loss_vals["loss_objective"].item(),
                        "batch_loss/critic": loss_vals["loss_critic"].item(),
                        "batch_loss/entropy": loss_vals["loss_entropy"].item(),
                        "batch_loss/total": loss_value.item(),
                        "batch_loss/kl_approx": loss_vals["kl_approx"].item(),
                        "batch_loss/clip_fraction": loss_vals["clip_fraction"].item(),
                        "batch_loss/value_clip_fraction": loss_vals[
                            "value_clip_fraction"
                        ].item(),
                        "batch_loss/ESS": loss_vals["ESS"].item(),
                    },
                )

        # Update the policy
        collector.policy.load_state_dict(loss_module.actor_network.state_dict())
        collector.update_policy_weights_(TensorDict.from_module(collector.policy))
        wandb.log(
            {
<<<<<<< HEAD
                "collect_loss/step": i,
                "collect_loss/mean_nonzero_reward": avg_non_zero_reward,
                "collect_loss/std_nonzero_reward": std_rewards,
                "collect_loss/loss_objective": loss_vals["loss_objective"].item(),
                "collect_loss/average_improvement": avg_improvement.item(),
                "collect_loss/std_improvement": filtered_improvements.std().item(),
                "collect_loss/std_return": tensordict_data["value_target"].std().item(),
                "collect_loss/mean_return": tensordict_data["value_target"]
                .mean()
                .item(),
                "collect_loss/loss_critic": loss_vals["loss_critic"].item(),
                "collect_loss/loss_entropy": loss_vals["loss_entropy"].item(),
                "collect_loss/loss_total": loss_value.item(),
                "collect_loss/grad_norm": grad_norm,
                "collect_loss/advantage_mean": tensordict_data["advantage"]
                .mean()
                .item(),
                "collect_loss/advantage_std": tensordict_data["advantage"].std().item(),
            },
        )

    # Final evaluation
    if config.eval_interval > 0:
        eval_metrics = evaluate_policy(
            policy=td_module_action,
            eval_env_fn=eval_env_fn,
            num_episodes=config.eval_episodes,
            step=config.num_collections,
        )
        eval_metrics["eval/step"] = config.num_collections
        wandb.log(eval_metrics)

    # save final network
    if wandb.run.dir is None:
        path = "."
    else:
        path = wandb.run.dir
    torch.save(
        model.state_dict(),
        os.path.join(path, model_name + f"_{config.num_collections}.pth"),
    )
    # save final optimizer state
    torch.save(
        optimizer.state_dict(),
        os.path.join(
            path, "optimizer_" + model_name + f"_{config.num_collections}.pth"
        ),
    )

    collector.shutdown()
    wandb.finish()
=======
                "Average Return": avg_non_zero_reward,
                "Average Improvement": avg_improvement,
                "loss_objective": loss_vals["loss_objective"].item(),
                "loss_critic": loss_vals["loss_critic"].item(),
                "loss_entropy": loss_vals["loss_entropy"].item(),
                "loss_total": loss_value.item(),
                "grad_norm": grad_norm,
            },
        )

    collector.shutdown()


@dataclass
class RNNPPOConfig:
    states_per_collection: int = 1920
    minibatch_size: int = 250
    num_epochs_per_collection: int = 4
    num_collections: int = 1000
    workers: int = 1
    seed: int = 0
    lr: float = 2.5e-4
    clip_eps: float = 0.2
    ent_coef: float = 0.001
    val_coef: float = 0.5
    max_grad_norm: float = 0.5
    train_device: str = "cpu"
    gae_gamma: float = 1
    gae_lmbda: float = 0.1
    rnn_model: str = "LSTM"  # "LSTM" or "GRU"
    hidden_size: int = 128


def run_rnn_ppo_torchrl(
    feature_config: FeatureDimConfig,
    layer_config: LayerConfig,
    n_devices,
    make_env,
    config: RNNPPOConfig,
    model_name: str = "model",
):

    env = make_env()
    if config.rnn_model == "LSTM":
        RNNModule = LSTMModule
    elif config.rnn_model == "GRU":
        RNNModule = GRUModule
    else:
        raise ValueError(f"Invalid RNN model: {config.rnn_model}")
    # Actor modules ...
    module_action_gat = TensorDictModule(
        ActorWrapper(
            HeteroGAT1Layer(feature_config, layer_config), device=config.train_device
        ),
        in_keys=["observation"],
        out_keys=["embed"],
    )
    module_action_lstm = RNNModule(
        input_size=module_action_gat(env.reset())["embed"].shape[-1],
        hidden_size=config.hidden_size,
        device=config.train_device,
        in_key="embed",
        out_key="embed",
    )
    module_action_fc = TensorDictModule(
        OutputHead(config.hidden_size, layer_config.hidden_channels, n_devices),
        in_keys=["embed"],
        out_keys=["logits"],
    )
    td_module_action = ProbabilisticActor(
        module=Sequential(module_action_gat, module_action_lstm, module_action_fc),
        in_keys=["logits"],
        out_keys=["action"],
        distribution_class=torch.distributions.Categorical,
        cache_dist=False,
        return_log_prob=True,
    )

    module_critic_gat = TensorDictModule(
        CriticEmbedWrapper(
            HeteroGAT1Layer(feature_config, layer_config), device=config.train_device
        ),
        in_keys=["observation"],
        out_keys=["embed"],
    )
    module_critic_lstm = RNNModule(
        input_size=module_critic_gat(env.reset())["embed"].shape[-1],
        hidden_size=config.hidden_size,
        device=config.train_device,
        in_key="embed",
        out_key="embed",
    )
    module_critic_fc = TensorDictModule(
        CriticHeadWrapper(
            OutputHead(config.hidden_size, layer_config.hidden_channels, 1),
            device=config.train_device,
        ),
        in_keys=["embed"],
        out_keys=["state_value"],
    )

    def transformed_env():
        env = make_env()
        env = TransformedEnv(env, Compose(StepCounter(), TrajCounter(), InitTracker()))
        env.append_transform(module_critic_lstm.make_tensordict_primer())
        return env

    td_critic_module = Sequential(
        module_critic_gat, module_critic_lstm, module_critic_fc
    )

    td_module_action = td_module_action.to(config.train_device)
    td_critic_module = td_critic_module.to(config.train_device)

    train_actor_network = copy.deepcopy(td_module_action).to(config.train_device)
    train_critic_network = copy.deepcopy(td_critic_module).to(config.train_device)
    model = torch.nn.ModuleList([train_actor_network, train_critic_network])

    collector = MultiSyncDataCollector(
        [transformed_env for _ in range(config.workers)],
        td_module_action,
        frames_per_batch=config.states_per_collection,
        total_frames=config.states_per_collection * config.num_collections,
        split_trajs=True,
        reset_at_each_iter=True,
        # cat_results=0,
        device=config.train_device,
        env_device="cpu",
    )
    out_seed = collector.set_seed(config.seed)
    print(f"Seed: {out_seed}")

    replay_buffer = ReplayBuffer(
        storage=LazyTensorStorage(
            max_size=config.states_per_collection, device=config.train_device
        ),
        sampler=SamplerWithoutReplacement(),
        pin_memory=torch.cuda.is_available(),
    )

    loss_module = ClipPPOLoss(
        actor_network=model[0],
        critic_network=model[1],
        clip_epsilon=config.clip_eps,
        entropy_bonus=bool(config.ent_coef),
        entropy_coef=config.ent_coef,
        critic_coef=config.val_coef,
        loss_critic_type="l2",
    )
    optimizer = torch.optim.Adam(loss_module.parameters(), lr=config.lr)

    for i, tensordict_data in enumerate(collector):
        if (i + 1) % 50 == 0:
            if wandb.run.dir is None:
                path = "."
            else:
                path = wandb.run.dir
            torch.save(
                model.state_dict(),
                os.path.join(wandb.run.dir, model_name + f"_{i + 1}.pth"),
            )
        if i >= config.num_collections:
            break
        print(f"Collection: {i}")
        tensordict_data = tensordict_data.to(config.train_device, non_blocking=True)

        with torch.no_grad():
            tensordict_data = tensordict_data.reshape(-1)
            compute_gae(
                tensordict_data,
                model[1],
                gamma=config.gae_gamma,
                lam=config.gae_lmbda,
            )

        non_zero_rewards = tensordict_data["next", "reward"]
        improvements = tensordict_data["next", "observation", "aux", "improvement"]
        mask = improvements > -1.5
        filtered_improvements = improvements[mask]
        if filtered_improvements.numel() > 0:
            avg_improvement = filtered_improvements.mean()
        if len(non_zero_rewards) > 0:
            avg_non_zero_reward = non_zero_rewards.mean().item()
            print(
                f"Average reward: {avg_non_zero_reward}, "
                f"Average Improvement: {avg_improvement}"
            )

        replay_buffer.extend(tensordict_data)

        for j in range(config.num_epochs_per_collection):
            n_batches = config.states_per_collection // config.minibatch_size
            for k in range(n_batches):
                subdata = replay_buffer.sample(config.minibatch_size)
                subdata.to(config.train_device)

                loss_vals = loss_module(subdata)
                loss_value = (
                    loss_vals["loss_objective"]
                    + loss_vals["loss_critic"]
                    + loss_vals["loss_entropy"]
                )
                optimizer.zero_grad()
                loss_value.backward()
                grad_norm = torch.nn.utils.clip_grad_norm_(
                    loss_module.parameters(), max_norm=config.max_grad_norm
                )
                optimizer.step()

        collector.policy.load_state_dict(loss_module.actor_network.state_dict())
        collector.update_policy_weights_(TensorDict.from_module(collector.policy))

        wandb.log(
            {
                "Average Return": avg_non_zero_reward,
                "Average Improvement": avg_improvement,
                "loss_objective": loss_vals["loss_objective"].item(),
                "loss_critic": loss_vals["loss_critic"].item(),
                "loss_entropy": loss_vals["loss_entropy"].item(),
                "loss_total": loss_value.item(),
                "grad_norm": grad_norm,
            }
        )

    collector.shutdown()
>>>>>>> 6014c3ca
<|MERGE_RESOLUTION|>--- conflicted
+++ resolved
@@ -1,13 +1,8 @@
 from .models import *
 from .util import *
 from dataclasses import dataclass
-<<<<<<< HEAD
 from typing import Callable, Optional, List, Dict, Any, Tuple
-from torchrl.collectors import MultiSyncDataCollector
-=======
-from typing import Callable
 from torchrl.collectors import MultiSyncDataCollector, SyncDataCollector
->>>>>>> 6014c3ca
 from torchrl.data.replay_buffers import ReplayBuffer
 from torchrl.data.replay_buffers.storages import LazyTensorStorage
 from torchrl.data.replay_buffers.samplers import SamplerWithoutReplacement
@@ -23,14 +18,11 @@
 from tensordict import TensorDictBase, TensorDict
 import wandb
 import os
-<<<<<<< HEAD
 import numpy as np
 import torch
 from torchrl.envs import set_exploration_type, ExplorationType
 from task4feedback.graphs.mesh.plot import *
-=======
 from tensordict.nn import TensorDictSequential as Sequential
->>>>>>> 6014c3ca
 
 
 @dataclass
@@ -465,12 +457,9 @@
     make_env: Callable[[], EnvBase],
     config: PPOConfig,
     model_name: str = "model",
-<<<<<<< HEAD
     model_path: str = None,
     eval_env_fn: Optional[Callable[[], EnvBase]] = None,
-=======
     do_rollout: bool = False,
->>>>>>> 6014c3ca
 ):
     wandb.define_metric("batch_loss/step")
     wandb.define_metric("collect_loss/step")
@@ -508,7 +497,6 @@
     train_actor_network = copy.deepcopy(td_module_action).to(config.train_device)
     train_critic_network = copy.deepcopy(td_critic_module).to(config.train_device)
     model = torch.nn.ModuleList([train_actor_network, train_critic_network])
-<<<<<<< HEAD
 
     # Create evaluation environment if not provided
     if eval_env_fn is None:
@@ -518,7 +506,6 @@
         model.load_state_dict(torch.load(model_path))
         print("Loaded model from path:", model_path)
 
-=======
     if do_rollout:
 
         def rollout_env():
@@ -529,7 +516,7 @@
         _make_env = rollout_env()
     else:
         _make_env = make_env()
->>>>>>> 6014c3ca
+        
     collector = MultiSyncDataCollector(
         [_make_env for _ in range(config.workers)],
         td_module_action,
@@ -615,7 +602,6 @@
         with torch.no_grad():
             advantage_module(tensordict_data)
 
-<<<<<<< HEAD
             non_zero_rewards = tensordict_data["next", "reward"]
             improvements = tensordict_data["next", "observation", "aux", "improvement"]
             mask = improvements > -1.5
@@ -628,19 +614,6 @@
                 std_rewards = non_zero_rewards.std().item()
                 print(f"Average reward: {avg_non_zero_reward}")
                 print(f"Average improvement: {avg_improvement}")
-=======
-        non_zero_rewards = tensordict_data["next", "reward"]
-        improvements = tensordict_data["next", "observation", "aux", "improvement"]
-        mask = improvements > -1.5
-        filtered_improvements = improvements[mask]
-        if filtered_improvements.numel() > 0:
-            avg_improvement = filtered_improvements.mean()
-        if len(non_zero_rewards) > 0:
-            avg_non_zero_reward = non_zero_rewards.mean().item()
-            print(
-                f"Average reward: {avg_non_zero_reward}, Average Improvement: {avg_improvement}"
-            )
->>>>>>> 6014c3ca
 
         replay_buffer.extend(tensordict_data.reshape(-1))
 
@@ -706,7 +679,6 @@
         collector.update_policy_weights_(TensorDict.from_module(collector.policy))
         wandb.log(
             {
-<<<<<<< HEAD
                 "collect_loss/step": i,
                 "collect_loss/mean_nonzero_reward": avg_non_zero_reward,
                 "collect_loss/std_nonzero_reward": std_rewards,
@@ -758,19 +730,6 @@
 
     collector.shutdown()
     wandb.finish()
-=======
-                "Average Return": avg_non_zero_reward,
-                "Average Improvement": avg_improvement,
-                "loss_objective": loss_vals["loss_objective"].item(),
-                "loss_critic": loss_vals["loss_critic"].item(),
-                "loss_entropy": loss_vals["loss_entropy"].item(),
-                "loss_total": loss_value.item(),
-                "grad_norm": grad_norm,
-            },
-        )
-
-    collector.shutdown()
-
 
 @dataclass
 class RNNPPOConfig:
@@ -983,5 +942,4 @@
             }
         )
 
-    collector.shutdown()
->>>>>>> 6014c3ca
+    collector.shutdown()