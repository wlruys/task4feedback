--- conflicted
+++ resolved
@@ -286,10 +286,7 @@
     actor_critic_base: nn.Module,
     make_env: Callable[[], EnvBase],
     config: PPOConfig,
-<<<<<<< HEAD
     model_name: str = "model",
-=======
->>>>>>> 35be06b2
 ):
     _actor_td = HeteroDataWrapper(actor_critic_base.actor, device=config.train_device)
     _critic_td = HeteroDataWrapper(actor_critic_base.critic, device=config.train_device)
@@ -366,12 +363,8 @@
             else:
                 path = wandb.run.dir
             torch.save(
-<<<<<<< HEAD
                 model.state_dict(),
                 os.path.join(wandb.run.dir, model_name + f"_{i + 1}.pth"),
-=======
-                model.state_dict(), os.path.join(wandb.run.dir, f"model_{i+1}.pth")
->>>>>>> 35be06b2
             )
         if i >= config.num_collections:
             break
@@ -387,19 +380,11 @@
         filtered_improvements = improvements[mask]
         if filtered_improvements.numel() > 0:
             avg_improvement = filtered_improvements.mean()
-<<<<<<< HEAD
-
-        if len(non_zero_rewards) > 0:
-            avg_non_zero_reward = non_zero_rewards.mean().item()
-            print(f"Average reward: {avg_non_zero_reward}")
-            print(f"Average improvement: {avg_improvement}")
-=======
         if len(non_zero_rewards) > 0:
             avg_non_zero_reward = non_zero_rewards.mean().item()
             print(
                 f"Average reward: {avg_non_zero_reward}, Average Improvement: {avg_improvement}"
             )
->>>>>>> 35be06b2
 
         replay_buffer.extend(tensordict_data.reshape(-1))
 
@@ -430,13 +415,8 @@
         wandb.log(
             {
                 "Average Return": avg_non_zero_reward,
-<<<<<<< HEAD
-                "loss_objective": loss_vals["loss_objective"].item(),
-                "average_improvement": avg_improvement.item(),
-=======
                 "Average Improvement": avg_improvement,
                 "loss_objective": loss_vals["loss_objective"].item(),
->>>>>>> 35be06b2
                 "loss_critic": loss_vals["loss_critic"].item(),
                 "loss_entropy": loss_vals["loss_entropy"].item(),
                 "loss_total": loss_value.item(),
