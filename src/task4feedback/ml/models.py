--- conflicted
+++ resolved
@@ -465,6 +465,7 @@
     if last.bias is not None:
         nn.init.zeros_(last.bias)
 
+
 class _FiLM(nn.Module):
     def __init__(self, node_types: List[str], num_layers: int, cond_dim: int, hidden_dim: int):
         super().__init__()
@@ -505,15 +506,14 @@
             out[nt] = (g_nodes) * x + b_nodes
         return out
 
+
 class GATStateNet(nn.Module):
-
 
     def _mask_edges(self, edge_index, edge_mask, edge_attr=None):
         mask = edge_mask.to(torch.bool)
         edge_index_masked = edge_index[:, mask]
         edge_attr_masked = edge_attr[mask] if edge_attr is not None else None
         return edge_index_masked, edge_attr_masked
-
 
     def __init__(self, feature_config: FeatureDimConfig, hidden_channels: int = 16, num_layers: int = 2, add_device_load: bool = False, add_progress: bool = False, n_devices: int = 5, **_ignored):
         super(GATStateNet, self).__init__()
@@ -568,33 +568,22 @@
             hetero_conv = HeteroConv(conv_dict, aggr="mean")
             self.convs.append(hetero_conv)
 
-<<<<<<< HEAD
         self.norms = nn.ModuleDict(
             {
-                "tasks": nn.ModuleList([GraphNorm(self.hidden_channels) for _ in range(num_layers)]),
-                "data": nn.ModuleList([GraphNorm(self.hidden_channels) for _ in range(num_layers)]),
+                "tasks": nn.ModuleList([nn.LayerNorm(self.hidden_channels) for _ in range(num_layers + 1)]),
+                "data": nn.ModuleList([nn.LayerNorm(self.hidden_channels) for _ in range(num_layers + 1)]),
             }
         )
 
-        self.post_norms = nn.ModuleDict(
+        self.beta = nn.ModuleDict(
             {
-                "tasks": nn.ModuleList([GraphNorm(self.hidden_channels) for _ in range(num_layers)]),
-                "data": nn.ModuleList([GraphNorm(self.hidden_channels) for _ in range(num_layers)]),
+                "tasks": nn.ParameterList([nn.Parameter(torch.zeros(1)) for _ in range(self.num_layers)]),
+                "data": nn.ParameterList([nn.Parameter(torch.zeros(1)) for _ in range(self.num_layers)]),
             }
         )
-=======
-        self.norms = nn.ModuleDict({
-            "tasks": nn.ModuleList([nn.LayerNorm(self.hidden_channels) for _ in range(num_layers+1)]),
-            "data": nn.ModuleList([nn.LayerNorm(self.hidden_channels) for _ in range(num_layers+1)]),
-        })
-
-        self.beta = nn.ModuleDict({
-            "tasks": nn.ParameterList([nn.Parameter(torch.zeros(1)) for _ in range(self.num_layers)]),
-            "data": nn.ParameterList([nn.Parameter(torch.zeros(1)) for _ in range(self.num_layers)]),
-        })
         for nt in self.beta.keys():
             for b in self.beta[nt]:
-                #init to 0.5
+                # init to 0.5
                 nn.init.constant_(b, 0.5)
 
         # self.post_norms = nn.ModuleDict(
@@ -603,7 +592,6 @@
         #         "data": nn.ModuleList([MessageNorm(learn_scale=True) for _ in range(num_layers)]),
         #     }
         # )
->>>>>>> a887dcc9
 
         if self.add_device_load or self.add_progress:
             self.film = _FiLM(node_types=["tasks", "data"], num_layers=self.num_layers, cond_dim=int(self.g_dim), hidden_dim=self.hidden_channels)
@@ -644,11 +632,11 @@
         b_data = data["data"].batch if isinstance(data, Batch) else None
 
         x_tasks = self.stem_proj["tasks"](data["tasks"].x)
-        #x_tasks = self.stem_norm["tasks"](x_tasks)
+        # x_tasks = self.stem_norm["tasks"](x_tasks)
         x_tasks = self.act(x_tasks)
 
         x_data = self.stem_proj["data"](data["data"].x)
-        #x_data = self.stem_norm["data"](x_data)
+        # x_data = self.stem_norm["data"](x_data)
         x_data = self.act(x_data)
 
         x_dict = {"tasks": x_tasks, "data": x_data}
@@ -687,56 +675,36 @@
 
         for l, conv in enumerate(self.convs):
 
-<<<<<<< HEAD
             # pre-norm
-            x_pre = {nt: self.norms[nt][l](x_dict[nt], batch_dict[nt]) for nt in x_dict.keys()}
+            # x_pre = {nt: self.norms[nt][l](x_dict[nt]) for nt in x_dict.keys()}
 
             # conv
-            x_new = conv(x_pre, edge_index_dict=edge_index_dict)
-
-            # post-norm
-            x_new = {nt: self.post_norms[nt][l](x_new[nt], batch_dict[nt]) for nt in x_new.keys()}
-=======
-            #pre-norm
-            #x_pre = {nt: self.norms[nt][l](x_dict[nt]) for nt in x_dict.keys()}
-
-            #conv
             x_new = conv(x_dict, edge_index_dict=edge_index_dict)
 
             # #post-norm
             # x_new  = {nt: self.post_norms[nt][l](x_dict[nt], x_new[nt]) for nt in x_new.keys()}
 
             x_new = {nt: self.norms[nt][l](x_new[nt]) for nt in x_new.keys()}
->>>>>>> a887dcc9
 
             # film
             if self.film is not None:
                 x_new = self.film(x_new, batch_dict, g=g, layer_idx=l)
 
-<<<<<<< HEAD
+            # activation
+            x_new = {nt: self.act(x_new[nt]) for nt in x_new.keys()}
+
             # residual
-            x_new = {nt: x_dict[nt] + x_new[nt] for nt in x_dict.keys()}
-
-            # activation
-            x_dict = {nt: self.act(x_new[nt]) for nt in x_new.keys()}
-
-=======
-            #activation
-            x_new = {nt: self.act(x_new[nt]) for nt in x_new.keys()}
-
-            # residual 
             for nt in x_dict.keys():
                 beta = self.beta[nt][l]
                 beta = torch.sigmoid(beta)
                 x_new[nt] = (1 - beta) * x_dict[nt] + beta * x_new[nt]
 
-            #update for next layer
+            # update for next layer
             x_dict = {nt: x_new[nt] for nt in x_new.keys()}
 
         # final norm
         # x_dict = {nt: self.norms[nt][-1](x_dict[nt]) for nt in x_dict.keys()}
 
->>>>>>> a887dcc9
         if b_tasks is not None:
             idx = data["tasks"].ptr[:-1]
             x = x_dict["tasks"][idx]
@@ -767,6 +735,7 @@
         # print(f"x shape before return: {x.shape}")
         return x.select(dim=-2, index=0)
 
+
 class OriginalGNNStateNet(nn.Module):
 
     def _mask_edges(self, edge_index, edge_mask, edge_attr=None):
@@ -774,7 +743,6 @@
         edge_index_masked = edge_index[:, mask]
         edge_attr_masked = edge_attr[mask] if edge_attr is not None else None
         return edge_index_masked, edge_attr_masked
-
 
     def __init__(
         self,
@@ -823,7 +791,7 @@
                 "tasks": nn.LayerNorm(hidden_channels),
                 "data": nn.LayerNorm(hidden_channels),
             }
-        )        
+        )
 
         self.convert_data = HeteroDataWrapper()
 
@@ -849,14 +817,14 @@
 
         self.layer_norm1 = nn.LayerNorm(hidden_channels)
         self.layer_norm2 = nn.LayerNorm(hidden_channels)
-        self.act = nn.LeakyReLU(negative_slope=0.01)        
+        self.act = nn.LeakyReLU(negative_slope=0.01)
 
         self.output_dim = hidden_channels * 6 + (hidden_channels if self.g_dim > 0 else 0)
         self.output_keys = ["embed"]
 
     def forward(self, tensordict: TensorDict):
         batch_size = tensordict.batch_size
-        data= self.convert_data(tensordict)
+        data = self.convert_data(tensordict)
 
         b_tasks = data["tasks"].batch if isinstance(data, Batch) else None
 
