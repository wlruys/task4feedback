--- conflicted
+++ resolved
@@ -10,7 +10,7 @@
 import torch.nn as nn
 import torch.nn.functional as F
 from typing import Tuple, List, Sequence
-from torch_geometric.nn.norm import GraphNorm 
+from torch_geometric.nn.norm import GraphNorm
 
 # from task4feedback.interface.wrappers import (
 #     observation_to_heterodata_truncate as observation_to_heterodata,
@@ -186,12 +186,12 @@
 
         # flatten and save the batch size
         self.batch_size = obs.batch_size
-        #print("1 BATCH SHAPE obs", obs.shape, obs.batch_size, self.batch_size)
+        # print("1 BATCH SHAPE obs", obs.shape, obs.batch_size, self.batch_size)
         obs = obs.reshape(-1)
 
         _h_data = []
 
-        #print("2 BATCH SHAPE obs", obs.shape, obs.batch_size, self.batch_size)
+        # print("2 BATCH SHAPE obs", obs.shape, obs.batch_size, self.batch_size)
 
         for i in range(obs.batch_size[0]):
             if actions is not None:
@@ -453,8 +453,7 @@
 
         return task_activations
 
-<<<<<<< HEAD
-=======
+
 def _zero_last_linear(seq: nn.Sequential):
     last = None
     for m in reversed(seq):
@@ -470,24 +469,18 @@
 class _FiLM(nn.Module):
     def __init__(self, node_types: List[str], num_layers: int, cond_dim: int, hidden_dim: int):
         super().__init__()
-        self.mod = nn.ModuleDict({
-            nt: nn.ModuleList([
-                nn.Sequential(
-                    nn.Linear(cond_dim, max(64, hidden_dim // 2)),
-                    nn.SiLU(),
-                    nn.Linear(max(64, hidden_dim // 2), 2 * hidden_dim)
-                )
-                for _ in range(num_layers)
-            ])
-            for nt in node_types
-        })
+        self.mod = nn.ModuleDict(
+            {
+                nt: nn.ModuleList([nn.Sequential(nn.Linear(cond_dim, max(64, hidden_dim // 2)), nn.SiLU(), nn.Linear(max(64, hidden_dim // 2), 2 * hidden_dim)) for _ in range(num_layers)])
+                for nt in node_types
+            }
+        )
 
         for nt in node_types:
             for l in range(num_layers):
                 out_lin = self.mod[nt][l][-1]
                 nn.init.zeros_(out_lin.weight)
                 nn.init.zeros_(out_lin.bias)
-
 
     def forward(self, x_dict, batch_dict, g: Tensor, layer_idx: int):
         if g.dim() == 1:
@@ -498,8 +491,8 @@
             if x is None:
                 out[nt] = None
                 continue
-            gb = self.mod[nt][layer_idx](g)       # [B, 2C]
-            gamma, beta = gb.chunk(2, dim=-1)     # [B,C], [B,C]
+            gb = self.mod[nt][layer_idx](g)  # [B, 2C]
+            gamma, beta = gb.chunk(2, dim=-1)  # [B,C], [B,C]
             b = batch_dict.get(nt, None)
             if b is None:
                 g_nodes = gamma[0].expand_as(x)
@@ -512,16 +505,10 @@
             out[nt] = (1.0 + g_nodes) * x + b_nodes
         return out
 
+
 class GATStateNet(nn.Module):
 
-    def __init__(self, 
-        feature_config: FeatureDimConfig, 
-        hidden_channels: int = 16,
-        num_layers: int = 1,
-        add_device_load: bool = False,
-        add_progress: bool = False,
-        n_devices: int = 5,
-        **_ignored):
+    def __init__(self, feature_config: FeatureDimConfig, hidden_channels: int = 16, num_layers: int = 1, add_device_load: bool = False, add_progress: bool = False, n_devices: int = 5, **_ignored):
         super(GATStateNet, self).__init__()
         self.feature_config = feature_config
         self.hidden_channels = hidden_channels
@@ -544,60 +531,53 @@
         self.add_device_load = bool(add_device_load)
         self.n_devices = int(n_devices)
 
-        self.stem_proj = nn.ModuleDict({
-            "tasks": Linear(int(feature_config.task_feature_dim), self.hidden_channels, bias=True),
-            "data":  Linear(int(feature_config.data_feature_dim),  self.hidden_channels, bias=True),
-        })
-        self.stem_norm = nn.ModuleDict({
-            "tasks": GraphNorm(self.hidden_channels),
-            "data":  GraphNorm(self.hidden_channels),
-        })
+        self.stem_proj = nn.ModuleDict(
+            {
+                "tasks": Linear(int(feature_config.task_feature_dim), self.hidden_channels, bias=True),
+                "data": Linear(int(feature_config.data_feature_dim), self.hidden_channels, bias=True),
+            }
+        )
+        self.stem_norm = nn.ModuleDict(
+            {
+                "tasks": GraphNorm(self.hidden_channels),
+                "data": GraphNorm(self.hidden_channels),
+            }
+        )
 
         self.convs = nn.ModuleList()
         for _ in range(num_layers):
             conv_dict = {
-                ("tasks", "to", "tasks"): SAGEConv(hidden_channels, hidden_channels, project=True, aggr='mean'),
-                ("tasks", "from", "tasks"): SAGEConv(hidden_channels, hidden_channels, project=True, aggr='mean'),
-                ("tasks", "write", "data"): SAGEConv(hidden_channels, hidden_channels, project=True, aggr='mean'),
-                ("data", "write", "tasks"): SAGEConv(hidden_channels, hidden_channels, project=True, aggr='mean'),
-                ("tasks", "read", "data"): SAGEConv(hidden_channels, hidden_channels, project=True, aggr='mean'),
-                ("data", "read", "tasks"): SAGEConv(hidden_channels, hidden_channels, project=True, aggr='mean'),
+                ("tasks", "to", "tasks"): SAGEConv(hidden_channels, hidden_channels, project=True, aggr="mean"),
+                ("tasks", "from", "tasks"): SAGEConv(hidden_channels, hidden_channels, project=True, aggr="mean"),
+                ("tasks", "write", "data"): SAGEConv(hidden_channels, hidden_channels, project=True, aggr="mean"),
+                ("data", "write", "tasks"): SAGEConv(hidden_channels, hidden_channels, project=True, aggr="mean"),
+                ("tasks", "read", "data"): SAGEConv(hidden_channels, hidden_channels, project=True, aggr="mean"),
+                ("data", "read", "tasks"): SAGEConv(hidden_channels, hidden_channels, project=True, aggr="mean"),
             }
-            hetero_conv = HeteroConv(conv_dict, aggr='mean')
+            hetero_conv = HeteroConv(conv_dict, aggr="mean")
             self.convs.append(hetero_conv)
 
-        self.norms = nn.ModuleDict({
-            "tasks": nn.ModuleList([GraphNorm(self.hidden_channels) for _ in range(num_layers+1)]),
-            "data": nn.ModuleList([GraphNorm(self.hidden_channels) for _ in range(num_layers+1)]),
-        })
-
-
+        self.norms = nn.ModuleDict(
+            {
+                "tasks": nn.ModuleList([GraphNorm(self.hidden_channels) for _ in range(num_layers + 1)]),
+                "data": nn.ModuleList([GraphNorm(self.hidden_channels) for _ in range(num_layers + 1)]),
+            }
+        )
 
         if self.add_device_load or self.add_progress:
-            self.film = _FiLM(node_types=["tasks","data"], num_layers=self.num_layers,
-                        cond_dim=int(self.g_dim), hidden_dim=self.hidden_channels)
-        else:
-            self.film = None # No FiLM conditioning
-
-        self.mlp_global_pool = nn.ModuleDict({
-            "tasks": nn.Sequential(
-                nn.Linear(self.hidden_channels, self.hidden_channels),
-                nn.SiLU(),
-                nn.Linear(self.hidden_channels, 8)
-            ),
-            "data": nn.Sequential(
-                nn.Linear(self.hidden_channels, self.hidden_channels),
-                nn.SiLU(),
-                nn.Linear(self.hidden_channels, 8)
-            ),
-        })
+            self.film = _FiLM(node_types=["tasks", "data"], num_layers=self.num_layers, cond_dim=int(self.g_dim), hidden_dim=self.hidden_channels)
+        else:
+            self.film = None  # No FiLM conditioning
+
+        self.mlp_global_pool = nn.ModuleDict(
+            {
+                "tasks": nn.Sequential(nn.Linear(self.hidden_channels, self.hidden_channels), nn.SiLU(), nn.Linear(self.hidden_channels, 8)),
+                "data": nn.Sequential(nn.Linear(self.hidden_channels, self.hidden_channels), nn.SiLU(), nn.Linear(self.hidden_channels, 8)),
+            }
+        )
 
         if self.add_device_load or self.add_progress:
-            self.mlp_side_info = nn.Sequential(
-                nn.Linear(self.g_dim, self.hidden_channels),
-                nn.SiLU(),
-                nn.Linear(self.hidden_channels, 8)
-            )
+            self.mlp_side_info = nn.Sequential(nn.Linear(self.g_dim, self.hidden_channels), nn.SiLU(), nn.Linear(self.hidden_channels, 8))
         else:
             self.mlp_side_info = None
 
@@ -615,7 +595,6 @@
 
         self.output_keys = ["embed"]
 
-
     def forward(self, tensordict: TensorDict):
         batch_size = tensordict.batch_size
         data, (task_count, data_count) = self.convert_data(tensordict)
@@ -623,14 +602,13 @@
         b_tasks = data["tasks"].batch if isinstance(data, Batch) else None
         b_data = data["data"].batch if isinstance(data, Batch) else None
 
-
         x_tasks = self.stem_proj["tasks"](data["tasks"].x)
         x_tasks = self.stem_norm["tasks"](x_tasks, b_tasks)
         x_tasks = self.act(x_tasks)
 
-        x_data  = self.stem_proj["data"](data["data"].x)
-        x_data  = self.stem_norm["data"](x_data,  b_data)
-        x_data  = self.act(x_data)
+        x_data = self.stem_proj["data"](data["data"].x)
+        x_data = self.stem_norm["data"](x_data, b_data)
+        x_data = self.act(x_data)
 
         x_dict = {"tasks": x_tasks, "data": x_data}
         batch_dict = {"tasks": b_tasks, "data": b_data}
@@ -650,8 +628,8 @@
         # }
 
         per_edge_kwargs = {
-            ("tasks","read","data"): {"edge_attr": data["tasks","read","data"].edge_attr},
-            ("data","read","tasks"): {"edge_attr": data["data","read","tasks"].edge_attr},
+            ("tasks", "read", "data"): {"edge_attr": data["tasks", "read", "data"].edge_attr},
+            ("data", "read", "tasks"): {"edge_attr": data["data", "read", "tasks"].edge_attr},
         }
 
         if self.film is not None:
@@ -662,12 +640,12 @@
                 progress_feature = tensordict["aux", "progress"]
                 progress_feature = progress_feature.reshape(-1, 1)
                 g = torch.cat([time_feature, progress_feature], dim=-1)
-            
+
             if self.add_device_load:
-                device_load = tensordict["aux","device_load"]
-                device_memory = tensordict["aux","device_memory"]
-                device_load = device_load.reshape(-1, 2*self.n_devices)
-                device_memory = device_memory.reshape(-1, 1*self.n_devices)
+                device_load = tensordict["aux", "device_load"]
+                device_memory = tensordict["aux", "device_memory"]
+                device_load = device_load.reshape(-1, 2 * self.n_devices)
+                device_memory = device_memory.reshape(-1, 1 * self.n_devices)
 
                 if g is None:
                     g = torch.cat([device_load, device_memory], dim=-1)
@@ -685,9 +663,9 @@
 
             if self.film is not None:
                 x_new = self.film(x_new, batch_dict, g=g, layer_idx=l)
-            
+
             for nt in x_dict.keys():
-                x_new[nt] = x_dict[nt] + x_new[nt] 
+                x_new[nt] = x_dict[nt] + x_new[nt]
 
             for nt in x_dict.keys():
                 x_dict[nt] = x_new[nt]
@@ -703,7 +681,7 @@
             x = x_dict["tasks"][0]
 
         pooled_tasks = global_mean_pool(x_dict["tasks"], b_tasks)
-        pooled_data  = global_mean_pool(x_dict["data"],  b_data)
+        pooled_data = global_mean_pool(x_dict["data"], b_data)
 
         pt_f = self.mlp_global_pool["tasks"](pooled_tasks)
         pd_f = self.mlp_global_pool["data"](pooled_data)
@@ -716,25 +694,25 @@
 
         y = self.mlp_norm(y)
         y = self.act(y)
-        
+
         if b_tasks is None:
             y = y.squeeze(0)
 
-        #print(f"x shape before cat: {x.shape}, y shape: {y.shape}, batch_size: {batch_size}")
+        # print(f"x shape before cat: {x.shape}, y shape: {y.shape}, batch_size: {batch_size}")
         x = torch.cat([x, y], dim=-1)
         x = x.reshape(*batch_size, -1, x.shape[-1])
-        #print(f"x shape before return: {x.shape}")
+        # print(f"x shape before return: {x.shape}")
         return x.select(dim=-2, index=0)
 
 
 class OriginalGNNStateNet(nn.Module):
 
     def __init__(
-            self,
-            feature_config: FeatureDimConfig,
-            hidden_channels: int = 16,
-            n_heads: int = 2,
-            **_ignored,
+        self,
+        feature_config: FeatureDimConfig,
+        hidden_channels: int = 16,
+        n_heads: int = 2,
+        **_ignored,
     ):
         super(OriginalGNNStateNet, self).__init__()
 
@@ -743,7 +721,6 @@
         self.hidden_channels = hidden_channels
 
         self.convert_data = HeteroDataWrapper()
-        
 
         self.gnn_tasks_data = GATv2Conv(
             (feature_config.data_feature_dim, feature_config.task_feature_dim),
@@ -765,8 +742,8 @@
             add_self_loops=False,
         )
 
-        self.layer_norm1 = nn.LayerNorm(hidden_channels) 
-        self.layer_norm2 = nn.LayerNorm(hidden_channels) 
+        self.layer_norm1 = nn.LayerNorm(hidden_channels)
+        self.layer_norm2 = nn.LayerNorm(hidden_channels)
         self.act = nn.LeakyReLU(negative_slope=0.01)
 
         self.gat_output = hidden_channels * 2 + feature_config.task_feature_dim
@@ -793,7 +770,6 @@
             data["tasks", "to", "tasks"].edge_index,
         )
 
-      
         x_data_updated = self.layer_norm1(data_fused_tasks)
         x_data_updated = self.act(x_data_updated)
 
@@ -818,8 +794,6 @@
         x = x.reshape(*batch_size, -1, x.shape[-1])
         return x.select(dim=-2, index=0)
 
-
->>>>>>> 2b531110
 
 class ResidualBlock(nn.Module):
     def __init__(self, in_ch, hidden_ch, kernel_size):
