--- conflicted
+++ resolved
@@ -88,16 +88,7 @@
         is_batch = self._is_batch(obs)
         data = self._convert_to_heterodata(obs, is_batch, actions=actions)
         data = data.to(self.device)
-<<<<<<< HEAD
-        out = self.network(data)
-
-        # rehape the output to the original batch size
-        # if is_batch:
-        #    out = out.reshape(self.batch_size[0], -1, out.shape[-1])
-        return out
-=======
         return self.network(data)
->>>>>>> 35be06b2
 
 
 @dataclass
