#Blocked GEMM + Cannon GEMM
import math
from .utilities import *
from ..types import *

@dataclass(slots=True)
class ImecDataGraphConfig(DataGraphConfig):
    """
    Defines a data graph pattern for a reduction.
    """
    hier_levels: int = 1
    levels: int = 3
    blocks: int = 4
<<<<<<< HEAD
    energy: list = field(default_factory=list)
    n: int = 8
    a: int = 8
    p: int = 4 # number of processors
=======
    energy: int = 0.2
    # energy: list[float] = [0.01, 1, 100, 1000]  
    # energy: float = 0.01
    dram: bool = False
    n: int = 8
    a: int = 8
    p: int = 4
    total_n: int = 5
>>>>>>> d8136b50

    def initial_data_size(self, data_id: DataID) -> Devices:
        n_on_each_proc = (self.n * self.n) / self.p
        return n_on_each_proc * self.a
    
    def initial_data_placement(self, data_id: DataID) -> Devices:
<<<<<<< HEAD
        return Device(Architecture.GPU, 0, self.energy[data_id.idx[0][0]]) # everyting is on HBM at the start
=======
        # if self.dram:
        #     if(data_id.idx[0][2] == levels):
        #         cpu = Device(Architecture.CPU, data_id.idx[0][0] + 1, energy[data_id.idx[0][0]])
        #         print("test: data_place ", str(data_id.idx[0]), " ", cpu, " ", energy[data_id.idx[0][0]])
        #         #print("test_ in initial_data_place [2]: ", cpu)
        #         return cpu #read from DRAM
        #     elif(data_id.idx[0][2] == 0):
        #         if(data_id.idx[0][0] == hier_levels - 1):
        #             cpu = Device(Architecture.CPU, data_id.idx[0][0] + 1, energy[data_id.idx[0][0]])
        #             print("test: data_place ", str(data_id.idx[0]), " ", cpu, " ", energy[data_id.idx[0][0]])
        #             #print("test_ in initial_data_place [0]: ", cpu)
        #             return cpu #highest level writes to its own DRAM
        #         else:
        #             cpu = Device(Architecture.CPU, data_id.idx[0][0] + 2, energy[data_id.idx[0][0] + 1])
        #             print("test: data_place ", str(data_id.idx[0]), " ", cpu, " ", energy[data_id.idx[0][0]])
        #             #print("test_ in initial_data_place else: ", cpu)
        #             return cpu #lower levels write to next level's DRAM
                    
        # start_gpu = 0
        # for i in range(hier_levels - data_id.idx[0][0] - 1, 0 , -1):
        #     start_gpu += int(pow(config.p, i))
        # pos = start_gpu + data_id.idx[0][1] * config.p
        # if(data_id.idx[0][2] == 0):
        #     pos += data_id.idx[0][3]
        # else:
        #     idx_pos = data_id.idx[0][3] % (2 * blocks)
        #     if(data_id.idx[0][3] >= 2 * blocks):
        #         pos += int(idx_pos) # To accomodate C
        #     else:
        #         # pos += int(data_id.idx[0][3] // 2) #If only A,B read
        #         pos += int(idx_pos // 2) # To accomodate A & B
        #return Device(Architecture.GPU, pos)
        # print("Data id: ", data_id.idx, " ", pos)
        # print("test: data_place ", str(data_id.idx[0]), " ", pos, " ", energy[data_id.idx[0][0]])
        # print("imec.py: ", config.energy[data_id.idx[0][0]])
        return Device(Architecture.GPU, self.total_n - 1, self.energy[0]) # everyting is on HBM at the start
>>>>>>> d8136b50

    def __post_init__(self):
        self.initial_placement = self.initial_data_placement
        self.initial_sizes = self.initial_data_size

        def edges(task_id: TaskID):
            #print("Task ID: ", task_id.task_idx)
            in_data_indices = []
            irow = task_id.task_idx[0]
            jcol = task_id.task_idx[1]
            k = task_id.task_idx[2]
            level = task_id.task_idx[3]
            j = task_id.task_idx[4]
            step = int(math.sqrt(self.blocks))
            # mod = 2 * self.blocks - 1
            # print("TASK ID:", task_id.task_idx)
            start_row = (j // step) * step
            start_col = j % step
            shift = (self.levels - 1) - level
            mod_a = start_row + step
            mod_b = self.blocks
            # step = self.branch_factor ** (self.levels - level)
            # start = step * j
            if(level == 0):
                data_info = TaskDataInfo()
                return data_info

            elif(level == self.levels - 1): # read data at the topmost level
                # in_data_indices.append((irow, jcol, k))
                in_data_indices.append((irow, jcol, k, step + 1, 2 * j)) # read A block
                in_data_indices.append((irow, jcol, k, step + 1, 2 * j + 1)) # read B block
                if(k == 0): # Read C every i, j itr
                    in_data_indices.append((irow, jcol, k, step + 1, 2 * self.blocks + j)) # read C block
                print("IF in_data_indices: ", in_data_indices, task_id.task_idx)
            elif(j == mod_a - 1):
                in_data_indices.append((irow, jcol, k, step + 1, (2 * ((start_col + shift) % step + start_row)))) # read A block
                # in_data_indices.append((step + 1, (2 * ((j + shift) % mod_a + start_row)))) # read A block
                in_data_indices.append((irow, jcol, k, step + 1, (2 * ((j + step * shift) % mod_b) + 1))) # read B block
                # in_data_indices.append((step + 1, ((2 * ((j + step * shift) + 1) % mod)))) # read B block
                #print("ELIF in_data_indices: ", in_data_indices, task_id.task_idx)
            else:
<<<<<<< HEAD
                in_data_indices.append((irow, k, step + 1, (2 * ((start_col + shift) % step + start_row)))) # read A block
                # in_data_indices.append((step + 1, (2 * ((j + shift) % mod_a)))) # read A block
                in_data_indices.append((k, jcol, step + 1, (2 * ((j + shift * step) % mod_b) + 1))) # read B block
=======
                # if(j == 14 or j == 15):
                    # print("start_col: ", start_col)
                    # print("shift: ", shift)
                    # print("mod_b: ", mod_b)
                    # print("start_row: ", start_row)
                in_data_indices.append((irow, jcol, k, step + 1, (2 * ((start_col + shift) % step + start_row)))) # read A block
                # in_data_indices.append((step + 1, (2 * ((j + shift) % mod_a)))) # read A block
                in_data_indices.append((irow, jcol, k, step + 1, (2 * ((j + shift * step) % mod_b) + 1))) # read B block
                # in_data_indices.append((step + 1, ((2 * ((j + step * shift) + 1) % mod)))) # read B block
                #print("ELSE in_data_indices: ", in_data_indices, task_id.task_idx)
            #out_data_index = (hier_level, mesh_number, 0, j) # always write to addition
            # out_data_index = []
            # if(level == 1):
            #     out_data_index.append((hier_level, mesh_number, 0, j)) # write C at last
>>>>>>> d8136b50

            #print(in_data_indices)
            
            data_info = TaskDataInfo()
            for i in in_data_indices:
                #print(i)
                data_info.read_write.append(DataAccess(DataID((i,)), device=0))
            #print(out_data_index)
            # for i in out_data_index:
            #     print(task_id.task_idx, " ", out_data_index)
            #     data_info.write.append(DataAccess(DataID((i,)), device=0))

            return data_info

        self.edges = edges


def imec_task_mapping_gpu(
    task_id: TaskID, n_devices: int = 4, branch_factor: int = 2
) -> Devices:
    level = task_id.task_idx[0]
    j = task_id.task_idx[1]

    tasks_in_level = branch_factor ** (level)
    subtree_segment = tasks_in_level / n_devices
    device_index = int(j // subtree_segment)
    return Device(Architecture.GPU, device_id=device_index)

@dataclass(slots=True)
class ImecConfig(GraphConfig):
    levels: int = 3
    blocks: int = 4
    B: int = 2


@register_graph_generator
def make_imec_graph(
    config: ImecConfig, data_config: DataGraphConfig = NoDataGraphConfig()
) -> Tuple[TaskMap, DataMap]:
    check_config(config)
    configurations = config.task_config

    task_dict = dict()
    data_dict = dict()

    # Build Task Graph
    count = 0
    # levels = math.sqrt(config.blocks) + 1
<<<<<<< HEAD
    prev = []
    for irow in range(config.B): # blocked GEMM
=======
    #prev = []
    for irow in range(config.B):
>>>>>>> d8136b50
        for jcol in range(config.B):
            # prev = []
            for k in range(config.B):
                for level in range(config.levels - 1, -1, -1): #levels are going to be sq_root of # blocks + 1
                    tasks_in_level = config.blocks
                    subtree_segment = tasks_in_level / config.n_devices

                    for j in range(tasks_in_level):
                        # Task ID:
                        task_idx = (irow, jcol, k, level, j)
                        task_id = TaskID("T", task_idx, 0)
                        # print("Task ID:", task_id.idx)
                        # Task Placement Info
                        task_placement_info = configurations(task_id)

                        # Task Dependencies
                        dependency_list = []
                        if level == 0: # addition depends on all the prior multiplication
                            for l in range(config.levels - 1):
                                # print((level + k + 1, j))
                                dependency = TaskID(
                                    "T", (irow, jcol, k, level + l + 1, j), 0
                                )
                                # print(dependency)
                                dependency_list.append(dependency)
                            # prev.append(task_id) # add completion tasks of this cannon gemm as dependency of next cannon gemm
                                # print(dependency_list)

                        elif level < config.levels - 1: # all multiplications except 1 can take place only after all prior level tasks are finished
                            for dep in range(tasks_in_level):
                                dependency = TaskID(
                                    "T", (irow, jcol, k, level + 1, dep), 0
                                )
                                dependency_list.append(dependency)

                        elif level == config.levels - 1: #next block of Cannon Gemm depends on completion of previous block of cannon gemm
                            '''
                            Example: 
                            0 0 0 
                            0 0 1
                            0 1 0 
                            0 1 1
                            1 0 0
                            1 0 1
                            1 1 0
                            1 1 1 
                            Each row after the second row depends on the previous block cannon gemm
                            '''
                            i_idx = irow
                            j_idx = jcol
                            k_idx = k
                            if(k > 0):
                                k_idx = k - 1
                            elif(jcol > 0):
                                j_idx = jcol - 1
                                k_idx = config.B - 1
                            elif(irow > 0):
                                i_idx = irow - 1
                                j_idx = config.B - 1
                                k_idx = config.B - 1
                            if(irow > 0 or jcol > 0 or k > 0): # First block has no dependency
                                for dep in range(tasks_in_level):
                                    dependency = TaskID(
                                        "T", (i_idx, j_idx, k_idx, 0, dep), 0
                                    )
                                    dependency_list.append(dependency)
                        # elif level == config.levels - 1 and len(prev) != 0: #next Cannon Gemm depends on completion of previous cannon gemm
                        #     for l in prev:
                        #         dependency_list.append(l)
                            # prev = []

                        #for k in range(config.branch_factor):
                        # print("TASK: ", task_id.task_idx, "DEP: ", dependency_list)
                        # print("level: ", (level,j))
                        data_dependencies, data_dict = get_data_dependencies(
                            task_id, data_dict, data_config
                        )

                        # Task Mapping
                        task_mapping = get_mapping(config, task_id)

                        task_dict[task_id] = TaskInfo(
                            task_id,
                            task_placement_info,
                            dependency_list,
                            data_dependencies,
                            task_mapping,
                        )

    return task_dict, data_dict<|MERGE_RESOLUTION|>--- conflicted
+++ resolved
@@ -11,67 +11,17 @@
     hier_levels: int = 1
     levels: int = 3
     blocks: int = 4
-<<<<<<< HEAD
     energy: list = field(default_factory=list)
     n: int = 8
     a: int = 8
     p: int = 4 # number of processors
-=======
-    energy: int = 0.2
-    # energy: list[float] = [0.01, 1, 100, 1000]  
-    # energy: float = 0.01
-    dram: bool = False
-    n: int = 8
-    a: int = 8
-    p: int = 4
-    total_n: int = 5
->>>>>>> d8136b50
 
     def initial_data_size(self, data_id: DataID) -> Devices:
         n_on_each_proc = (self.n * self.n) / self.p
         return n_on_each_proc * self.a
     
     def initial_data_placement(self, data_id: DataID) -> Devices:
-<<<<<<< HEAD
         return Device(Architecture.GPU, 0, self.energy[data_id.idx[0][0]]) # everyting is on HBM at the start
-=======
-        # if self.dram:
-        #     if(data_id.idx[0][2] == levels):
-        #         cpu = Device(Architecture.CPU, data_id.idx[0][0] + 1, energy[data_id.idx[0][0]])
-        #         print("test: data_place ", str(data_id.idx[0]), " ", cpu, " ", energy[data_id.idx[0][0]])
-        #         #print("test_ in initial_data_place [2]: ", cpu)
-        #         return cpu #read from DRAM
-        #     elif(data_id.idx[0][2] == 0):
-        #         if(data_id.idx[0][0] == hier_levels - 1):
-        #             cpu = Device(Architecture.CPU, data_id.idx[0][0] + 1, energy[data_id.idx[0][0]])
-        #             print("test: data_place ", str(data_id.idx[0]), " ", cpu, " ", energy[data_id.idx[0][0]])
-        #             #print("test_ in initial_data_place [0]: ", cpu)
-        #             return cpu #highest level writes to its own DRAM
-        #         else:
-        #             cpu = Device(Architecture.CPU, data_id.idx[0][0] + 2, energy[data_id.idx[0][0] + 1])
-        #             print("test: data_place ", str(data_id.idx[0]), " ", cpu, " ", energy[data_id.idx[0][0]])
-        #             #print("test_ in initial_data_place else: ", cpu)
-        #             return cpu #lower levels write to next level's DRAM
-                    
-        # start_gpu = 0
-        # for i in range(hier_levels - data_id.idx[0][0] - 1, 0 , -1):
-        #     start_gpu += int(pow(config.p, i))
-        # pos = start_gpu + data_id.idx[0][1] * config.p
-        # if(data_id.idx[0][2] == 0):
-        #     pos += data_id.idx[0][3]
-        # else:
-        #     idx_pos = data_id.idx[0][3] % (2 * blocks)
-        #     if(data_id.idx[0][3] >= 2 * blocks):
-        #         pos += int(idx_pos) # To accomodate C
-        #     else:
-        #         # pos += int(data_id.idx[0][3] // 2) #If only A,B read
-        #         pos += int(idx_pos // 2) # To accomodate A & B
-        #return Device(Architecture.GPU, pos)
-        # print("Data id: ", data_id.idx, " ", pos)
-        # print("test: data_place ", str(data_id.idx[0]), " ", pos, " ", energy[data_id.idx[0][0]])
-        # print("imec.py: ", config.energy[data_id.idx[0][0]])
-        return Device(Architecture.GPU, self.total_n - 1, self.energy[0]) # everyting is on HBM at the start
->>>>>>> d8136b50
 
     def __post_init__(self):
         self.initial_placement = self.initial_data_placement
@@ -113,26 +63,9 @@
                 # in_data_indices.append((step + 1, ((2 * ((j + step * shift) + 1) % mod)))) # read B block
                 #print("ELIF in_data_indices: ", in_data_indices, task_id.task_idx)
             else:
-<<<<<<< HEAD
                 in_data_indices.append((irow, k, step + 1, (2 * ((start_col + shift) % step + start_row)))) # read A block
                 # in_data_indices.append((step + 1, (2 * ((j + shift) % mod_a)))) # read A block
                 in_data_indices.append((k, jcol, step + 1, (2 * ((j + shift * step) % mod_b) + 1))) # read B block
-=======
-                # if(j == 14 or j == 15):
-                    # print("start_col: ", start_col)
-                    # print("shift: ", shift)
-                    # print("mod_b: ", mod_b)
-                    # print("start_row: ", start_row)
-                in_data_indices.append((irow, jcol, k, step + 1, (2 * ((start_col + shift) % step + start_row)))) # read A block
-                # in_data_indices.append((step + 1, (2 * ((j + shift) % mod_a)))) # read A block
-                in_data_indices.append((irow, jcol, k, step + 1, (2 * ((j + shift * step) % mod_b) + 1))) # read B block
-                # in_data_indices.append((step + 1, ((2 * ((j + step * shift) + 1) % mod)))) # read B block
-                #print("ELSE in_data_indices: ", in_data_indices, task_id.task_idx)
-            #out_data_index = (hier_level, mesh_number, 0, j) # always write to addition
-            # out_data_index = []
-            # if(level == 1):
-            #     out_data_index.append((hier_level, mesh_number, 0, j)) # write C at last
->>>>>>> d8136b50
 
             #print(in_data_indices)
             
@@ -181,13 +114,8 @@
     # Build Task Graph
     count = 0
     # levels = math.sqrt(config.blocks) + 1
-<<<<<<< HEAD
     prev = []
     for irow in range(config.B): # blocked GEMM
-=======
-    #prev = []
-    for irow in range(config.B):
->>>>>>> d8136b50
         for jcol in range(config.B):
             # prev = []
             for k in range(config.B):
