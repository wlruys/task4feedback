--- conflicted
+++ resolved
@@ -18,11 +18,8 @@
 from typing import Self
 from task4feedback import fastsim2 as fastsim
 from ..interface.wrappers import *
-<<<<<<< HEAD
 import re
-=======
 from scipy.optimize import linear_sum_assignment
->>>>>>> 85ede901
 
 
 @dataclass
@@ -443,9 +440,9 @@
         level_start: int = 0,
     ):
         if mapper is not None:
-            assert isinstance(
-                mapper, PartitionMapper
-            ), "Mapper must be of type PartitionMapper, is " + str(type(mapper))
+            assert isinstance(mapper, PartitionMapper), (
+                "Mapper must be of type PartitionMapper, is " + str(type(mapper))
+            )
             self.cell_to_mapping = mapper.cell_to_mapping
 
         elif cell_to_mapping is not None:
@@ -524,7 +521,6 @@
 
 @dataclass(kw_only=True)
 class XYExternalObserver(ExternalObserver):
-
     def data_observation(self, output):
         super().data_observation(output)
         graph: JacobiGraph = self.simulator.input.graph
