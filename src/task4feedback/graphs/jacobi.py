from .mesh.base import Geometry, Cell, Edge
from ..interface import DataBlocks, DeviceType, TaskTuple, VariantTuple
from .base import (
    DataGeometry,
    DataKey,
    GeometryIDMap,
    ComputeDataGraph,
    WeightedCellGraph,
    GraphConfig,
    weighted_cell_partition,
    register_graph,
)
from dataclasses import dataclass
from ..interface.lambdas import VariantBuilder
import random
from typing import Optional
from itertools import permutations
from collections import defaultdict
import torch
from typing import Self, List, Optional
from task4feedback import fastsim2 as fastsim
from ..interface.wrappers import *
from scipy.optimize import linear_sum_assignment
<<<<<<< HEAD
import sympy
=======
import sympy 
>>>>>>> 81860f85
from ..interface.types import _bytes_to_readable

from collections import deque


@dataclass 
class JacobiConfig(GraphConfig):
    steps: int = 1 
    n: int = 4 #(sqrt(n_a * n_devices)
    arithmetic_intensity: float = 1.0 
    arithmetic_complexity: float = 1.0
    memory_intensity: float = 1.0 
    boundary_width: float = 5.0
    boundary_complexity: float = 0.5 
    level_memory: int = 1000000
    randomness: float = 0.0 
    permute_idx: int = 0 
    task_time: Optional[int] = None
    interior_time: Optional[int] = None
    boundary_time: Optional[int] = None
    vcu_usage: float = 1.0
    task_internal_memory: int = 0 
    bytes_per_element: int = 4 # Assuming float32 data type

class JacobiData(DataGeometry):
    @staticmethod
    def from_mesh(geometry: Geometry, config: JacobiConfig, system: Optional[System] = None):
        print("SYSTEM", system)
        return JacobiData(geometry, config, system)

    def _create_blocks(self, system: Optional[System] = None):
        interiors_per_level = self.geometry.get_num_cells()
        edges_per_level = self.geometry.get_num_edges()

        y =  sympy.symbols('y', real=True, positive=True)
        equation = interiors_per_level * y - self.config.level_memory / self.config.bytes_per_element 
        #equation = interiors_per_level * y + self.config.boundary_width * edges_per_level * (y)**self.config.boundary_complexity - self.config.level_memory / self.config.bytes_per_element
        solution = sympy.solve(equation, y)
        y_value = solution[0].evalf()
        interior_elem = int(y_value)

        interior_size = interior_elem * self.config.bytes_per_element
        boundary_elem = interior_elem**(self.config.boundary_complexity) * self.config.boundary_width 
        boundary_size = boundary_elem * self.config.bytes_per_element

        if self.config.interior_time is not None:
            assert(system is not None)
            interior_size = system.fastest_bandwidth * self.config.interior_time

        if self.config.boundary_time is not None:
            assert(system is not None)
            boundary_size = system.fastest_bandwidth * self.config.boundary_time

        interior_size = int(interior_size)
        boundary_size = int(boundary_size)

        self.interior_size = interior_size
        self.boundary_size = boundary_size

        assert(system is not None)
        print("Total (per-level) Interior Size", _bytes_to_readable(interior_size * interiors_per_level))
        print("Communication time for reference interior size: ", interior_size / system.fastest_bandwidth, _bytes_to_readable(interior_size), interior_elem, "elements")
        print("Communication time for reference boundary size: ", boundary_size / system.fastest_bandwidth, _bytes_to_readable(boundary_size))
        print("Compute time for reference interior: ", interior_elem ** self.config.arithmetic_complexity * self.config.arithmetic_intensity / (system.fastest_flops / 1e6) )
        print("Memory time for reference interior: ", (interior_size * self.config.memory_intensity) / (system.fastest_gmbw / 1e6))


        # Loop over cells
        for cell in range(len(self.geometry.cells)):
            # Centroid of the cell
            centroid = self.geometry.get_centroid(cell)
            centroid_x = centroid[0]
            centroid_y = centroid[1]

            # Create 2 data blocks per cell
            for i in range(2):
                self.add_block(
                    DataKey(Cell(cell), i),
                    size=interior_size,
                    location=0,
                    x=centroid_x,
                    y=centroid_y,
                )
                #print(f"Added interior block for cell {cell} at ({centroid_x}, {centroid_y}), size {interior_size}: ({centroid_x}, {centroid_y})")

            # Create 2 data blocks per edge
            for edge in self.geometry.cell_edges[cell]:
                edge_center = self.geometry.get_edge_center(edge)
                edge_x = edge_center[0]
                edge_y = edge_center[1]
                for i in range(2):
                    self.add_block(
                        DataKey(Edge(edge), (Cell(cell), i)),
                        size=boundary_size,
                        location=0,
                        x=edge_x,
                        y=edge_y,
                    )
                    #print(f"Added edge block for cell {cell} at edge {edge}, size {boundary_size}: ({edge_x}, {edge_y})")

    def __init__(self, geometry: Geometry, config: JacobiConfig = JacobiConfig(), 
                 system: Optional[System] = None):
        super().__init__(geometry, DataBlocks(), GeometryIDMap())
        self.config = config
        self._create_blocks(system=system)

    def blocks_to_objects(self, blocks: list[int]):
        return [self.map.get_object(i) for i in blocks]

    def blocks_to_keys(self, blocks: list[int]):
        return [self.map.block_to_key[i] for i in blocks]

    def get_block_at_step(self, object: Cell | tuple[Cell, Edge], step: int):
        idx = self.idx_at_step(step)
        if isinstance(object, tuple):
            return self.map.get_block(DataKey(object[1], (object[0], idx)))
        return self.map.get_block(DataKey(object, idx))

    def idx_at_step(self, step: int):
        return step % 2

    def set_location(self, obj: Cell | Edge, location: int, step: Optional[int] = None):
        step_list = None if step is None else [step]
        id_list = self.map.key_to_block.get_leaves(obj, values=step_list)

        for i in id_list:
            self.blocks.set_location(i, location)

        if isinstance(obj, Cell):
            # Update edges as well
            for edge in self.geometry.cell_edges[obj.id]:
                id_list = self.map.key_to_block.get_leaves(
                    DataKey(Edge(edge), (obj,)), values=step_list
                )
                for i in id_list:
                    self.blocks.set_location(i, location)

    def set_locations_from_list(
        self, location_list: list[int], step: Optional[int] = None
    ):
        for i, location in enumerate(location_list):
            self.set_location(Cell(i), location, step)

    def randomize_locations(
        self, num_changes: int, location_list: list[int], step: Optional[int] = None
    ):
        new_locations = []

        selected_cells = random.sample(range(len(self.geometry.cells)), num_changes)
        for i, cell in enumerate(selected_cells):
            new_location = random.choice(location_list)
            self.set_location(Cell(cell), new_location, step)
            new_locations.append(new_location)

        return selected_cells, new_locations

    def get_locations(self, as_dict: bool = False) -> list[int] | dict[int, int]:
        if not as_dict:
            # Return a list of locations for each cell
            locations = [0] * len(self.geometry.cells)
            for i in range(len(self.geometry.cells)):
                block_id = self.get_blocks(Cell(i))
                block_id = block_id[0]
                locations[i] = self.blocks.get_location(block_id)
            return locations

        locations = {}
        for i in range(len(self.geometry.cells)):
            block_id = self.get_blocks(Cell(i))
            block_id = block_id[0]
            locations[i] = self.blocks.get_location(block_id)
        return locations

    def remap_locations(self, location_map: dict[int, int]):
        cell_locations = self.get_locations()
        for cell_id, location in enumerate(cell_locations):
            if location in location_map:
                new_location = location_map[location]
                self.set_location(Cell(cell_id), new_location)

    def permute_locations(
        self, location_map: dict[int, int], permutation_idx: Optional[int] = None
    ):
        # Form and apply a permutation of the location_map
        # NOTE: This is a brute force implementation (FORMS ALL PERMUTATIONS AT EVERY CALL)
        # This is terrifyingly inefficient, but it works for small location maps
        keys = list(location_map.keys())
        values = list(location_map.values())
        p = permutations(values)
        p = list(p)
        if permutation_idx is None:
            # Select a random permutation
            permutation_idx = random.randint(0, len(p) - 1)
        else:
            perm = p[permutation_idx]
        perm_map = {keys[i]: perm[i] for i in range(len(keys))}
        self.remap_locations(perm_map)
        return permutation_idx


class JacobiGraph(ComputeDataGraph):
    def xy_from_id(self, taskid: int) -> int:
        """
        Convert a task ID to its (x, y) coordinates in the Jacobi grid.
        And returns row-major order index.
        """
        cell_id = self.task_to_cell[taskid]
        centroid = self.data.geometry.cell_points[
            self.data.geometry.cells[cell_id]
        ].mean(axis=0)
        n = int(np.sqrt(self.data.geometry.get_num_cells()))
        centroid = np.floor(centroid * n)

        x = int(centroid[0])
        y = int(centroid[1])
        return int(x * n + y)

    def _build_graph(self, retire_data: bool = False):
        self.task_to_cell = {}
        self.task_to_level = {}
        self.level_to_task = defaultdict(list)
        prev_interiors = {}

        if retire_data:
            self.dynamic = True
        else:
            self.dynamic = False

        for i in range(self.config.steps):
            for j, (cell, edges) in enumerate(self.data.geometry.cell_edges.items()):
                # Create task that:
                # -reads all of its block (interior and edges) and the edges of its neighbors
                # -writes to blocks of its self (interior and edges)

                idx = self.data.idx_at_step(i)

                name = f"Task(Cell({cell}), {i})"
                task_id = self.add_task(name)

                self.task_to_cell[task_id] = cell
                self.task_to_level[task_id] = i
                self.level_to_task[i].append(task_id)

                # print(f"Task {task_id} created with name {name}")

                interior_block = self.data.get_block_at_step(Cell(cell), i)
                interior_edges = []
                exterior_edges = []
                for edge in edges:
                    cell_dict = self.data.get_block(Edge(edge))
                    for neighbor, v in cell_dict.items():
                        if neighbor.id != cell:
                            exterior_edges.append(v[idx])
                        else:
                            interior_edges.append(v[idx])

                next_interior_block = self.data.get_block_at_step(Cell(cell), i + 1)
                next_interior_edges = []
                for edge in edges:
                    next_interior_edges.append(
                        self.data.get_block_at_step((Cell(cell), Edge(edge)), i + 1)
                    )

                read_blocks = interior_edges + exterior_edges + [interior_block]
                write_blocks = next_interior_edges + [next_interior_block]
                prev_interiors[(cell, i)] = interior_edges + [interior_block]
                self.add_read_data(task_id, read_blocks)
                self.add_write_data(task_id, write_blocks)
                if i > 0 and retire_data:
                    self.add_retire_data(task_id, prev_interiors[(cell, i - 1)])

    def __init__(
        self,
        geometry: Geometry,
        config: JacobiConfig,
        system: Optional[System] = None,
        variant: Optional[type[VariantBuilder]] = None,
    ):
        assert(system is not None)
        super(JacobiGraph, self).__init__()
        self.data = JacobiData.from_mesh(geometry, config, system=system)
        self.config = config
        self._build_graph()
        self.dynamic = False

        if variant is not None:
            self.apply_variant(variant)
        elif system is not None:
            self._apply_workload_variant(system)
        else:
            print("Warning: No variant or system provided, using default Jacobi variant for task time and architecture specs.")
            self.apply_variant(JacobiVariant)

        self.finalize()

    def _apply_workload_variant(self, system: System):

        #print("Building custom variant for system", system)

        class JacobiVariant(VariantBuilder):
            @staticmethod 
            def build_variant(arch: DeviceType, task: TaskTuple) -> Optional[VariantTuple]:
                memory_usage = self.config.task_internal_memory
                vcu_usage = self.config.vcu_usage

                if system.get_flops(arch) == 0:
                    return None 

                if self.config.task_time is not None:
                    expected_time = self.config.task_time
                    expected_time = int(expected_time)
                else:
                    num_elements = self.data.interior_size // self.config.bytes_per_element
                    expected_work = num_elements** self.config.arithmetic_complexity * self.config.arithmetic_intensity
                    expected_time = expected_work / system.get_flop_ms(arch)

                    expected_memory = self.data.interior_size * self.config.memory_intensity
                    expected_time = max(expected_time, expected_memory / system.get_gmbw_ms(arch))
                    expected_time = int(max(expected_time, 1))

                return VariantTuple(arch, memory_usage=memory_usage, vcu_usage=vcu_usage, expected_time=expected_time)

        self.apply_variant(JacobiVariant)

    def randomize_locations(
        self,
        perc_change: float,
        location_list: Optional[list[int]] = None,
        min_loc: int = 0,
        max_loc: Optional[int] = None,
        verbose: bool = False,
        step: Optional[int] = None,
    ):
        num_changes = int(perc_change * len(self.data.geometry.cells))
        if verbose:
            print(
                f"Randomizing {num_changes} locations out of {len(self.data.geometry.cells)}"
            )
        if location_list is None:
            if max_loc is None:
                raise ValueError("max_loc must be provided if location_list is None")
            location_list = list(range(min_loc, max_loc))

        selected_cells, new_locations = self.data.randomize_locations(
            num_changes, location_list, step
        )

        if verbose:
            print(
                f"Randomized locations for {len(selected_cells)} cells on step {step}:"
            )
            for cell, new_location in zip(selected_cells, new_locations):
                print(f"Cell {cell} -> New Location: {new_location}")

        return selected_cells, new_locations

    def set_cell_locations(self, location_list: list[int], step: Optional[int] = None):
        self.data.set_locations_from_list(location_list, step)

    def set_cell_locations_from_dict(self, location_dict: dict[int, int]):
        for cell, location in location_dict.items():
            self.data.set_location(Cell(cell), location)

    def get_cell_locations(self, as_dict: bool = True) -> list[int] | dict[int, int]:
        return self.data.get_locations(as_dict=as_dict)

    def task_mapping_to_level_mapping(self, task_to_device: dict[int, int]):
        level_map = defaultdict(dict)
        for task_id, device in task_to_device.items():
            cell = self.task_to_cell[task_id]
            level = self.task_to_level[task_id]
            level_map[level][cell] = device
        return level_map

    def get_mapping_from_locations(self, as_dict=True) -> list[int] | dict[int, int]:
        mapping = []
        if as_dict:
            mapping = {}
        else:
            mapping = [0] * len(self)

        for task in self:
            for block in task.read:
                obj = self.data.get_object(block)
                if isinstance(obj, Cell):
                    location = self.data.blocks.get_location(block)
                    mapping[task.id] = location

        return mapping

    def get_num_iterations(self):
        return self.num_iterations

    def permute_locations(
        self, location_map: dict[int, int], permutation_idx: Optional[int] = None
    ):
        return self.data.permute_locations(location_map, permutation_idx)

    def get_weighted_cell_graph(
        self, arch: DeviceType, bandwidth=1000, levels: Optional[list[int]] = None
    ):
        """
        Given a list of levels, return the weighted cell interactions
        """

        if levels is None:
            levels = list(self.level_to_task.keys())

        tasks_in_levels = []
        for level in levels:
            tasks_in_levels += self.level_to_task[level]

        task_to_local, adj_list, adj_starts, vweights, eweights = (
            self.get_weighted_graph(arch, bandwidth=bandwidth, task_ids=tasks_in_levels)
        )

        cell_vertex_cost = defaultdict(int)
        cell_neighbors_cost = defaultdict(lambda: defaultdict(int))
        for task_id in tasks_in_levels:
            local_task_id = task_to_local[task_id]
            cell = self.task_to_cell[task_id]
            cell_vertex_cost[cell] += vweights[local_task_id]
            start_idx = adj_starts[local_task_id]
            end_idx = adj_starts[local_task_id + 1]

            for i in range(start_idx, end_idx):
                neighbor = adj_list[i]
                neighbor_cell = self.task_to_cell[neighbor]
                if neighbor_cell != cell:
                    cell_neighbors_cost[cell][neighbor_cell] += eweights[i]
                else:
                    # self loop
                    cell_vertex_cost[cell] += eweights[i]

        # Unroll and return with local indicies (in case all cells are not present)
        cells = list(cell_vertex_cost.keys())

        vweights = [cell_vertex_cost[cell] for cell in cells]
        adj_list = []
        adj_starts = []
        eweights = []

        for i, cell in enumerate(cells):
            adj_starts.append(len(adj_list))
            for neighbor, weight in cell_neighbors_cost[cell].items():
                adj_list.append(neighbor)
                eweights.append(weight)

        adj_starts.append(len(adj_list))

        cells = np.asarray(cells, dtype=np.int64)
        adj_list = np.asarray(adj_list, dtype=np.int64)
        adj_starts = np.asarray(adj_starts, dtype=np.int64)
        vweights = np.asarray(vweights, dtype=np.int64)
        eweights = np.asarray(eweights, dtype=np.int64)

        return WeightedCellGraph(cells, adj_list, adj_starts, vweights, eweights)

    def mincut_per_levels(
        self,
        arch: DeviceType = DeviceType.GPU,
        bandwidth: int = 1000,
        level_chunks: int = 1,
        n_parts: int = 4,
        offset: int = 1,  # 1 to ignore cpu
        mode: str = "metis",
    ):
        # Oracle mode takes in level chunks and returns partitions based on the full knowledge of the workload
        partitions = {}
        levels = list(self.level_to_task.keys())
        levels = sorted(levels)
        if mode == "metis":
            level_size = len(levels) // level_chunks
            for i in range(level_chunks):
                start = i * level_size
                end = (i + 1) * level_size
                if i == level_chunks - 1:
                    end = len(levels)
                levels_to_compute = levels[start:end]
                cell_graph = self.get_weighted_cell_graph(
                    arch, bandwidth=bandwidth, levels=levels_to_compute
                )
                edge_cut, partition = weighted_cell_partition(
                    cell_graph, nparts=n_parts
                )
                partition = [x + offset for x in partition]
                partitions[(start, end)] = partition
        # Dynamic mode changes the partitions based on the current workload if certain thresholds are met
        elif mode == "dynamic":
            cell_graph = self.get_weighted_cell_graph(
                arch, bandwidth=bandwidth, levels=[0]
            )
            edge_cut, current_partition = weighted_cell_partition(
                cell_graph, nparts=n_parts
            )
            prev_level = 0
            for level in levels[1:]:
                # Check load imbalance of current partition
                load_per_part = [0 for _ in range(n_parts)]
                for task_id in self.level_to_task[level]:
                    cell_id = self.task_to_cell[task_id]
                    part = current_partition[cell_id]
                    load_per_part[part] += self.get_compute_cost(task_id, arch)
                # Check if the load imbalance is above a threshold
                if max(load_per_part) / min(load_per_part) > 1.25:
                    # Recompute the partition
                    current_partition = [x + offset for x in current_partition]
                    partitions[(prev_level, level)] = current_partition
                    prev_level = level
                    cell_graph = self.get_weighted_cell_graph(
                        arch, bandwidth=bandwidth, levels=[level]
                    )
                    edge_cut, current_partition = weighted_cell_partition(
                        cell_graph, nparts=n_parts
                    )
            current_partition = [x + offset for x in current_partition]
            partitions[(prev_level, levels[-1] + 1)] = current_partition
        elif mode == "predict":
            cell_graph = self.get_weighted_cell_graph(
                arch, bandwidth=bandwidth, levels=[0]
            )
            edge_cut, current_partition = weighted_cell_partition(
                cell_graph, nparts=n_parts
            )
            prev_level = 0

            level_size = len(levels) // level_chunks

            predictor = PredictWorkload(
                cells=len(self.data.geometry.cells),
                window_size=level_size,
            )

            cell_workload = [0 for _ in range(len(self.data.geometry.cells))]
            for i in levels:
                tasks = self.level_to_task[levels[i]]
                workload = [self.get_compute_cost(task_id, arch) for task_id in tasks]
                for j, task_id in enumerate(tasks):
                    cell_id = self.task_to_cell[task_id]
                    cell_workload[cell_id] += workload[j]
                predictor.submit_workload(cell_workload)

                # load_per_part = [0 for _ in range(n_parts)]
                # for task_id in self.level_to_task[i]:
                #     cell_id = self.task_to_cell[task_id]
                #     part = current_partition[cell_id]
                #     load_per_part[part] += self.get_compute_cost(task_id, arch)

                # # Check if the load imbalance is above a threshold
                # if max(load_per_part) / min(load_per_part) > 1.25:
                if i > 0 and i % level_size == 0:
                    current_partition = [x + offset for x in current_partition]
                    partitions[(prev_level, i)] = current_partition
                    prev_level = i
                    forecast = predictor.predict_workload(k=level_size)
                    for cell in cell_graph.cells:
                        scale = (
                            forecast[cell] / cell_graph.vweights[cell]
                            if cell_graph.vweights[cell] > 0
                            else 1
                        )
                        # print(f"Scale for cell {cell}: {scale}")
                        cell_graph.vweights[cell] = forecast[cell]
                        start = cell_graph.xadj[cell]
                        end = cell_graph.xadj[cell + 1]
                        for j in range(start, end):
                            cell_graph.eweights[j] = int(cell_graph.eweights[j] * scale)
                    edge_cut, current_partition = weighted_cell_partition(
                        cell_graph, nparts=n_parts
                    )

            current_partition = [x + offset for x in current_partition]
            partitions[(prev_level, levels[-1] + 1)] = current_partition

        else:
            raise ValueError(f"Unknown mode: {mode}")
        self.partitions = partitions
        self.align_partitions()
        return partitions

    def align_partitions(self):
        # Convert to numpy and check shapes
        sorted_keys = sorted(self.partitions.keys())
        aligned = [np.asarray(self.partitions[v], dtype=int) for v in sorted_keys]
        n = aligned[0].shape[0]
        if any(v.shape[0] != n for v in aligned):
            raise ValueError("All membership vectors must have the same length")

        # Find global K
        K = max(v.max() for v in aligned) + 1

        perms = [None] * len(aligned)
        flips = [0] * len(aligned)

        for i in range(1, len(aligned)):
            prev = aligned[i - 1]
            curr = aligned[i]

            # Build confusion via bincount on flattened indices
            idx = prev * K + curr
            cm = np.bincount(idx, minlength=K * K).reshape(K, K)

            # Solve max‐agreement assignment on -cm
            row_ind, col_ind = linear_sum_assignment(-cm)

            # Build a direct lookup array old→new
            perm = np.arange(K, dtype=int)
            perm[col_ind] = row_ind
            perms[i] = perm

            # Apply mapping
            aligned[i] = perm[curr]

            # Count flips = how many disagreed with previous
            flips[i] = int((aligned[i] != prev).sum())

        # self.partitions = aligned
        for i, k in enumerate(sorted_keys):
            self.partitions[k] = aligned[i]

        return aligned, perms, flips


register_graph(JacobiGraph, JacobiConfig)


class JacobiVariant(VariantBuilder):
    @staticmethod
    def build_variant(arch: DeviceType, task: TaskTuple) -> Optional[VariantTuple]:
        memory_usage = 0
        vcu_usage = 1
        expected_time = 1000
        if arch == DeviceType.GPU:
            return VariantTuple(arch, memory_usage, vcu_usage, expected_time)
        else:
            return None



class PredictWorkload:
    def __init__(
        self,
        cells: int,
        window_size: Optional[int] = None,
        alpha: float = 0.3,
    ):
        """
        cells        : number of parallel series (cells)
        window_size  : max number of past datapoints to keep per cell (for fallback, not needed for EMA)
        alpha        : smoothing factor for EMA (0 < alpha <= 1)
        """
        self.cells = cells
        self.window_size = window_size
        self.alpha = alpha

        # Buffers retained if you still want to keep history; otherwise you can drop this.
        if window_size is not None:
            self.buffers: List[deque[float]] = [
                deque(maxlen=window_size) for _ in range(cells)
            ]
        else:
            self.buffers: List[List[float]] = [[] for _ in range(cells)]

        # Initialize EMA values to None (will be set on first submit)
        self.ema_values: List[Optional[float]] = [None] * cells

    def submit_workload(self, workloads: List[float]):
        """
        Append the new workloads and update EMA for each cell.
        """
        if len(workloads) != self.cells:
            raise ValueError(f"Expected {self.cells} workloads, got {len(workloads)}")

        for i, w in enumerate(workloads):
            # keep history if desired
            self.buffers[i].append(w)

            # update EMA
            if self.ema_values[i] is None:
                # first data point: seed EMA
                self.ema_values[i] = w
            else:
                # EMA update rule
                self.ema_values[i] = (
                    self.alpha * w + (1.0 - self.alpha) * self.ema_values[i]
                )

    def compute_next_k(self, i: int, k: int) -> List[float]:
        """
        Forecast k steps for cell i by projecting the current EMA forward.
        """
        ema = self.ema_values[i]
        assert ema is not None, f"No EMA for cell {i}, cannot predict."
        return [ema] * k

    def predict_workload(self, k: int) -> List[int]:
        """
        For each cell i, forecast the next k steps (using EMA) and
        return the integer total (sum over k).
        """
        preds: List[int] = []
        for i in range(self.cells):
            next_vals = self.compute_next_k(i, k)
            preds.append(int(sum(next_vals)))
        return preds


class PartitionMapper:
    def __init__(
        self,
        mapper: Optional[Self] = None,
        cell_to_mapping: Optional[dict] = None,
        level_start: int = 0,
    ):
        if mapper is not None:
            assert isinstance(
                mapper, PartitionMapper
            ), "Mapper must be of type PartitionMapper, is " + str(type(mapper))
            self.cell_to_mapping = mapper.cell_to_mapping

        elif cell_to_mapping is not None:
            self.cell_to_mapping = cell_to_mapping
        else:
            self.cell_to_mapping = {}

        self.level_start = level_start

    def set_mapping_dict(self, cell_to_mapping):
        self.cell_to_mapping = cell_to_mapping

    def map_tasks(self, simulator: "SimulatorDriver") -> list[fastsim.Action]:
        candidates = torch.zeros(
            (simulator.observer.graph_spec.max_candidates), dtype=torch.int64
        )
        num_candidates = simulator.simulator.get_mappable_candidates(candidates)
        mapping_result = []
        for i in range(num_candidates):
            global_task_id = candidates[i].item()
            local_id = i
            graph = simulator.input.graph
            assert isinstance(graph, JacobiGraph)
            level = graph.task_to_level[global_task_id]
            cell_id = graph.task_to_cell[global_task_id]
            device = self.cell_to_mapping[cell_id]
            if level < self.level_start:
                device = np.random.randint(1, 4)
            mapping_priority = simulator.simulator.get_state().get_mapping_priority(
                global_task_id
            )
            mapping_result.append(
                fastsim.Action(local_id, device, mapping_priority, mapping_priority)
            )
        return mapping_result


class LevelPartitionMapper:
    def __init__(
        self,
        mapper: Optional[Self] = None,
        level_cell_mapping: dict[tuple[int, int] : list[int]] = None,
    ):
        if mapper is not None:
            self.level_cell_mapping = mapper.level_cell_mapping

        elif level_cell_mapping is not None:
            self.level_cell_mapping = level_cell_mapping
        else:
            self.level_cell_mapping = {}

    def set_mapping_dict(self, level_cell_mapping):
        self.level_cell_mapping = level_cell_mapping

    def map_tasks(self, simulator: "SimulatorDriver") -> list[fastsim.Action]:
        graph: JacobiGraph = simulator.input.graph
        assert isinstance(graph, JacobiGraph)

        candidates = torch.zeros(
            (simulator.observer.graph_spec.max_candidates), dtype=torch.int64
        )
        num_candidates = simulator.simulator.get_mappable_candidates(candidates)
        mapping_result = []
        for i in range(num_candidates):
            global_task_id = candidates[i].item()
            level = graph.task_to_level[global_task_id]
            cell_id = graph.task_to_cell[global_task_id]
            device = -1
            for k, v in self.level_cell_mapping.items():
                if k[0] <= level < k[1]:
                    device = v[cell_id]
                    break
            if device == -1:
                print(self.level_cell_mapping)
            assert (
                device != -1
            ), f"Device not found for task {global_task_id} at level {level}"
            mapping_priority = simulator.simulator.get_state().get_mapping_priority(
                global_task_id
            )
            mapping_result.append(
                fastsim.Action(i, device, mapping_priority, mapping_priority)
            )
        return mapping_result

class JacobiRoundRobinMapper:
    def __init__(
        self,
        n_devices: int,
        offset: int = 0,
    ):
        self.n_devices = n_devices
        self.offset = offset

    def map_tasks(self, simulator: "SimulatorDriver") -> list[fastsim.Action]:
        graph: JacobiGraph = simulator.input.graph
        assert isinstance(graph, JacobiGraph)
        candidates = torch.zeros(
            (simulator.observer.graph_spec.max_candidates), dtype=torch.int64
        )
        num_candidates = simulator.simulator.get_mappable_candidates(candidates)
        mapping_result = []
        for i in range(num_candidates):
            global_task_id = candidates[i].item() + self.offset
            device = global_task_id % self.n_devices
            mapping_priority = simulator.simulator.get_state().get_mapping_priority(
                global_task_id
            )
            mapping_result.append(
                fastsim.Action(i, device, mapping_priority, mapping_priority)
            )
        return mapping_result

class JacobiVariantGPUOnly(VariantBuilder):
    @staticmethod
    def build_variant(arch: DeviceType, task: TaskTuple) -> Optional[VariantTuple]:
        memory_usage = 0
        vcu_usage = 1
        expected_time = 1000
        if arch == DeviceType.GPU:
            return VariantTuple(arch, memory_usage, vcu_usage, expected_time)
        else:
            return None


@dataclass(kw_only=True)
class XYExternalObserver(ExternalObserver):
    def data_observation(self, output):
        super().data_observation(output)
        graph: JacobiGraph = self.simulator.input.graph
        data: JacobiData = graph.data

        count = output["nodes"]["data"]["count"][0]
        for i, id in enumerate(output["nodes"]["data"]["glb"][:count]):
            id = int(id)
            datakey = data.get_key(id)
            if isinstance(datakey.id, Cell):
                datakey = datakey.id.id
            elif isinstance(datakey.id, tuple):
                datakey = datakey.id[0].id
            else:
                datakey = datakey.object.id
            centroid = graph.data.geometry.get_centroid(datakey)

            # Assume last two entries are x, y coordinates
            output["nodes"]["data"]["attr"][i][-2] = centroid[0]
            output["nodes"]["data"]["attr"][i][-1] = centroid[1]


@dataclass(kw_only=True)
class XYNormalizedDeviceQueueObserver(XYExternalObserver):
    def device_observation(self, output: TensorDict):
        super().device_observation(output)

        count = output["nodes"]["devices"]["count"][0]

        # Assume each device feature vector is only duration queue lengths
        with torch.no_grad():
            max_length = 0
            for i in range(count):
                total_queue_length = output["nodes"]["devices"]["attr"][i].sum()
                if total_queue_length > max_length:
                    max_length = total_queue_length

            if max_length > 0:
                for i in range(count):
                    output["nodes"]["devices"]["attr"][i] /= max_length


# @dataclass(kw_only=True)
# class XYHeterogeneousObserver(HeterogeneousExternalObserver):
#     def data_observation(self, output):
#         super().data_observation(output)
#         graph: JacobiGraph = self.simulator.input.graph
#         data: JacobiData = graph.data

#         count = output["nodes"]["data"]["count"][0]
#         for i, id in enumerate(output["nodes"]["data"]["glb"][:count]):
#             id = int(id)
#             datakey = data.get_key(id)
#             if isinstance(datakey.id, Cell):
#                 datakey = datakey.id.id
#             elif isinstance(datakey.id, tuple):
#                 datakey = datakey.id[0].id
#             else:
#                 datakey = datakey.object.id
#             centroid = graph.data.geometry.get_centroid(datakey)

#             # Assume last two entries are x, y coordinates
#             output["nodes"]["data"]["attr"][i][-2] = centroid[0]
#             output["nodes"]["data"]["attr"][i][-1] = centroid[1]

#     def device_observation(self, output: TensorDict):
#         super().device_observation(output)

#         count = output["nodes"]["devices"]["count"][0]

#         # Assume last three entries are queue lengths (mapped, reserved, and launched)
#         with torch.no_grad():
#             max_length = 0
#             for i in range(count):
#                 total_queue_length = output["nodes"]["devices"]["attr"][i][-3:].sum()
#                 if total_queue_length > max_length:
#                     max_length = total_queue_length

#             if max_length > 0:
#                 for i in range(count):
#                     output["nodes"]["devices"]["attr"][i][-3:] /= max_length


@dataclass(kw_only=True)
class XYExternalObserverFactory(ExternalObserverFactory):
    def create(self, simulator: SimulatorDriver):
        state = simulator.get_state()
        graph_spec = self.graph_spec
        graph_extractor = self.graph_extractor_t(state)
        task_feature_extractor = self.task_feature_factory.create(state)
        data_feature_extractor = self.data_feature_factory.create(state)
        device_feature_extractor = self.device_feature_factory.create(state)
        task_task_feature_extractor = self.task_task_feature_factory.create(state)
        task_data_feature_extractor = self.task_data_feature_factory.create(state)
        task_device_feature_extractor = (
            self.task_device_feature_factory.create(state)
            if self.task_device_feature_factory is not None
            else None
        )
        data_device_feature_extractor = (
            self.data_device_feature_factory.create(state)
            if self.data_device_feature_factory is not None
            else None
        )

        return XYNormalizedDeviceQueueObserver(
            simulator,
            graph_spec,
            graph_extractor,
            task_feature_extractor,
            data_feature_extractor,
            device_feature_extractor,
            task_task_feature_extractor,
            task_data_feature_extractor,
            task_device_feature_extractor,
            data_device_feature_extractor,
        )


# @dataclass(kw_only=True)
# class XYExternalHeterogeneousObserverFactory(ExternalObserverFactory):
#     def create(self, simulator: SimulatorDriver):
#         state = simulator.get_state()
#         graph_spec = self.graph_spec
#         graph_extractor = self.graph_extractor_t(state)
#         task_feature_extractor = self.task_feature_factory.create(state)
#         data_feature_extractor = self.data_feature_factory.create(state)
#         device_feature_extractor = self.device_feature_factory.create(state)
#         task_task_feature_extractor = self.task_task_feature_factory.create(state)
#         task_data_feature_extractor = self.task_data_feature_factory.create(state)
#         task_device_feature_extractor = (
#             self.task_device_feature_factory.create(state)
#             if self.task_device_feature_factory is not None
#             else None
#         )
#         data_device_feature_extractor = (
#             self.data_device_feature_factory.create(state)
#             if self.data_device_feature_factory is not None
#             else None
#         )

#         return XYHeterogeneousObserver(
#             simulator,
#             graph_spec,
#             graph_extractor,
#             task_feature_extractor,
#             data_feature_extractor,
#             device_feature_extractor,
#             task_task_feature_extractor,
#             task_data_feature_extractor,
#             task_device_feature_extractor,
#             data_device_feature_extractor,
#         )


@dataclass(kw_only=True)
class CandidateExternalObserverFactory(ExternalObserverFactory):
    def create(self, simulator: SimulatorDriver):
        state = simulator.get_state()
        graph_spec = self.graph_spec
        graph_extractor = self.graph_extractor_t(state)
        task_feature_extractor = self.task_feature_factory.create(state)
        data_feature_extractor = self.data_feature_factory.create(state)
        device_feature_extractor = self.device_feature_factory.create(state)
        task_task_feature_extractor = self.task_task_feature_factory.create(state)
        task_data_feature_extractor = self.task_data_feature_factory.create(state)
        task_device_feature_extractor = (
            self.task_device_feature_factory.create(state)
            if self.task_device_feature_factory is not None
            else None
        )
        data_device_feature_extractor = (
            self.data_device_feature_factory.create(state)
            if self.data_device_feature_factory is not None
            else None
        )

        return CandidateObserver(
            simulator,
            graph_spec,
            graph_extractor,
            task_feature_extractor,
            data_feature_extractor,
            device_feature_extractor,
            task_task_feature_extractor,
            task_data_feature_extractor,
            task_device_feature_extractor,
            data_device_feature_extractor,
        ) 


# class XYHeterogeneousObserverFactory(XYExternalHeterogeneousObserverFactory):
#     def __init__(self, spec: fastsim.GraphSpec):
#         graph_extractor_t = fastsim.GraphExtractor
#         task_feature_factory = FeatureExtractorFactory()
#         task_feature_factory.add(fastsim.DepthTaskFeature)
#         # task_feature_factory.add(fastsim.InDegreeTaskFeature)
#         # task_feature_factory.add(fastsim.OutDegreeTaskFeature)
#         task_feature_factory.add(fastsim.TaskStateFeature)

#         data_feature_factory = FeatureExtractorFactory()
#         data_feature_factory.add(fastsim.DataSizeFeature)
#         data_feature_factory.add(fastsim.EmptyDataFeature, 2)

#         device_feature_factory = FeatureExtractorFactory()
#         device_feature_factory.add(fastsim.DeviceIDFeature)
#         device_feature_factory.add(fastsim.DeviceTimeFeature)

#         task_task_feature_factory = EdgeFeatureExtractorFactory()
#         task_task_feature_factory.add(fastsim.TaskTaskDefaultEdgeFeature)

#         task_data_feature_factory = EdgeFeatureExtractorFactory()
#         task_data_feature_factory.add(fastsim.TaskDataDefaultEdgeFeature)

#         task_device_feature_factory = EdgeFeatureExtractorFactory()
#         task_device_feature_factory.add(fastsim.TaskDeviceDefaultEdgeFeature)

#         data_device_feature_factory = EdgeFeatureExtractorFactory()
#         data_device_feature_factory.add(fastsim.DataDeviceDefaultEdgeFeature)

#         super().__init__(
#             spec,
#             graph_extractor_t,
#             task_feature_factory,
#             data_feature_factory,
#             device_feature_factory,
#             task_task_feature_factory,
#             task_data_feature_factory,
#             task_device_feature_factory,
#             data_device_feature_factory,
#         )


class XYObserverFactory(XYExternalObserverFactory):
    def __init__(self, spec: fastsim.GraphSpec):
        graph_extractor_t = fastsim.GraphExtractor
        task_feature_factory = FeatureExtractorFactory()
        task_feature_factory.add(fastsim.OneHotMappedDeviceTaskFeature)
        task_feature_factory.add(fastsim.DepthTaskFeature)
        task_feature_factory.add(fastsim.TagTaskFeature)
        # task_feature_factory.add(fastsim.TaskStateFeature)

        data_feature_factory = FeatureExtractorFactory()
        data_feature_factory.add(fastsim.ScaledDataMappedLocationsFeature)
        data_feature_factory.add(fastsim.EmptyDataFeature, 2)

        device_feature_factory = FeatureExtractorFactory()
        device_feature_factory.add(fastsim.DeviceTimeFeature)

        task_task_feature_factory = EdgeFeatureExtractorFactory()
        task_task_feature_factory.add(fastsim.TaskTaskDefaultEdgeFeature)

        task_data_feature_factory = EdgeFeatureExtractorFactory()
        task_data_feature_factory.add(fastsim.TaskDataDefaultEdgeFeature)

        task_device_feature_factory = EdgeFeatureExtractorFactory()
        task_device_feature_factory.add(fastsim.TaskDeviceDefaultEdgeFeature)

        data_device_feature_factory = EdgeFeatureExtractorFactory()
        data_device_feature_factory.add(fastsim.DataDeviceDefaultEdgeFeature)

        super().__init__(
            spec,
            graph_extractor_t,
            task_feature_factory,
            data_feature_factory,
            device_feature_factory,
            task_task_feature_factory,
            task_data_feature_factory,
            task_device_feature_factory,
            data_device_feature_factory,
        )


# class XYMinimalObserverFactory(XYExternalObserverFactory):
#     def __init__(self, spec: fastsim.GraphSpec):
#         graph_extractor_t = fastsim.GraphExtractor
#         task_feature_factory = FeatureExtractorFactory()
#         # task_feature_factory.add(fastsim.InDegreeTaskFeature)
#         # task_feature_factory.add(fastsim.OutDegreeTaskFeature)
#         # task_feature_factory.add(fastsim.TaskStateFeature)
#         # task_feature_factory.add(fastsim.OneHotMappedDeviceTaskFeature)
#         task_feature_factory.add(
#             fastsim.EmptyTaskFeature, 1
#         )  # 2 for x, y position, last for whether it is mapped

#         data_feature_factory = FeatureExtractorFactory()
#         data_feature_factory.add(fastsim.DataSizeFeature)
#         data_feature_factory.add(fastsim.EmptyDataFeature, 2)
#         # data_feature_factory.add(fastsim.DataMappedLocationsFeature)

#         device_feature_factory = FeatureExtractorFactory()
#         # device_feature_factory.add(fastsim.DeviceArchitectureFeature)
#         device_feature_factory.add(fastsim.DeviceIDFeature)
#         # device_feature_factory.add(fastsim.DeviceMemoryFeature)
#         device_feature_factory.add(fastsim.DeviceTimeFeature)

#         task_task_feature_factory = EdgeFeatureExtractorFactory()
#         task_task_feature_factory.add(fastsim.TaskTaskSharedDataFeature)

#         task_data_feature_factory = EdgeFeatureExtractorFactory()
#         task_data_feature_factory.add(fastsim.TaskDataRelativeSizeFeature)
#         # task_data_feature_factory.add(fastsim.TaskDataUsageFeature)

#         task_device_feature_factory = EdgeFeatureExtractorFactory()
#         task_device_feature_factory.add(fastsim.TaskDeviceDefaultEdgeFeature)

#         data_device_feature_factory = None

#         super().__init__(
#             spec,
#             graph_extractor_t,
#             task_feature_factory,
#             data_feature_factory,
#             device_feature_factory,
#             task_task_feature_factory,
#             task_data_feature_factory,
#             task_device_feature_factory,
#             data_device_feature_factory,
#         )


class CandidateObserverFactory(CandidateExternalObserverFactory):
    def __init__(self, spec: fastsim.GraphSpec):
        graph_extractor_t = fastsim.GraphExtractor
        task_feature_factory = FeatureExtractorFactory()
        task_feature_factory.add(fastsim.CandidateVectorFeature)
        # task_feature_factory.add(fastsim.TaskDeviceMappedTimeFeature)
        # task_feature_factory.add(fastsim.TaskDataMappedLocationsFeature)
        # task_feature_factory.add(fastsim.InDegreeTaskFeature)
        # #task_feature_factory.add(fastsim.StandardizedGPUDurationTaskFeature)
        # task_feature_factory.add(fastsim.StandardizedInputOutputTaskFeature)

        data_feature_factory = FeatureExtractorFactory()
        data_feature_factory.add(fastsim.EmptyDataFeature, 1)

        device_feature_factory = FeatureExtractorFactory()
        device_feature_factory.add(fastsim.EmptyDeviceFeature, 1)

        task_task_feature_factory = EdgeFeatureExtractorFactory()
        task_task_feature_factory.add(fastsim.EmptyTaskTaskFeature, 1)

        task_data_feature_factory = EdgeFeatureExtractorFactory()
        task_data_feature_factory.add(fastsim.EmptyTaskDataFeature, 1)

        task_device_feature_factory = EdgeFeatureExtractorFactory()
        task_device_feature_factory.add(fastsim.TaskDeviceDefaultEdgeFeature)

        data_device_feature_factory = EdgeFeatureExtractorFactory()
        data_device_feature_factory.add(fastsim.DataDeviceDefaultEdgeFeature)

        super().__init__(
            spec,
            graph_extractor_t,
            task_feature_factory,
            data_feature_factory,
            device_feature_factory,
            task_task_feature_factory,
            task_data_feature_factory,
            task_device_feature_factory,
            data_device_feature_factory,
        )


class CandidateCoordinateObserverFactory(CandidateExternalObserverFactory):
    def __init__(self, spec: fastsim.GraphSpec):
        graph_extractor_t = fastsim.GraphExtractor
        task_feature_factory = FeatureExtractorFactory()
        task_feature_factory.add(fastsim.CandidateVectorFeature)

        data_feature_factory = FeatureExtractorFactory()
        data_feature_factory.add(fastsim.EmptyDataFeature, 1)

        device_feature_factory = FeatureExtractorFactory()
        device_feature_factory.add(fastsim.EmptyDeviceFeature, 1)

        task_task_feature_factory = EdgeFeatureExtractorFactory()
        task_task_feature_factory.add(fastsim.EmptyTaskTaskFeature, 1)

        task_data_feature_factory = EdgeFeatureExtractorFactory()
        task_data_feature_factory.add(fastsim.EmptyTaskDataFeature, 1)

        task_device_feature_factory = EdgeFeatureExtractorFactory()
        task_device_feature_factory.add(fastsim.TaskDeviceDefaultEdgeFeature)

        data_device_feature_factory = EdgeFeatureExtractorFactory()
        data_device_feature_factory.add(fastsim.DataDeviceDefaultEdgeFeature)

        super().__init__(
            spec,
            graph_extractor_t,
            task_feature_factory,
            data_feature_factory,
            device_feature_factory,
            task_task_feature_factory,
            task_data_feature_factory,
            task_device_feature_factory,
            data_device_feature_factory,
        )


@dataclass(kw_only=True)
class CnnTaskObserverFactory(ExternalObserverFactory):

    def __init__(
        self,
        spec: fastsim.GraphSpec,
        width: int,
        prev_frames: int,
        batched: bool = False,
    ):
        self.batched = batched
        assert (not batched and spec.max_candidates == 1) or (
            spec.max_candidates == width**2
        ), f"Batched {self.batched} CNN observer requires max_candidates to be {width**2 if self.batched else 1}, but got {spec.max_candidates}"

        task_feature_factory = FeatureExtractorFactory()
        task_feature_factory.add(fastsim.TaskMeanDurationFeature)
        task_feature_factory.add(fastsim.ReadDataLocationFeature)
        if prev_frames > 0:
            task_feature_factory.add(
                fastsim.PrevReadSizeFeature, width, False, prev_frames
            )
        if not batched:
            # Difference in depth doesn't exist in batched
            task_feature_factory.add(fastsim.DepthTaskFeature)
            # Tag candidate only when it is not batched
            task_feature_factory.add(fastsim.EmptyTaskFeature, 1)

        data_feature_factory = FeatureExtractorFactory()
        data_feature_factory.add(fastsim.EmptyDataFeature, 1)

        device_feature_factory = FeatureExtractorFactory()
        device_feature_factory.add(fastsim.EmptyDeviceFeature, 1)

        task_task_feature_factory = EdgeFeatureExtractorFactory()
        task_task_feature_factory.add(fastsim.EmptyTaskTaskFeature, 1)

        task_data_feature_factory = EdgeFeatureExtractorFactory()
        task_data_feature_factory.add(fastsim.EmptyTaskDataFeature, 1)

        task_device_feature_factory = EdgeFeatureExtractorFactory()
        task_device_feature_factory.add(fastsim.TaskDeviceDefaultEdgeFeature)

        data_device_feature_factory = EdgeFeatureExtractorFactory()
        data_device_feature_factory.add(fastsim.DataDeviceDefaultEdgeFeature)

        super().__init__(
            spec,
            fastsim.GraphExtractor,
            task_feature_factory,
            data_feature_factory,
            device_feature_factory,
            task_task_feature_factory,
            task_data_feature_factory,
            task_device_feature_factory,
            data_device_feature_factory,
        )

    def create(self, simulator: SimulatorDriver):
        state = simulator.get_state()
        graph_spec = self.graph_spec
        graph_extractor = self.graph_extractor_t(state)
        task_feature_extractor = self.task_feature_factory.create(state)
        data_feature_extractor = self.data_feature_factory.create(state)
        device_feature_extractor = self.device_feature_factory.create(state)
        task_task_feature_extractor = self.task_task_feature_factory.create(state)
        task_data_feature_extractor = self.task_data_feature_factory.create(state)
        task_device_feature_extractor = (
            self.task_device_feature_factory.create(state)
            if self.task_device_feature_factory is not None
            else None
        )
        data_device_feature_extractor = (
            self.data_device_feature_factory.create(state)
            if self.data_device_feature_factory is not None
            else None
        )
        if self.batched:
            return CnnBatchTaskObserver(
                simulator,
                graph_spec,
                graph_extractor,
                task_feature_extractor,
                data_feature_extractor,
                device_feature_extractor,
                task_task_feature_extractor,
                task_data_feature_extractor,
                task_device_feature_extractor,
                data_device_feature_extractor,
            )
        else:
            return CnnSingleTaskObserver(
                simulator,
                graph_spec,
                graph_extractor,
                task_feature_extractor,
                data_feature_extractor,
                device_feature_extractor,
                task_task_feature_extractor,
                task_data_feature_extractor,
                task_device_feature_extractor,
                data_device_feature_extractor,
            )<|MERGE_RESOLUTION|>--- conflicted
+++ resolved
@@ -21,11 +21,7 @@
 from task4feedback import fastsim2 as fastsim
 from ..interface.wrappers import *
 from scipy.optimize import linear_sum_assignment
-<<<<<<< HEAD
-import sympy
-=======
 import sympy 
->>>>>>> 81860f85
 from ..interface.types import _bytes_to_readable
 
 from collections import deque
@@ -631,7 +627,7 @@
             # Solve max‐agreement assignment on -cm
             row_ind, col_ind = linear_sum_assignment(-cm)
 
-            # Build a direct lookup array old→new
+            # Build a direct lookup array 
             perm = np.arange(K, dtype=int)
             perm[col_ind] = row_ind
             perms[i] = perm
@@ -639,7 +635,7 @@
             # Apply mapping
             aligned[i] = perm[curr]
 
-            # Count flips = how many disagreed with previous
+            # Count flips
             flips[i] = int((aligned[i] != prev).sum())
 
         # self.partitions = aligned
