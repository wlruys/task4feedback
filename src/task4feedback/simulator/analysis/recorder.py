--- conflicted
+++ resolved
@@ -406,11 +406,7 @@
                         end_time=current_time,
                         devices=task.assigned_devices,
                         source=task.source,
-<<<<<<< HEAD
                         # reserve_time=task.times.state_times[TaskState.RESERVED],
-=======
-                        reserve_time=task.times.state_times[TaskState.RESERVED],
->>>>>>> 9b36bb0b
                         communication_energy=communication_energy,
                     )
                 else:
@@ -429,7 +425,6 @@
                         data = system_state.objects.get_data(data_id)
                         data_size = data.size
                         devices = task.assigned_devices
-<<<<<<< HEAD
                         communication_energy = 0
                         #print("In recorder")
                         #if(task.real): # check if there is any data movement
@@ -439,7 +434,6 @@
                                 #print(communication_energy)
                         if(task.real):
                             communication_energy = task.source.energy * data_size
-=======
                         assert devices is not None
                         communication_energy = 0
                         print("In recorder")
@@ -454,7 +448,6 @@
                         else:
                             type = TaskType.DATA
 
->>>>>>> 9b36bb0b
                         if isinstance(task, SimulatedEvictionTask):
                             type = TaskType.EVICTION
                         else:
@@ -468,11 +461,7 @@
                             source=task.source,
                             data=data_id,
                             data_size=data_size,
-<<<<<<< HEAD
                             # reserve_time=task.times.state_times[TaskState.RESERVED],
-=======
-                            reserve_time=task.times.state_times[TaskState.RESERVED],
->>>>>>> 9b36bb0b
                             communication_energy=communication_energy,
                         )
                     else:
