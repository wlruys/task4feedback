from dataclasses import dataclass, field, InitVar
from typing import Dict, List, Optional, Sequence, Set, Tuple, Type
from fractions import Fraction

from ..events import *
from ..queue import EventPair
from ..data import SimulatedData, DataState
from ..device import SimulatedDevice, ResourceType
from ..resourceset import FasterResourceSet
from ..schedulers import SchedulerArchitecture, SystemState
from ..task import *
from ...types import (
    DataID,
    TaskID,
    TaskState,
    Time,
    Device,
    Architecture,
    TaskType,
    Devices,
)

from copy import copy, deepcopy


@dataclass(slots=True)
class Recorder:
    def __getitem__(
        self, time: Time
    ) -> Tuple[List[SchedulerArchitecture], List[SystemState]]:
        raise NotImplementedError()

    def save(
        self,
        time: Time,
        arch_state: SchedulerArchitecture,
        system_state: SystemState,
        current_event: Event,
        new_events: Sequence[EventPair],
    ):
        raise NotImplementedError()

    def finalize(
        self,
        time: Time,
        arch_state: SchedulerArchitecture,
        system_state: SystemState,
    ):
        pass


@dataclass(slots=True)
class RecorderList:
    recorder_dict: Dict[Type[Recorder], Recorder] = field(default_factory=dict)
    recorder_types: List[Type[Recorder]] = field(default_factory=list)
    recorders: List[Recorder] = field(init=False)

    def __post_init__(self):
        self.recorders = []
        for recorder_type in self.recorder_types:
            new_recorder = recorder_type()
            self.recorders.append(new_recorder)
            self.recorder_dict[recorder_type] = new_recorder

    def save(
        self,
        time: Time,
        arch_state: SchedulerArchitecture,
        system_state: SystemState,
        current_event: Event,
        new_events: Sequence[EventPair],
    ):
        for recorder in self.recorders:
            recorder.save(time, arch_state, system_state, current_event, new_events)

    def finalize(
        self,
        time: Time,
        arch_state: SchedulerArchitecture,
        system_state: SystemState,
    ):
        for recorder in self.recorders:
            recorder.finalize(time, arch_state, system_state)

    def get(self, type: Type[Recorder]) -> Recorder:
        if type not in self.recorder_dict:
            raise KeyError(f"Recorder {type} not in list of recorders.")

        return self.recorder_dict[type]


@dataclass(slots=True)
class IdleTime(Recorder):
    idle_time: Dict[Time, Dict[Device, List[Time]]] = field(default_factory=dict)

    def save(
        self,
        time: Time,
        arch_state: SchedulerArchitecture,
        system_state: SystemState,
        current_event: Event,
        new_events: Sequence[EventPair],
    ):
        if time not in self.idle_time:
            self.idle_time[time] = {}

        for device in system_state.topology.devices:
            if device.name not in self.idle_time[time]:
                self.idle_time[time][device.name] = []

            self.idle_time[time][device.name].append(device.stats.idle_time_compute)


@dataclass(slots=True)
class ResourceUsageRecorder(Recorder):
    memory_usage: Dict[Device, Dict[Time, int]] = field(default_factory=dict)
    vcu_usage: Dict[Device, Dict[Time, Fraction]] = field(default_factory=dict)
    copy_usage: Dict[Device, Dict[Time, int]] = field(default_factory=dict)
    max_resources: Dict[Device, FasterResourceSet] = field(default_factory=dict)

    phase: TaskState = TaskState.RESERVED

    def save(
        self,
        time: Time,
        arch_state: SchedulerArchitecture,
        system_state: SystemState,
        current_event: Event,
        new_events: Sequence[EventPair],
    ):
        resource_pool = system_state.resource_pool

        if len(self.max_resources) == 0:
            for device in system_state.topology.devices:
                self.max_resources[device.name] = device.resources

        for device in resource_pool.pool:
            if device not in self.memory_usage:
                self.memory_usage[device] = {}
            if device not in self.vcu_usage:
                self.vcu_usage[device] = {}
            if device not in self.copy_usage:
                self.copy_usage[device] = {}

            resources = resource_pool.pool[device][self.phase]

            if time not in self.memory_usage[device]:
                self.memory_usage[device][time] = 0
            if time not in self.vcu_usage[device]:
                self.vcu_usage[device][time] = Fraction(0)
            if time not in self.copy_usage[device]:
                self.copy_usage[device][time] = 0

            self.memory_usage[device][time] = max(
                resources.memory, self.memory_usage[device][time]
            )
            self.vcu_usage[device][time] = max(
                resources.vcus, self.vcu_usage[device][time]
            )
            self.copy_usage[device][time] = max(
                resources.copy, self.copy_usage[device][time]
            )


@dataclass(slots=True)
class MappedResourceUsageRecorder(ResourceUsageRecorder):
    phase: TaskState = TaskState.MAPPED


@dataclass(slots=True)
class ReservedResourceUsageRecorder(ResourceUsageRecorder):
    phase: TaskState = TaskState.RESERVED


@dataclass(slots=True)
class LaunchedResourceUsageRecorder(ResourceUsageRecorder):
    phase: TaskState = TaskState.LAUNCHED


@dataclass(slots=True)
class ResourceUsageListRecorder(Recorder):
    memory_usage: Dict[Device, Dict[Time, List[int]]] = field(default_factory=dict)
    vcu_usage: Dict[Device, Dict[Time, List[Fraction]]] = field(default_factory=dict)
    copy_usage: Dict[Device, Dict[Time, List[int]]] = field(default_factory=dict)
    max_resources: Dict[Device, FasterResourceSet] = field(default_factory=dict)

    phase: TaskState = TaskState.RESERVED

    def save(
        self,
        time: Time,
        arch_state: SchedulerArchitecture,
        system_state: SystemState,
        current_event: Event,
        new_events: Sequence[EventPair],
    ):
        resource_pool = system_state.resource_pool

        if len(self.max_resources) == 0:
            for device in system_state.topology.devices:
                self.max_resources[device.name] = device.resources

        for device in resource_pool.pool:
            if device not in self.memory_usage:
                self.memory_usage[device] = {}
            if device not in self.vcu_usage:
                self.vcu_usage[device] = {}
            if device not in self.copy_usage:
                self.copy_usage[device] = {}

            resources = resource_pool.pool[device][self.phase]

            if time not in self.memory_usage[device]:
                self.memory_usage[device][time] = []
            if time not in self.vcu_usage[device]:
                self.vcu_usage[device][time] = []
            if time not in self.copy_usage[device]:
                self.copy_usage[device][time] = []

            self.memory_usage[device][time].append(resources.memory)

            self.vcu_usage[device][time].append(resources.vcus)

            self.copy_usage[device][time].append(resources.copy)


@dataclass(slots=True)
class MappedResourceUsageListRecorder(ResourceUsageListRecorder):
    phase: TaskState = TaskState.MAPPED


@dataclass(slots=True)
class ReservedResourceUsageListRecorder(ResourceUsageListRecorder):
    phase: TaskState = TaskState.RESERVED


@dataclass(slots=True)
class LaunchedResourceUsageListRecorder(ResourceUsageListRecorder):
    phase: TaskState = TaskState.LAUNCHED


@dataclass(slots=True)
class EventRecorder(Recorder):
    completed_events: Dict[Time, List[Event]] = field(default_factory=dict)
    created_events: Dict[Time, List[Event]] = field(default_factory=dict)

    def save(
        self,
        time: Time,
        arch_state: SchedulerArchitecture,
        system_state: SystemState,
        current_event: Event,
        new_events: Sequence[EventPair],
    ):
        if time not in self.completed_events:
            self.completed_events[time] = []
        if time not in self.created_events:
            self.created_events[time] = []

        self.completed_events[time].append(current_event)
        self.created_events[time].extend([e[1] for e in new_events])


@dataclass(slots=True)
class TaskRecord:
    name: TaskID
    type: TaskType = TaskType.COMPUTE
    start_time: Time = Time(0)
    end_time: Time = Time(0)
    devices: Optional[Devices] = None
    read_data: List[DataID] = field(default_factory=list)
    write_data: List[DataID] = field(default_factory=list)
    read_write_data: List[DataID] = field(default_factory=list)


@dataclass(slots=True)
class ComputeTaskRecord(TaskRecord):
    map_time: Time = Time(0)
    reserve_time: Time = Time(0)


@dataclass(slots=True)
class DataTaskRecord(TaskRecord):
    name: TaskID
    type: TaskType = TaskType.DATA
    start_time: Time = Time(0)
    end_time: Time = Time(0)
    devices: Optional[Devices] = None
    source: Optional[Device] = None
    data: Optional[DataID] = None
    data_size: Optional[int] = None
    reserve_time: Time = Time(0)


@dataclass(slots=True)
class ComputeTaskRecorder(Recorder):
    tasks: Dict[TaskID, ComputeTaskRecord] = field(default_factory=dict)

    def save(
        self,
        time: Time,
        arch_state: SchedulerArchitecture,
        system_state: SystemState,
        current_event: Event,
        new_events: Sequence[EventPair],
    ):
        if isinstance(current_event, TaskCompleted):
            name = current_event.task
            task = system_state.objects.get_task(name)
            current_time = Time(system_state.time.duration)

            if isinstance(task, SimulatedComputeTask):
                if name not in self.tasks:
                    self.tasks[name] = ComputeTaskRecord(
                        name=name,
                        end_time=current_time,
                        devices=task.assigned_devices,
                        read_data=[d.id for d in task.read_accesses],
                        write_data=[d.id for d in task.write_accesses],
                        read_write_data=[d.id for d in task.read_write_accesses],
                        reserve_time=task.times.state_times[TaskState.RESERVED],
                        map_time=task.times.state_times[TaskState.MAPPED],
                    )
                else:
                    self.tasks[name].end_time = current_time

        for event_pair in new_events:
            event = event_pair[1]
            if isinstance(event, TaskCompleted):
                name = event.task
                task = system_state.objects.get_task(name)
                if isinstance(task, SimulatedComputeTask):
                    current_time = Time(system_state.time.duration)

                    if name not in self.tasks:
                        self.tasks[name] = ComputeTaskRecord(
                            name,
                            start_time=current_time,
                            devices=task.assigned_devices,
                            read_data=[d.id for d in task.read_accesses],
                            write_data=[d.id for d in task.write_accesses],
                            read_write_data=[d.id for d in task.read_write_accesses],
                            reserve_time=task.times.state_times[TaskState.RESERVED],
                            map_time=task.times.state_times[TaskState.MAPPED],
                        )
                    else:
                        self.tasks[name].start_time = current_time


@dataclass(slots=True)
class DataTaskRecorder(Recorder):
    tasks: Dict[TaskID, DataTaskRecord] = field(default_factory=dict)

    def save(
        self,
        time: Time,
        arch_state: SchedulerArchitecture,
        system_state: SystemState,
        current_event: Event,
        new_events: Sequence[EventPair],
    ):
        if isinstance(current_event, TaskCompleted):
            name = current_event.task
            task = system_state.objects.get_task(name)
            current_time = Time(system_state.time.duration)

            if isinstance(task, SimulatedDataTask):
                if name not in self.tasks:
                    data_id = task.read_accesses[0].id
                    data = system_state.objects.get_data(data_id)
                    data_size = data.size
<<<<<<< HEAD

                    if isinstance(task, SimulatedEvictionTask):
                        type = TaskType.EVICTION
                    else:
                        type = TaskType.DATA

                    devices = task.assigned_devices
                    communication_energy = 0
                    #print("In recorder end")
                    if(task.real): # check if there is any data movement
                        #print("In if end")
=======
                    devices = task.assigned_devices
                    communication_energy = 0
                    print("In recorder end")
                    if(task.real): # check if there is any data movement
                        print("In if end")
>>>>>>> f47a8030
                        for device in devices:
                            communication_energy += device.energy * data_size
                            print(communication_energy)
                    self.tasks[name] = DataTaskRecord(
                        name,
                        type=type,
                        end_time=current_time,
                        devices=task.assigned_devices,
                        source=task.source,
                        reserve_time=task.times.state_times[TaskState.RESERVED],
                        communication_energy=communication_energy,
                    )
                else:
                    self.tasks[name].end_time = current_time

        for event_pair in new_events:
            event = event_pair[1]
            if isinstance(event, TaskCompleted):
                name = event.task
                task = system_state.objects.get_task(name)
                if isinstance(task, SimulatedDataTask):
                    current_time = Time(system_state.time.duration)

                    if name not in self.tasks:
                        data_id = task.read_accesses[0].id
                        data = system_state.objects.get_data(data_id)
                        data_size = data.size
                        devices = task.assigned_devices
                        communication_energy = 0
                        print("In recorder")
                        if(task.real): # check if there is any data movement
                            print("In if")
                            for device in devices:
                                communication_energy += device.energy * data_size
                                print(communication_energy)
<<<<<<< HEAD

                        if isinstance(task, SimulatedEvictionTask):
                            type = TaskType.EVICTION
                        else:
                            type = TaskType.DATA
=======
>>>>>>> f47a8030

                        self.tasks[name] = DataTaskRecord(
                            name,
                            type=type,
                            start_time=current_time,
                            devices=task.assigned_devices,
                            source=task.source,
                            data=data_id,
                            data_size=data_size,
                            reserve_time=task.times.state_times[TaskState.RESERVED],
                            communication_energy=communication_energy,
                        )
                    else:
                        self.tasks[name].start_time = current_time


@dataclass(slots=True)
class ValidInterval:
    name: DataID
    start_time: Optional[Time]
    end_time: Optional[Time]


@dataclass(slots=True)
class FasterDataValidRecorder(Recorder):
    valid: Dict[DataID, Dict[Device, bool]] = field(default_factory=dict)
    current_interval: Dict[DataID, Dict[Device, Optional[ValidInterval]]] = field(
        default_factory=dict
    )
    intervals: Dict[DataID, Dict[Device, List[ValidInterval]]] = field(
        default_factory=dict
    )

    def _update_valid(self, time: Time, valid_locations: Set[Device], data_id: DataID):
        for device, old_value in self.valid[data_id].items():
            if device in valid_locations:
                if old_value is False:
                    # Start a new interval
                    current_interval = ValidInterval(
                        name=data_id, start_time=time, end_time=None
                    )
                    self.current_interval[data_id][device] = current_interval

                self.valid[data_id][device] = True
            else:
                if old_value is True:
                    # End the current interval
                    current_interval = self.current_interval[data_id][device]

                    assert (
                        current_interval is not None
                    ), f"Cannot end an interval that does not exist. {time} {data_id} {device}"

                    current_interval.end_time = time
                    self.intervals[data_id][device].append(current_interval)
                    self.current_interval[data_id][device] = None

                self.valid[data_id][device] = False

    def save(
        self,
        time: Time,
        arch_state: SchedulerArchitecture,
        system_state: SystemState,
        current_event: Event,
        new_events: Sequence[EventPair],
    ):
        time = Time(system_state.time.duration)

        if len(self.valid) == 0:
            # Record the initial state of the data
            for data in system_state.objects.datamap.values():
                data_id = data.name

                self.valid[data_id] = {}
                self.intervals[data_id] = {}
                self.current_interval[data_id] = {}

                valid_sources_ids = data.get_device_set_from_states(
                    TaskState.LAUNCHED, DataState.VALID
                )

                for device in system_state.topology.devices:
                    device_id = device.name
                    self.intervals[data_id][device_id] = []

                    if device_id not in self.valid[data_id]:
                        self.valid[data_id][device_id] = False
                        self.current_interval[data_id][device_id] = None

                    else:
                        self.valid[data_id][device.name] = True
                        current_interval = ValidInterval(
                            name=data_id, start_time=time, end_time=None
                        )
                        self.current_interval[data_id][device.name] = current_interval
        else:
            data_set = set()
            if isinstance(current_event, TaskCompleted):
                taskid = current_event.task
                task = system_state.objects.get_task(taskid)
                data_set.update(data_access.id for data_access in task.read_accesses)
                data_set.update(data_access.id for data_access in task.write_accesses)
                data_set.update(
                    data_access.id for data_access in task.read_write_accesses
                )
            elif isinstance(current_event, Launcher):
                for completion_time, new_event in new_events:
                    if isinstance(new_event, TaskCompleted):
                        task = system_state.objects.get_task(new_event.task)
                        data_set.update(
                            data_access.id for data_access in task.read_accesses
                        )
                        data_set.update(
                            data_access.id for data_access in task.write_accesses
                        )
                        data_set.update(
                            data_access.id for data_access in task.read_write_accesses
                        )

            for data_id in data_set:
                data = system_state.objects.get_data(data_id)
                valid_sources_ids = data.get_device_set_from_states(
                    TaskState.LAUNCHED, DataState.VALID
                )
                self._update_valid(time, valid_sources_ids, data_id)

    def finalize(
        self,
        time: Time,
        arch_state: SchedulerArchitecture,
        system_state: SystemState,
    ):
        # End all current intervals
        for data_id in self.current_interval:
            for device in self.current_interval[data_id]:
                current_interval = self.current_interval[data_id][device]
                if current_interval is not None:
                    current_interval.end_time = time
                    self.intervals[data_id][device].append(current_interval)


@dataclass(slots=True)
class DataValidRecorder(Recorder):
    valid: Dict[DataID, Dict[Device, bool]] = field(default_factory=dict)
    current_interval: Dict[DataID, Dict[Device, ValidInterval]] = field(
        default_factory=dict
    )
    intervals: Dict[DataID, Dict[Device, List[ValidInterval]]] = field(
        default_factory=dict
    )
    phase: TaskState = TaskState.LAUNCHED

    def __post_init__(self):
        self.valid = {}

    def save(
        self,
        time: Time,
        arch_state: SchedulerArchitecture,
        system_state: SystemState,
        current_event: Event,
        new_events: Sequence[EventPair],
    ):
        time = Time(system_state.time.duration)

        for data in system_state.objects.datamap.values():
            data_id = data.name

            if data_id not in self.valid:
                self.valid[data_id] = {}

            if data_id not in self.intervals:
                self.intervals[data_id] = {}

            if data_id not in self.current_interval:
                self.current_interval[data_id] = {}

            valid_sources_ids = data.get_devices_from_states(
                [TaskState.LAUNCHED], [DataState.VALID]
            )

            for device in system_state.topology.devices:
                device = device.name
                if device not in self.valid[data_id]:
                    self.valid[data_id][device] = False

                if device not in self.intervals[data_id]:
                    self.intervals[data_id][device] = []

                if device in valid_sources_ids:
                    old = self.valid[data_id][device]
                    self.valid[data_id][device] = True

                    if old is False:
                        if data_id in self.current_interval:
                            if device in self.current_interval[data_id]:
                                current_interval = self.current_interval[data_id][
                                    device
                                ]
                                self.intervals[data_id][device].append(current_interval)

                        self.current_interval[data_id][device] = ValidInterval(
                            name=data_id, start_time=time, end_time=None
                        )

                else:
                    old = self.valid[data_id][device]
                    self.valid[data_id][device] = False
                    create_flag = False
                    if old is True:
                        # print("Ending interval", data_id, device)
                        if data_id in self.current_interval:
                            if device in self.current_interval[data_id]:
                                current_interval = self.current_interval[data_id][
                                    device
                                ]
                                if current_interval.start_time is not None:
                                    current_interval.end_time = time
                                # print(
                                #     "Internal Ending interval",
                                #     data_id,
                                #     device,
                                #     current_interval,
                                # )
                            else:
                                create_flag = True
                        else:
                            create_flag = True

                        if create_flag:
                            # print("Creating new interval", data_id, device)
                            current_interval = ValidInterval(
                                name=data_id, start_time=Time(0), end_time=time
                            )
                            self.current_interval[data_id][device] = current_interval

    def finalize(
        self,
        time: Time,
        arch_state: SchedulerArchitecture,
        system_state: SystemState,
    ):
        # print("Before finalize")
        # print(self)
        for data_id in self.current_interval:
            for device in self.current_interval[data_id]:
                current_interval = self.current_interval[data_id][device]
                if current_interval.end_time is None:
                    current_interval.end_time = time
                self.intervals[data_id][device].append(current_interval)<|MERGE_RESOLUTION|>--- conflicted
+++ resolved
@@ -369,7 +369,6 @@
                     data_id = task.read_accesses[0].id
                     data = system_state.objects.get_data(data_id)
                     data_size = data.size
-<<<<<<< HEAD
 
                     if isinstance(task, SimulatedEvictionTask):
                         type = TaskType.EVICTION
@@ -381,13 +380,6 @@
                     #print("In recorder end")
                     if(task.real): # check if there is any data movement
                         #print("In if end")
-=======
-                    devices = task.assigned_devices
-                    communication_energy = 0
-                    print("In recorder end")
-                    if(task.real): # check if there is any data movement
-                        print("In if end")
->>>>>>> f47a8030
                         for device in devices:
                             communication_energy += device.energy * data_size
                             print(communication_energy)
@@ -417,20 +409,17 @@
                         data_size = data.size
                         devices = task.assigned_devices
                         communication_energy = 0
-                        print("In recorder")
+                        #print("In recorder")
                         if(task.real): # check if there is any data movement
-                            print("In if")
+                            #print("In if")
                             for device in devices:
                                 communication_energy += device.energy * data_size
                                 print(communication_energy)
-<<<<<<< HEAD
 
                         if isinstance(task, SimulatedEvictionTask):
                             type = TaskType.EVICTION
                         else:
                             type = TaskType.DATA
-=======
->>>>>>> f47a8030
 
                         self.tasks[name] = DataTaskRecord(
                             name,
