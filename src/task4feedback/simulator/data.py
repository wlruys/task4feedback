from ..types import (
    Architecture,
    Device,
    TaskID,
    DataID,
    DataInfo,
    TaskState,
    TaskStatus,
    AccessType,
)
from typing import List, Dict, Set, Tuple, Optional, Sequence
from dataclasses import dataclass, field, InitVar
from collections import defaultdict as DefaultDict
from enum import IntEnum
from ..logging import logger
from ..types import Time


class DataMovementFlags(IntEnum):
    """
    Status of data movement to a device
    """

    FIRST_MOVE = 0
    """ Data is being moved to the device for the first time """
    ALREADY_MOVING = 1
    """ Data is already being moved to the device """
    ALREADY_THERE = 2
    """ Data is already on the device due to a previous move """


class DataState(IntEnum):
    """
    Internal state of data on a device (not all states are used)
    Note: Not to be confused with TaskState
    """

    NONE = -1
    """ Data is not present on the device """
    PLANNED = 0
    """ Data is planned to be present on the device (not on the device yet, but requested by a task)"""
    MOVING = 1
    """ Data is in transit to the device """
    VALID = 2
    """ Data is valid on the device """
    EVICTABLE = 3
    """ Data is evictable from the device """
    STALE = 3
    """ Data is stale on the device """


class DataUses(IntEnum):
    """
    State representing how data is being used by a task
    """

    MAPPED = 1
    """ A mapped compute task is using the data """
    RESERVED = 2
    """ A reserved compute task is using the data """
    MOVING_TO = 3
    """ A data task is currently moving the data to the device """
    MOVING_FROM = 4
    """ A data task is currently moving the data from the device """
    USED = 4
    """ A launched compute task is using the data """


TaskStateToUse = {}
TaskStateToUse[TaskState.MAPPED] = DataUses.MAPPED
TaskStateToUse[TaskState.RESERVED] = DataUses.RESERVED
TaskStateToUse[TaskState.LAUNCHED] = DataUses.USED
TaskStateToUse[TaskState.COMPLETED] = DataUses.USED

NonEvictableUses = [
    DataUses.RESERVED,
    DataUses.MOVING_TO,
    DataUses.MOVING_FROM,
    DataUses.USED,
]

from copy import deepcopy


@dataclass(slots=True)
class DataStats:
    read_count: int = 0
    write_count: int = 0
    move_count: int = 0
    move_time: Time = field(default_factory=Time)

    def __deepcopy__(self, memo):
        return DataStats(
            read_count=self.read_count,
            write_count=self.write_count,
            move_count=self.move_count,
            move_time=self.move_time,
        )


@dataclass(slots=True)
class DataUse:
    tasks: Dict[DataUses, Set[TaskID]] = field(default_factory=dict)
    counters: Dict[DataUses, int] = field(default_factory=dict)
    init: bool = True

    def __deepcopy__(self, memo):
        # print("Deepcopying DataUse")
        tasks = {k: {t for t in v} for k, v in self.tasks.items()}
        counters = {k: v for k, v in self.counters.items()}

        return DataUse(tasks=tasks, counters=counters, init=self.init)

    def __post_init__(self):
        if self.init:
            for use in DataUses:
                self.tasks[use] = set()
                self.counters[use] = 0
            self.init = False

    def is_evictable(self):
        for use in NonEvictableUses:
            if self.counters[use] > 0:
                return False
        return True

    def is_used(self, use: DataUses) -> bool:
        return self.counters[use] > 0

    def get_use_count(self, use: DataUses) -> int:
        return self.counters[use]

    def add_task(self, task: TaskID, use: DataUses):
        # print(f"Adding task {task} to {use}")
        self.tasks[use].add(task)
        self.counters[use] += 1
        # print(f"Tasks: {self.tasks}")

    def remove_task(self, task: TaskID, use: DataUses):
        # print(f"Removing task {task} from {use}", self)
        self.tasks[use].remove(task)
        self.counters[use] -= 1
        # print(f"Tasks: {self.tasks}")

    def __rich_repr__(self):
        yield "tasks", self.tasks


@dataclass(slots=True)
class DataStatus:
    id: DataID
    devices: Sequence[Device]
    device2state: Dict[TaskState, Dict[Device, DataState]] = field(default_factory=dict)
    state2device: Dict[TaskState, Dict[DataState, Set[Device]]] = field(
        default_factory=dict
    )
    device2uses: Dict[Device, DataUse] = field(default_factory=dict)
    eviction_tasks: Set[TaskID] = field(default_factory=set)
    init: bool = True

    def __deepcopy__(self, memo):
        device2state = {
            k: {d: v for d, v in v2.items()} for k, v2 in self.device2state.items()
        }
        state2device = {
            k: {d: {v for v in v2} for d, v2 in v3.items()}
            for k, v3 in self.state2device.items()
        }
        device2uses = {k: deepcopy(v) for k, v in self.device2uses.items()}

        return DataStatus(
            id=self.id,
            devices=self.devices,
            device2state=device2state,
            state2device=state2device,
            device2uses=device2uses,
            eviction_tasks={t for t in self.eviction_tasks},
            init=self.init,
        )

    def __post_init__(self):
        devices = self.devices
        if self.init:
            for state in TaskState:
                self.device2state[state] = {}
                self.state2device[state] = {}

                for device in devices:
                    self.device2state[state][device] = DataState.NONE

                for data_state in DataState:
                    self.state2device[state][data_state] = set()

            for device in devices:
                self.device2uses[device] = DataUse()
            self.init = False

    def set_data_state(
        self, device: Device, state: TaskState, data_state: DataState, initial=False
    ) -> Optional[DataState]:
        prior_state = None

        if not initial:
            prior_state = self.device2state[state][device]

            if prior_state == data_state:
                return prior_state

            if logger.ENABLE_LOGGING:
                logger.data.debug(
                    f"Setting data state of {self.id} on device {device} from {prior_state} to {data_state}",
                    extra=dict(
                        data=self.id,
                        device=device,
                        state=state,
                        data_state=data_state,
                        prior_state=prior_state,
                    ),
                )
            if(prior_state != DataState.NONE):
                self.state2device[state][prior_state].remove(device)

        self.device2state[state][device] = data_state
        if(data_state != DataState.NONE):
            self.state2device[state][data_state].add(device)

        return prior_state

    def check_data_state(
        self, device: Device, state: TaskState, data_state: DataState
    ) -> bool:
        return self.device2state[state][device] == data_state

    def get_data_state(self, device: Device, state: TaskState) -> DataState:
        return self.device2state[state][device]

    def get_data_use(self, device: Device) -> DataUse:
        return self.device2uses[device]

    def get_devices_from_states(
        self, states: Sequence[TaskState], data_states: Sequence[DataState]
    ) -> List[Device]:
        devices = []

        for task_state in states:
            for data_state in data_states:
                devices.extend(self.state2device[task_state][data_state])

        return devices

    def get_device_set_from_state(
        self, state: TaskState, data_state: DataState
    ) -> Set[Device]:
        return self.state2device[state][data_state]

    def add_task(self, device: Device, task: TaskID, use: DataUses):
        self.device2uses[device].add_task(task, use)

    def add_eviction_task(self, task: TaskID):
        # print(f"Adding eviction task {task} to {self.id}")
        self.eviction_tasks.add(task)

    def remove_eviction_task(self, task: TaskID):
        # print(f"Removing eviction task {task} from {self.id}")
        self.eviction_tasks.remove(task)

    def remove_task(self, device: Device, task: TaskID, use: DataUses):
        self.device2uses[device].remove_task(task, use)

    def get_tasks_from_usage(self, device: Device, use: DataUses) -> List[TaskID]:
        return list(self.device2uses[device].tasks[use])

    def is_evictable(self, device: Device) -> bool:
        return self.device2uses[device].is_evictable()

    def is_used(self, device: Device, use: DataUses) -> bool:
        return self.device2uses[device].is_used(use)

    def get_use_count(self, device: Device, use: DataUses) -> int:
        return self.device2uses[device].get_use_count(use)

    def advance_state(
        self,
        device: Device,
        state: TaskState,
        new_data_state: DataState,
        force: bool = False,
    ) -> bool:
        if force:
            self.set_data_state(device, state, new_data_state)
            return True  # Change
        else:
            prior_data_state = self.get_data_state(device, state)
            if new_data_state > prior_data_state:
                self.set_data_state(device, state, new_data_state)
                return True  # Change
        return False  # No change

    def verify_write(self, device: Device, state: TaskState, check_use: bool = True):
        status = self.device2state[state]

        # Ensure no device is moving the data
        for device in status.keys():
            if status[device] == DataState.MOVING:
                raise RuntimeError(
                    f"Cannot write while device {device} is moving data {self.id}. Status: {status}"
                )

        # Ensure no device is using the data if check_use is True
        if check_use:
            for device in status.keys():
                if self.is_used(device=device, use=DataUses.USED):
                    raise RuntimeError(
                        f"Cannot write while a device {device} that is using that data {self.id}. Status: {status}"
                    )

    def get_eviction_target(
        self,
        source_device: Device,
        potential_targets: Sequence[Device],
        state: TaskState,
    ) -> Device:
        # print(
        #     f"Getting eviction target for {self.id} from {source_device} to {potential_targets}"
        # )
        valid_copies = self.get_device_set_from_state(state, DataState.VALID)
        target_device = source_device

        # print("Valid Copies", valid_copies)

        current_state = self.get_data_state(source_device, state)
        assert (
            current_state == DataState.VALID
        ), f"Data {self.id} must be VALID to be evicted, but is {current_state} on {source_device}."

        if len(valid_copies) == 1:
            target_device = potential_targets[0]

        # print("Target Device", target_device)
        # print("Source Device", source_device)

        return target_device

    def initialize_eviction(
        self,
        task: TaskID,
    ) -> None:
        self.eviction_tasks.add(task)

    def start_eviction(
        self,
        task: TaskID,
        source_device: Device,
        target_device: Device,
        state: TaskState,
        verify: bool = False,
        verbose: bool = False,
    ) -> Tuple[DataState, List[Device]]:
        if logger.ENABLE_LOGGING:
            logger.data.info(
                f"Start eviction of {self.id} from device {source_device} to {target_device}.",
                extra=dict(
                    task=task,
                    data=self.id,
                    source=source_device,
                    target=target_device,
                    state=state,
                ),
            )

        current_state = self.get_data_state(source_device, state)
        assert (
            current_state == DataState.VALID
        ), f"Data {self.id} must be VALID to be evicted, but is {current_state} on {source_device}."

        if source_device != target_device:
            self.start_move(task, source_device, target_device, verbose=verbose)

        return current_state, [source_device]

    def finish_eviction(
        self,
        task: TaskID,
        source_device: Device,
        target_device: Device,
        state: TaskState,
        verify: bool = False,
        verbose: bool = False,
    ):
        if logger.ENABLE_LOGGING:
            logger.data.info(
                f"Finish eviction of {self.id} from device {source_device} to {target_device}.",
                extra=dict(
                    task=task,
                    data=self.id,
                    source=source_device,
                    target=target_device,
                    state=state,
                ),
            )

        current_state = self.get_data_state(source_device, state)

        if source_device != target_device:
            self.finish_move(task, source_device, target_device, verbose=verbose)

        self.set_data_state(source_device, state, DataState.NONE)
        self.remove_eviction_task(task)

        return current_state, [source_device]

    def evict(
        self,
        task: TaskID,
        source_device: Device,
        target_device: Device,
        state: TaskState,
        verify: bool = False,
        verbose: bool = False,
    ) -> Tuple[DataState, List[Device]]:
        if logger.ENABLE_LOGGING:
            logger.data.info(
                f"Evicting data {self.id} from device {source_device} to device {target_device} for task {task} in phase {state}",
                extra=dict(
                    task=task,
                    data=self.id,
                    source=source_device,
                    target=target_device,
                    state=state,
                ),
            )

        if state == TaskState.LAUNCHED:
            raise ValueError(
                f"Incorrect usage. Use start_eviction and finish_eviction for {state} phase."
            )

        current_state = self.get_data_state(source_device, state)
        assert (
            current_state == DataState.VALID
        ), f"Data {self.id} must be VALID to be evicted, but is {current_state} on {source_device}."

        if source_device != target_device:
            self.set_data_state(target_device, state, DataState.VALID)

        return current_state, [source_device]

    def write(
        self,
        task: TaskID,
        target_device: Device,
        state: TaskState,
        verify: bool = False,
        update: bool = False,
        initial: bool = False,
        verbose: bool = False,
    ) -> Tuple[Optional[DataState], List[Device]]:
        if verify and not initial:
            # Assumes that this happens before the task is added to the device uses list
            self.verify_write(target_device, state)

        if logger.ENABLE_LOGGING:
            logger.data.info(
                f"Performing write of data {self.id} on device {target_device} for task {task} in phase {state}",
                extra=dict(
                    data=self.id,
                    task=task,
                    device=target_device,
                    state=state,
                    update=update,
                    initial=initial,
                ),
            )

        evicted_locations = []
        old_state = self.get_data_state(target_device, state)

        # Invalidate all other devices and check that the target device is valid
        status = self.device2state[state]
        for device in status.keys():
            if device == target_device:
                if update:
                    self.set_data_state(
                        device=device, state=state, data_state=DataState.VALID
                    )
                else:
                    if not self.check_data_state(device, state, DataState.VALID):
                        raise RuntimeError(
                            f"Task {task} cannot write to data {self.id} that is not valid on device {device}. Status: {status}"
                        )
            else:
                assert (
                    self.get_data_state(device, state) != DataState.MOVING
                ), f"Task {task} cannot invalidate data that is moving. Status: {status}"
                prev_state = self.set_data_state(device, state, DataState.NONE)

                if prev_state == DataState.VALID:
                    evicted_locations.append(device)

        return old_state, evicted_locations

    def read(
        self,
        task: TaskID,
        target_device: Device,
        state: TaskState,
        update: bool = False,
        initial: bool = False,
        verbose: bool = False,
    ) -> Optional[DataState]:
        # Ensure that the target device is valid
        status = self.device2state[state]

        if logger.ENABLE_LOGGING:
            logger.data.info(
                f"Performing read of data {self.id} on device {target_device} for task {task} in phase {state}",
                extra=dict(
                    data=self.id,
                    task=task,
                    device=target_device,
                    state=state,
                    update=update,
                    initial=initial,
                ),
            )

        if update:
            prior_state = self.set_data_state(target_device, state, DataState.VALID)
        else:
            if not self.check_data_state(target_device, state, DataState.VALID):
                raise RuntimeError(
                    f"Task {task} cannot read from data {self.id} that is not valid on device {target_device}. Status: {status}"
                )
                prior_state = None
            prior_state = self.get_data_state(target_device, state)

        return prior_state

    def start_use(
        self,
        task: TaskID,
        target_device: Device,
        state: TaskState,
        operation: AccessType,
        update: bool = False,
        initial: bool = False,
        verbose: bool = False,
    ) -> Tuple[Optional[DataState], List[Device]]:
        if logger.ENABLE_LOGGING:
            logger.data.debug(
                f"Using data on device {target_device} from task {task}",
                extra=dict(task=task, data=self.id, operation=operation, state=state),
            )

        if operation == AccessType.READ:
            evicted_locations = []
            old_state = self.read(
                task=task,
                target_device=target_device,
                state=state,
                update=update,
                initial=False,
                verbose=verbose,
            )
        elif operation == AccessType.READ_WRITE:
            # This is a write WITH a read
            # Assume that this means data usage
            # for compute thats this means that the data must be valid
            # before this is called
            old_state, evicted_locations = self.write(
                task=task,
                target_device=target_device,
                state=state,
                update=update,
                initial=False,
                verbose=verbose,
            )
        elif operation == AccessType.WRITE:
            # This is a write WITHOUT a read
            # Assume that this means data creation
            # The write is always valid and evicts all other data

            old_state, evicted_locations = self.write(
                task=task,
                target_device=target_device,
                state=state,
                update=True,
                initial=True,
                verbose=verbose,
            )
        else:
            raise ValueError(f"Invalid data operation {operation}")

        self.add_task(target_device, task, TaskStateToUse[state])

        return old_state, evicted_locations

    def finish_use(
        self,
        task: TaskID,
        target_device: Device,
        state: TaskState,
        operation: AccessType,
        update: bool = False,
        verbose: bool = False,
    ):
        if logger.ENABLE_LOGGING:
            logger.data.debug(
                f"Finished using data {self.id} on device {target_device} from task {task}",
                extra=dict(task=task, data=self.id, operation=operation, state=state),
            )
        self.remove_task(target_device, task, TaskStateToUse[state])

    def start_move(
        self,
        task: TaskID,
        source_device: Device,
        target_device: Device,
        verbose: bool = False,
    ) -> DataState:
        if logger.ENABLE_LOGGING:
            logger.data.info(
                f"Starting move of data {self.id} from device {source_device} to device {target_device} for task {task}",
                extra=dict(
                    task=task, data=self.id, source=source_device, target=target_device
                ),
            )

        if not self.check_data_state(
            source_device, TaskState.LAUNCHED, DataState.VALID
        ):
            raise RuntimeError(
                f"Task {task} cannot move data {self.id} from a device that is not valid."
            )

        prior_target_state = self.get_data_state(target_device, TaskState.LAUNCHED)

        if prior_target_state != DataState.VALID:
            self.set_data_state(target_device, TaskState.LAUNCHED, DataState.MOVING)

        if source_device != target_device:
            self.add_task(source_device, task, DataUses.MOVING_FROM)
            self.add_task(target_device, task, DataUses.MOVING_TO)

        return prior_target_state

    def finish_move(
        self,
        task: TaskID,
        source_device: Device,
        target_device: Device,
        verbose: bool = False,
    ) -> DataState:
        # from rich import print

        if logger.ENABLE_LOGGING:
            logger.data.info(
                f"Finishing move of data {self.id} from device {source_device} to device {target_device} for task {task}",
                extra=dict(
                    task=task, data=self.id, source=source_device, target=target_device
                ),
            )

        if not self.check_data_state(
            source_device, TaskState.LAUNCHED, DataState.VALID
        ):
            raise RuntimeError(
                f"Task {task} cannot move data {self.id} from a device that is not valid."
            )

        prior_target_state = self.get_data_state(target_device, TaskState.LAUNCHED)

        if prior_target_state == DataState.VALID:
            pass  # Do nothing
        elif prior_target_state == DataState.MOVING:
            self.set_data_state(target_device, TaskState.LAUNCHED, DataState.VALID)
        else:
            raise RuntimeError(
                f"Task {task} cannot finish moving data {self.id} to a device that is not valid or moving."
            )

        if source_device != target_device:
            self.remove_task(target_device, task, DataUses.MOVING_TO)
            self.remove_task(source_device, task, DataUses.MOVING_FROM)

        return prior_target_state

    def __rich_repr__(self):
        yield "MAPPED", self.device2state[TaskState.MAPPED]
        yield "RESERVED", self.device2state[TaskState.RESERVED]
        yield "LAUNCHED", self.device2state[TaskState.LAUNCHED]


@dataclass(slots=True)
class SimulatedData:
    system_devices: Sequence[Device] = None
    info: DataInfo = None
    status: DataStatus = None
    init: bool = True
    # stats: DataStats = field(default_factory=DataStats)

    def __deepcopy__(self, memo):
        return SimulatedData(
            system_devices=self.system_devices,
            info=self.info,
            status=deepcopy(self.status),
            init=self.init,
        )

    def __post_init__(self):
        system_devices = self.system_devices
        if self.init:
            self.status = DataStatus(id=self.info.id, devices=system_devices)

            starting_devices = self.info.location
            assert starting_devices is not None

            if isinstance(starting_devices, Device):
                starting_devices = (starting_devices,)

<<<<<<< HEAD
            for device in system_devices:
                for state in TaskState:
                    if device not in starting_devices:
                        self.status.set_data_state(
                            device, state, DataState.NONE, initial=True
                        )
                    else:
                        self.status.set_data_state(
                            device, state, DataState.VALID, initial=True
                        )
            self.init = False
=======
        # self.status.device2state = DefaultDict(lambda: DefaultDict(lambda: DataState.NONE))
        self.status.state2device = DefaultDict(lambda: DefaultDict(lambda: set()))

        
        # data_state = DataState.NONE
        # for device in system_devices:
        #     for state in TaskState:
        #         if device not in starting_devices:
        #             self.status.state2device[state][data_state].add(device)
        print(len(starting_devices))
        for device in starting_devices:
            print(device)
            for state in TaskState:
                self.status.set_data_state(
                        device, state, DataState.VALID, initial=True
                    )
        # for device in system_devices:
        #     for state in TaskState:
        #         if device not in starting_devices:
        #             self.status.set_data_state(
        #                 device, state, DataState.NONE, initial=True
        #             )
        #         else:
        #             self.status.set_data_state(
        #                 device, state, DataState.VALID, initial=True
        #             )
        # print(self.status.device2state)
        # print(self.status.state2device)
>>>>>>> ceb265c0

    @property
    def name(self) -> DataID:
        return self.info.id

    @property
    def size(self) -> int:
        return self.info.size

    def get_state(self, device: Device, state: TaskState) -> DataState:
        return self.status.get_data_state(device, state)

    def start_use(
        self,
        task: TaskID,
        target_device: Device,
        state: TaskState,
        operation: AccessType,
        update: bool = False,
        verbose: bool = False,
    ) -> Tuple[Optional[DataState], List[Device]]:
        old_state, evicted_locations = self.status.start_use(
            task, target_device, state, operation, update=update, verbose=verbose
        )
        return old_state, evicted_locations

    def finish_use(
        self,
        task: TaskID,
        target_device: Device,
        state: TaskState,
        operation: AccessType,
        update: bool = False,
        verbose: bool = False,
    ):
        self.status.finish_use(
            task, target_device, state, operation, update=update, verbose=verbose
        )

    def start_move(
        self,
        task: TaskID,
        source_device: Device,
        target_device: Device,
        verbose: bool = False,
    ) -> DataState:
        return self.status.start_move(
            task, source_device, target_device, verbose=verbose
        )

    def finish_move(
        self,
        task: TaskID,
        source_device: Device,
        target_device: Device,
        verbose: bool = False,
    ) -> DataState:
        return self.status.finish_move(
            task, source_device, target_device, verbose=verbose
        )

    def __str__(self):
        return f"Data({self.name}) | Status: {self.status}"

    def __repr__(self):
        return self.__str__()

    def __rich_repr__(self):
        yield "info", self.info
        yield "status", self.status
        yield "used_by", self.status.device2uses

    def __hash__(self):
        return hash(self.name)

    def __eq__(self, other):
        return self.name == other.name

    def get_devices_from_states(
        self, states: Sequence[TaskState], data_states: Sequence[DataState]
    ) -> List[Device]:
        return self.status.get_devices_from_states(states, data_states)

    def get_device_set_from_states(
        self, state: TaskState, data_state: DataState
    ) -> Set[Device]:
        return self.status.get_device_set_from_state(state, data_state)

    def get_tasks_from_usage(self, device: Device, use: DataUses) -> Sequence[TaskID]:
        return self.status.get_tasks_from_usage(device, use)

    def is_valid(self, device: Device, state: TaskState) -> bool:
        return self.status.check_data_state(device, state, DataState.VALID)

    def is_valid_or_moving(self, device: Device, state: TaskState) -> bool:
        return self.status.check_data_state(
            device, state, DataState.VALID
        ) or self.status.check_data_state(device, state, DataState.MOVING)

    def is_evictable(self, device: Device) -> bool:
        return self.status.is_evictable(device)

    def get_eviction_target(
        self,
        source_device: Device,
        potential_targets: Sequence[Device],
        state: TaskState,
    ) -> Device:
        return self.status.get_eviction_target(source_device, potential_targets, state)


SimulatedDataMap = Dict[DataID, SimulatedData]<|MERGE_RESOLUTION|>--- conflicted
+++ resolved
@@ -715,22 +715,6 @@
             starting_devices = self.info.location
             assert starting_devices is not None
 
-            if isinstance(starting_devices, Device):
-                starting_devices = (starting_devices,)
-
-<<<<<<< HEAD
-            for device in system_devices:
-                for state in TaskState:
-                    if device not in starting_devices:
-                        self.status.set_data_state(
-                            device, state, DataState.NONE, initial=True
-                        )
-                    else:
-                        self.status.set_data_state(
-                            device, state, DataState.VALID, initial=True
-                        )
-            self.init = False
-=======
         # self.status.device2state = DefaultDict(lambda: DefaultDict(lambda: DataState.NONE))
         self.status.state2device = DefaultDict(lambda: DefaultDict(lambda: set()))
 
@@ -740,9 +724,9 @@
         #     for state in TaskState:
         #         if device not in starting_devices:
         #             self.status.state2device[state][data_state].add(device)
-        print(len(starting_devices))
+        #print(len(starting_devices))
         for device in starting_devices:
-            print(device)
+            #print(device)
             for state in TaskState:
                 self.status.set_data_state(
                         device, state, DataState.VALID, initial=True
@@ -759,7 +743,6 @@
         #             )
         # print(self.status.device2state)
         # print(self.status.state2device)
->>>>>>> ceb265c0
 
     @property
     def name(self) -> DataID:
