from ..types import (
    Architecture,
    Device,
    TaskID,
    DataID,
    DataInfo,
    TaskState,
    TaskStatus,
    AccessType,
)
from typing import List, Dict, Set, Tuple, Optional, Sequence
from dataclasses import dataclass, field, InitVar
from collections import defaultdict as DefaultDict
from enum import IntEnum
from ..logging import logger
from ..types import Time
from .datapool import *


class DataMovementFlags(IntEnum):
    """
    Status of data movement to a device
    """

    FIRST_MOVE = 0
    """ Data is being moved to the device for the first time """
    ALREADY_MOVING = 1
    """ Data is already being moved to the device """
    ALREADY_THERE = 2
    """ Data is already on the device due to a previous move """


class DataState(IntEnum):
    """
    Internal state of data on a device (not all states are used)
    Note: Not to be confused with TaskState
    """

    NONE = -1
    """ Data is not present on the device """
    PLANNED = 0
    """ Data is planned to be present on the device (not on the device yet, but requested by a task)"""
    MOVING = 1
    """ Data is in transit to the device """
    VALID = 2
    """ Data is valid on the device """
    EVICTABLE = 3
    """ Data is evictable from the device """
    STALE = 3
    """ Data is stale on the device """


class DataUses(IntEnum):
    """
    State representing how data is being used by a task
    """

    MAPPED = 1
    """ A mapped compute task is using the data """
    RESERVED = 2
    """ A reserved compute task is using the data """
    MOVING_TO = 3
    """ A data task is currently moving the data to the device """
    MOVING_FROM = 4
    """ A data task is currently moving the data from the device """
    USED = 4
    """ A launched compute task is using the data """


TaskStateToUse = {}
TaskStateToUse[TaskState.MAPPED] = DataUses.MAPPED
TaskStateToUse[TaskState.RESERVED] = DataUses.RESERVED
TaskStateToUse[TaskState.LAUNCHED] = DataUses.USED
TaskStateToUse[TaskState.COMPLETED] = DataUses.USED

NonEvictableUses = [
    DataUses.RESERVED,
    DataUses.MOVING_TO,
    DataUses.MOVING_FROM,
    DataUses.USED,
]

from copy import deepcopy


@dataclass(slots=True)
class DataStats:
    read_count: int = 0
    write_count: int = 0
    move_count: int = 0
    move_time: Time = field(default_factory=Time)

    def __deepcopy__(self, memo):
        return DataStats(
            read_count=self.read_count,
            write_count=self.write_count,
            move_count=self.move_count,
            move_time=self.move_time,
        )


@dataclass(slots=True)
class DataUse:
<<<<<<< HEAD
    name: DataID
    size: int = 0
    devices_uses_tasks: DefaultDict[Device, DefaultDict[DataUses, Set[TaskID]]] = field(
        init=False
    )
    tasks_uses_devices: DefaultDict[TaskID, DefaultDict[DataUses, Set[Device]]] = field(
        init=False
    )
    nonevictable_usage_count: DefaultDict[Device, int] = field(init=False)
    eviction_tasks: Set[TaskID] = field(default_factory=set)

    def __post_init__(self):
        self.nonevictable_usage_count = DefaultDict(lambda: 0)
        self.devices_uses_tasks = DefaultDict(lambda: DefaultDict(lambda: set()))  # type: ignore
        self.tasks_uses_devices = DefaultDict(lambda: DefaultDict(lambda: set()))  # type: ignore
=======
    tasks: Dict[DataUses, Set[TaskID]] = field(default_factory=dict)
    counters: Dict[DataUses, int] = field(default_factory=dict)
    init: bool = True

    def __deepcopy__(self, memo):
        # print("Deepcopying DataUse")
        tasks = {k: {t for t in v} for k, v in self.tasks.items()}
        counters = {k: v for k, v in self.counters.items()}

        return DataUse(tasks=tasks, counters=counters, init=self.init)

    def __post_init__(self):
        if self.init:
            for use in DataUses:
                self.tasks[use] = set()
                self.counters[use] = 0
            self.init = False
>>>>>>> bba29c2b

    def add_task_use_to_device(
        self,
        task: TaskID,
        use: DataUses,
        device: Device,
        pools: DeviceDataPools,
    ):
        self.devices_uses_tasks[device][use].add(task)
        self.tasks_uses_devices[task][use].add(device)

        if use in NonEvictableUses:
            self.nonevictable_usage_count[device] += 1
            print(
                f"Removing {self.name} from eviction pool on device {device}. Last usage was {task} with use {use}."
            )
            print("Pool has ")
            pools.remove_evictable(device, self.name, self.size)

    def remove_task_use_from_device(
        self, task: TaskID, use: DataUses, device: Device, pools: DeviceDataPools
    ):
        self.devices_uses_tasks[device][use].remove(task)
        self.tasks_uses_devices[task][use].remove(device)

        if use in NonEvictableUses:
            self.nonevictable_usage_count[device] -= 1
            assert self.nonevictable_usage_count[device] >= 0, f"Negative usage count."

        if self.is_evictable(device):
            print(
                f"Adding {self.name} to eviction pool on device {device}. Last usage was {task} with use {use}."
            )
            pools.add_evictable(device, self.name, self.size)

<<<<<<< HEAD
    def get_devices_from_task_use(self, task: TaskID, use: DataUses) -> Set[Device]:
        return self.tasks_uses_devices[task][use]

    def get_tasks_from_device_use(self, device: Device, use: DataUses) -> Set[TaskID]:
        return self.devices_uses_tasks[device][use]

    def add_task_use_to_devices(
        self,
        task: TaskID,
        use: DataUses,
        devices: Sequence[Device],
        pools: DeviceDataPools,
    ):
        for device in devices:
            self.add_task_use_to_device(task, use, device, pools)

    def remove_task_use(self, task: TaskID, use: DataUses, pools: DeviceDataPools):
        devices = list(self.get_devices_from_task_use(task, use))
        for device in devices:
            self.remove_task_use_from_device(task, use, device, pools)

    def add_eviction_task(self, task: TaskID):
        self.eviction_tasks.add(task)

    def remove_eviction_task(self, task: TaskID):
        self.eviction_tasks.remove(task)

    def is_evictable(self, device: Device) -> bool:
        return self.nonevictable_usage_count[device] == 0
=======
    def add_task(self, task: TaskID, use: DataUses):
        # print(f"Adding task {task} to {use}")
        self.tasks[use].add(task)
        self.counters[use] += 1
        # print(f"Tasks: {self.tasks}")

    def remove_task(self, task: TaskID, use: DataUses):
        # print(f"Removing task {task} from {use}", self)
        self.tasks[use].remove(task)
        self.counters[use] -= 1
        # print(f"Tasks: {self.tasks}")
>>>>>>> bba29c2b

    def __rich_repr__(self):
        yield "tasks", self.devices_uses_tasks

    def is_used_on_device(self, use: DataUses, device: Device) -> bool:
        return len(self.devices_uses_tasks[device][use]) > 0

    def get_use_count_on_device(self, use: DataUses, device: Device) -> int:
        return len(self.devices_uses_tasks[device][use])


@dataclass(slots=True)
class DataStatus:
    id: DataID
<<<<<<< HEAD
    size: int
    devices: InitVar[Sequence[Device]]
    device2state: Dict[TaskState, Dict[Device, DataState]] = field(init=False)
    state2device: Dict[TaskState, Dict[DataState, Set[Device]]] = field(init=False)
    uses: DataUse = field(init=False)

    def __post_init__(self, devices: Sequence[Device]):

        self.device2state = {}
        self.state2device = {}

        for state in [
            TaskState.SPAWNED,
            TaskState.MAPPED,
            TaskState.RESERVED,
            TaskState.LAUNCHED,
        ]:
            self.device2state[state] = {}
            self.state2device[state] = {}
=======
    devices: Sequence[Device]
    device2state: Dict[TaskState, Dict[Device, DataState]] = field(default_factory=dict)
    state2device: Dict[TaskState, Dict[DataState, Set[Device]]] = field(
        default_factory=dict
    )
    device2uses: Dict[Device, DataUse] = field(default_factory=dict)
    eviction_tasks: Set[TaskID] = field(default_factory=set)
    init: bool = True

    def __deepcopy__(self, memo):
        device2state = {
            k: {d: v for d, v in v2.items()} for k, v2 in self.device2state.items()
        }
        state2device = {
            k: {d: {v for v in v2} for d, v2 in v3.items()}
            for k, v3 in self.state2device.items()
        }
        device2uses = {k: deepcopy(v) for k, v in self.device2uses.items()}

        return DataStatus(
            id=self.id,
            devices=self.devices,
            device2state=device2state,
            state2device=state2device,
            device2uses=device2uses,
            eviction_tasks={t for t in self.eviction_tasks},
            init=self.init,
        )

    def __post_init__(self):
        devices = self.devices
        if self.init:
            for state in TaskState:
                self.device2state[state] = {}
                self.state2device[state] = {}
>>>>>>> bba29c2b

                for device in devices:
                    self.device2state[state][device] = DataState.NONE

                for data_state in DataState:
                    self.state2device[state][data_state] = set()

<<<<<<< HEAD
        self.uses = DataUse(self.id, self.size)
=======
            for device in devices:
                self.device2uses[device] = DataUse()
            self.init = False
>>>>>>> bba29c2b

    def set_data_state(
        self, device: Device, state: TaskState, data_state: DataState, initial=False
    ) -> Optional[DataState]:
        prior_state = None

        if not initial:
            prior_state = self.device2state[state][device]

            if prior_state == data_state:
                return prior_state

            if logger.ENABLE_LOGGING:
                logger.data.debug(
                    f"Setting data state of {self.id} on device {device} from {prior_state} to {data_state}",
                    extra=dict(
                        data=self.id,
                        device=device,
                        state=state,
                        data_state=data_state,
                        prior_state=prior_state,
                    ),
                )

            self.state2device[state][prior_state].remove(device)

        self.device2state[state][device] = data_state
        self.state2device[state][data_state].add(device)

        return prior_state

    def check_data_state(
        self, device: Device, state: TaskState, data_state: DataState
    ) -> bool:
        return self.device2state[state][device] == data_state

    def get_data_state(self, device: Device, state: TaskState) -> DataState:
        return self.device2state[state][device]

    def get_devices_from_states(
        self, states: Sequence[TaskState], data_states: Sequence[DataState]
    ) -> List[Device]:
        devices = []

        for task_state in states:
            for data_state in data_states:
                devices.extend(self.state2device[task_state][data_state])

        return devices

    def get_device_set_from_state(
        self, state: TaskState, data_state: DataState
    ) -> Set[Device]:
        return self.state2device[state][data_state]

    def add_task(
        self, device: Device, task: TaskID, use: DataUses, pools: DeviceDataPools
    ):
        self.uses.add_task_use_to_device(task, use, device, pools)

    def add_eviction_task(self, task: TaskID):
<<<<<<< HEAD
        self.uses.add_eviction_task(task)

    def remove_eviction_task(self, task: TaskID):
        self.uses.remove_eviction_task(task)

    def remove_task_from_device(
        self, device: Device, task: TaskID, use: DataUses, pools: DeviceDataPools
    ):
        self.uses.remove_task_use_from_device(task, use, device, pools)
=======
        # print(f"Adding eviction task {task} to {self.id}")
        self.eviction_tasks.add(task)

    def remove_eviction_task(self, task: TaskID):
        # print(f"Removing eviction task {task} from {self.id}")
        self.eviction_tasks.remove(task)
>>>>>>> bba29c2b

    def remove_task(self, task: TaskID, use: DataUses, pools: DeviceDataPools):
        self.uses.remove_task_use(task, use, pools)

    def get_tasks_from_usage(self, device: Device, use: DataUses) -> Set[TaskID]:
        return self.uses.get_tasks_from_device_use(device, use)

    def is_evictable(self, device: Device) -> bool:
        return self.uses.is_evictable(device)

    def is_used(self, device: Device, use: DataUses) -> bool:
        return self.uses.is_used_on_device(use, device)

    def get_use_count(self, device: Device, use: DataUses) -> int:
        return self.uses.get_use_count_on_device(use, device)

    def advance_state(
        self,
        device: Device,
        state: TaskState,
        new_data_state: DataState,
        force: bool = False,
    ) -> bool:
        if force:
            self.set_data_state(device, state, new_data_state)
            return True  # Change
        else:
            prior_data_state = self.get_data_state(device, state)
            if new_data_state > prior_data_state:
                self.set_data_state(device, state, new_data_state)
                return True  # Change
        return False  # No change

    def verify_write(self, device: Device, state: TaskState, check_use: bool = True):
        status = self.device2state[state]

        # Ensure no device is moving the data
        for device in status.keys():
            if status[device] == DataState.MOVING:
                raise RuntimeError(
                    f"Cannot write while device {device} is moving data {self.id}. Status: {status}"
                )

        # Ensure no device is using the data if check_use is True
        if check_use:
            for device in status.keys():
                if self.is_used(device=device, use=DataUses.USED):
                    raise RuntimeError(
                        f"Cannot write while a device {device} that is using that data {self.id}. Status: {status}"
                    )

    def get_eviction_target(
        self,
        source_device: Device,
        potential_targets: Sequence[Device],
        state: TaskState,
    ) -> Device:
        # print(
        #     f"Getting eviction target for {self.id} from {source_device} to {potential_targets}"
        # )
        valid_copies = self.get_device_set_from_state(state, DataState.VALID)
        target_device = source_device

        # print("Valid Copies", valid_copies)
<<<<<<< HEAD
        from rich import print

        print(f"State of {self.id}.")

        print(self.device2state)
        print(self.uses.devices_uses_tasks)
=======
>>>>>>> bba29c2b

        current_state = self.get_data_state(source_device, state)
        print("Current State", current_state)
        assert (
            current_state == DataState.VALID
        ), f"Data {self.id} must be VALID to be evicted, but is {current_state} on {source_device} in phase {state}."

        if len(valid_copies) == 1:
            target_device = potential_targets[0]

        # print("Target Device", target_device)
        # print("Source Device", source_device)

        return target_device

    def initialize_eviction(
        self,
        task: TaskID,
    ) -> None:
        self.uses.add_eviction_task(task)

    def start_eviction(
        self,
        task: TaskID,
        source_device: Device,
        target_device: Device,
        state: TaskState,
        pools: DeviceDataPools,
        verify: bool = False,
        verbose: bool = False,
    ) -> Tuple[DataState, List[Device]]:
<<<<<<< HEAD

        assert state == TaskState.LAUNCHED

=======
>>>>>>> bba29c2b
        if logger.ENABLE_LOGGING:
            logger.data.info(
                f"Start eviction of {self.id} from device {source_device} to {target_device}.",
                extra=dict(
                    task=task,
                    data=self.id,
                    source=source_device,
                    target=target_device,
                    state=state,
                ),
            )

        current_state = self.get_data_state(source_device, state)
        assert (
            current_state == DataState.VALID
        ), f"Data {self.id} must be VALID to be evicted, but is {current_state} on {source_device}."

        if source_device != target_device:
            self.start_move(task, source_device, target_device, pools, verbose=verbose)

        return current_state, [source_device]

    def finish_eviction(
        self,
        task: TaskID,
        source_device: Device,
        target_device: Device,
        state: TaskState,
        pools: DeviceDataPools,
        verify: bool = False,
        verbose: bool = False,
    ):
        assert state == TaskState.LAUNCHED

        if logger.ENABLE_LOGGING:
            logger.data.info(
                f"Finish eviction of {self.id} from device {source_device} to {target_device}.",
                extra=dict(
                    task=task,
                    data=self.id,
                    source=source_device,
                    target=target_device,
                    state=state,
                ),
            )

        current_state = self.get_data_state(source_device, state)

        if source_device != target_device:
            self.finish_move(task, source_device, target_device, pools, verbose=verbose)

        self.set_data_state(source_device, state, DataState.NONE)
        self.remove_eviction_task(task)

        return current_state, [source_device]

    def evict(
        self,
        task: TaskID,
        source_device: Device,
        target_device: Device,
        state: TaskState,
        pools: DeviceDataPools,
        verify: bool = False,
        verbose: bool = False,
    ) -> Tuple[DataState, List[Device]]:
        if logger.ENABLE_LOGGING:
            logger.data.info(
                f"Evicting data {self.id} from device {source_device} to device {target_device} for task {task} in phase {state}",
                extra=dict(
                    task=task,
                    data=self.id,
                    source=source_device,
                    target=target_device,
                    state=state,
                ),
            )

        if state == TaskState.LAUNCHED:
            raise ValueError(
                f"Incorrect usage. Use start_eviction and finish_eviction for {state} phase."
            )

        current_state = self.get_data_state(source_device, state)
        assert (
            current_state == DataState.VALID
        ), f"Data {self.id} must be VALID to be evicted, but is {current_state} on {source_device}."

        if source_device != target_device:
            self.set_data_state(target_device, state, DataState.VALID)

        self.set_data_state(source_device, state, DataState.NONE)

        return current_state, [source_device]

    def write(
        self,
        task: TaskID,
        target_device: Device,
        state: TaskState,
        pools: DeviceDataPools,
        verify: bool = False,
        update: bool = False,
        initial: bool = False,
        verbose: bool = False,
    ) -> Tuple[Optional[DataState], List[Device]]:
        if verify and not initial:
            # Assumes that this happens before the task is added to the device uses list
            self.verify_write(target_device, state)

        if logger.ENABLE_LOGGING:
            logger.data.info(
                f"Performing write of data {self.id} on device {target_device} for task {task} in phase {state}",
                extra=dict(
                    data=self.id,
                    task=task,
                    device=target_device,
                    state=state,
                    update=update,
                    initial=initial,
                ),
            )

        evicted_locations = []
        old_state = self.get_data_state(target_device, state)

        # Invalidate all other devices and check that the target device is valid
        status = self.device2state[state]
        for device in status.keys():
            if device == target_device:
                if update:
                    self.set_data_state(
                        device=device, state=state, data_state=DataState.VALID
                    )
                else:
                    if not self.check_data_state(device, state, DataState.VALID):
                        raise RuntimeError(
                            f"Task {task} cannot write to data {self.id} that is not valid on device {device}. Status: {status}"
                        )
            else:
                assert (
                    self.get_data_state(device, state) != DataState.MOVING
                ), f"Task {task} cannot invalidate data that is moving. Status: {status}"
                prev_state = self.set_data_state(device, state, DataState.NONE)

                if prev_state == DataState.VALID:
                    evicted_locations.append(device)

        from rich import print

        print(f"Write on {self.id} to {target_device}")
        print(self.state2device)

        return old_state, evicted_locations

    def read(
        self,
        task: TaskID,
        target_device: Device,
        state: TaskState,
        pools: DeviceDataPools,
        update: bool = False,
        initial: bool = False,
        verbose: bool = False,
    ) -> Optional[DataState]:
        # Ensure that the target device is valid
        status = self.device2state[state]

        if logger.ENABLE_LOGGING:
            logger.data.info(
                f"Performing read of data {self.id} on device {target_device} for task {task} in phase {state}",
                extra=dict(
                    data=self.id,
                    task=task,
                    device=target_device,
                    state=state,
                    update=update,
                    initial=initial,
                ),
            )

        if update:
            prior_state = self.set_data_state(target_device, state, DataState.VALID)
        else:
            if not self.check_data_state(target_device, state, DataState.VALID):
                raise RuntimeError(
                    f"Task {task} cannot read from data {self.id} that is not valid on device {target_device}. Status: {status}"
                )
                prior_state = None
            prior_state = self.get_data_state(target_device, state)

        return prior_state

    def start_use(
        self,
        task: TaskID,
        target_device: Device,
        state: TaskState,
        pools: DeviceDataPools,
        operation: AccessType,
        update: bool = False,
        initial: bool = False,
        verbose: bool = False,
    ) -> Tuple[Optional[DataState], List[Device]]:
        if logger.ENABLE_LOGGING:
            logger.data.debug(
                f"Using data on device {target_device} from task {task} in phase {state} with operation {operation}",
                extra=dict(task=task, data=self.id, operation=operation, state=state),
            )

        if operation == AccessType.READ:
            evicted_locations = []
            old_state = self.read(
                task=task,
                target_device=target_device,
                state=state,
                pools=pools,
                update=update,
                initial=False,
                verbose=verbose,
            )
        elif operation == AccessType.READ_WRITE:
            # This is a write WITH a read
            # Assume that this means data usage
            # for compute thats this means that the data must be valid
            # before this is called
            old_state, evicted_locations = self.write(
                task=task,
                target_device=target_device,
                state=state,
                pools=pools,
                update=update,
                initial=False,
                verbose=verbose,
            )
        elif operation == AccessType.WRITE:
            # This is a write WITHOUT a read
            # Assume that this means data creation
            # The write is always valid and evicts all other data

            old_state, evicted_locations = self.write(
                task=task,
                target_device=target_device,
                state=state,
                pools=pools,
                update=True,
                initial=True,
                verbose=verbose,
            )
        else:
            raise ValueError(f"Invalid data operation {operation}")

        self.add_task(target_device, task, TaskStateToUse[state], pools)

        for device in evicted_locations:
            self.add_task(
                device=device, task=task, use=TaskStateToUse[state], pools=pools
            )

        return old_state, evicted_locations

    def finish_use(
        self,
        task: TaskID,
        target_device: Device,
        state: TaskState,
        pools: DeviceDataPools,
        operation: AccessType,
        update: bool = False,
        verbose: bool = False,
    ):
        if logger.ENABLE_LOGGING:
            logger.data.debug(
                f"Finished using data {self.id} on device {target_device} from task {task} in phase {state} with operation {operation}",
                extra=dict(task=task, data=self.id, operation=operation, state=state),
            )
        self.remove_task(task=task, use=TaskStateToUse[state], pools=pools)

    def start_move(
        self,
        task: TaskID,
        source_device: Device,
        target_device: Device,
        pools: DeviceDataPools,
        verbose: bool = False,
    ) -> DataState:
        if logger.ENABLE_LOGGING:
            logger.data.info(
                f"Starting move of data {self.id} from device {source_device} to device {target_device} for task {task}",
                extra=dict(
                    task=task, data=self.id, source=source_device, target=target_device
                ),
            )

        if not self.check_data_state(
            source_device, TaskState.LAUNCHED, DataState.VALID
        ):
            raise RuntimeError(
                f"Task {task} cannot move data {self.id} from a device that is not valid."
            )

        prior_target_state = self.get_data_state(target_device, TaskState.LAUNCHED)

        if prior_target_state != DataState.VALID:
            self.set_data_state(target_device, TaskState.LAUNCHED, DataState.MOVING)

        if source_device != target_device:
            self.add_task(source_device, task, DataUses.MOVING_FROM, pools=pools)
            self.add_task(target_device, task, DataUses.MOVING_TO, pools=pools)

        return prior_target_state

    def finish_move(
        self,
        task: TaskID,
        source_device: Device,
        target_device: Device,
        pools: DeviceDataPools,
        verbose: bool = False,
    ) -> DataState:
        # from rich import print

        if logger.ENABLE_LOGGING:
            logger.data.info(
                f"Finishing move of data {self.id} from device {source_device} to device {target_device} for task {task}",
                extra=dict(
                    task=task, data=self.id, source=source_device, target=target_device
                ),
            )

        if not self.check_data_state(
            source_device, TaskState.LAUNCHED, DataState.VALID
        ):
            raise RuntimeError(
                f"Task {task} cannot move data {self.id} from a device that is not valid."
            )

        prior_target_state = self.get_data_state(target_device, TaskState.LAUNCHED)

        if prior_target_state == DataState.VALID:
            pass  # Do nothing
        elif prior_target_state == DataState.MOVING:
            self.set_data_state(target_device, TaskState.LAUNCHED, DataState.VALID)
        else:
            raise RuntimeError(
                f"Task {task} cannot finish moving data {self.id} to a device that is not valid or moving."
            )

        if source_device != target_device:
            self.remove_task(task=task, use=DataUses.MOVING_TO, pools=pools)
            self.remove_task(task=task, use=DataUses.MOVING_FROM, pools=pools)

        return prior_target_state

    def __rich_repr__(self):
        yield "MAPPED", self.device2state[TaskState.MAPPED]
        yield "RESERVED", self.device2state[TaskState.RESERVED]
        yield "LAUNCHED", self.device2state[TaskState.LAUNCHED]


@dataclass(slots=True)
class SimulatedData:
    system_devices: Sequence[Device] = None
    info: DataInfo = None
    status: DataStatus = None
    init: bool = True
    # stats: DataStats = field(default_factory=DataStats)

    def __deepcopy__(self, memo):
        return SimulatedData(
            system_devices=self.system_devices,
            info=self.info,
            status=deepcopy(self.status),
            init=self.init,
        )

<<<<<<< HEAD
    def __post_init__(self, system_devices: Sequence[Device]):
        self.status = DataStatus(
            id=self.info.id, size=self.info.size, devices=system_devices
        )
=======
    def __post_init__(self):
        system_devices = self.system_devices
        if self.init:
            self.status = DataStatus(id=self.info.id, devices=system_devices)
>>>>>>> bba29c2b

            starting_devices = self.info.location
            assert starting_devices is not None

            if isinstance(starting_devices, Device):
                starting_devices = (starting_devices,)

<<<<<<< HEAD
        for device in system_devices:
            for state in [
                TaskState.SPAWNED,
                TaskState.MAPPED,
                TaskState.RESERVED,
                TaskState.LAUNCHED,
            ]:
                if device not in starting_devices:
                    self.status.set_data_state(
                        device, state, DataState.NONE, initial=True
                    )
                else:
                    self.status.set_data_state(
                        device, state, DataState.VALID, initial=True
                    )
=======
            for device in system_devices:
                for state in TaskState:
                    if device not in starting_devices:
                        self.status.set_data_state(
                            device, state, DataState.NONE, initial=True
                        )
                    else:
                        self.status.set_data_state(
                            device, state, DataState.VALID, initial=True
                        )
            self.init = False
>>>>>>> bba29c2b

    @property
    def name(self) -> DataID:
        return self.info.id

    @property
    def size(self) -> int:
        return self.info.size

    def get_state(self, device: Device, state: TaskState) -> DataState:
        return self.status.get_data_state(device, state)

    def start_use(
        self,
        task: TaskID,
        target_device: Device,
        state: TaskState,
        pools: DeviceDataPools,
        operation: AccessType,
        update: bool = False,
        verbose: bool = False,
    ) -> Tuple[Optional[DataState], List[Device]]:
        old_state, evicted_locations = self.status.start_use(
            task=task,
            target_device=target_device,
            state=state,
            pools=pools,
            operation=operation,
            update=update,
            verbose=verbose,
        )
        return old_state, evicted_locations

    def finish_use(
        self,
        task: TaskID,
        target_device: Device,
        state: TaskState,
        pools: DeviceDataPools,
        operation: AccessType,
        update: bool = False,
        verbose: bool = False,
    ):
        self.status.finish_use(
            task=task,
            target_device=target_device,
            state=state,
            pools=pools,
            operation=operation,
            update=update,
            verbose=verbose,
        )

    def start_move(
        self,
        task: TaskID,
        source_device: Device,
        target_device: Device,
        pools: DeviceDataPools,
        verbose: bool = False,
    ) -> DataState:
        return self.status.start_move(
            task=task,
            source_device=source_device,
            target_device=target_device,
            pools=pools,
            verbose=verbose,
        )

    def finish_move(
        self,
        task: TaskID,
        source_device: Device,
        target_device: Device,
        pools: DeviceDataPools,
        verbose: bool = False,
    ) -> DataState:
        return self.status.finish_move(
            task=task,
            source_device=source_device,
            target_device=target_device,
            pools=pools,
            verbose=verbose,
        )

    def __str__(self):
        return f"Data({self.name}) | Status: {self.status}"

    def __repr__(self):
        return self.__str__()

    def __rich_repr__(self):
        yield "info", self.info
        yield "status", self.status
        yield "used_by", self.status.uses

    def __hash__(self):
        return hash(self.name)

    def __eq__(self, other):
        return self.name == other.name

    def get_devices_from_states(
        self, states: Sequence[TaskState], data_states: Sequence[DataState]
    ) -> List[Device]:
        return self.status.get_devices_from_states(states, data_states)

    def get_device_set_from_states(
        self, state: TaskState, data_state: DataState
    ) -> Set[Device]:
        return self.status.get_device_set_from_state(state, data_state)

    def get_tasks_from_usage(self, device: Device, use: DataUses) -> Set[TaskID]:
        return self.status.get_tasks_from_usage(device, use)

    def is_valid(self, device: Device, state: TaskState) -> bool:
        return self.status.check_data_state(device, state, DataState.VALID)

    def is_valid_or_moving(self, device: Device, state: TaskState) -> bool:
        return self.status.check_data_state(
            device, state, DataState.VALID
        ) or self.status.check_data_state(device, state, DataState.MOVING)

    def is_evictable(self, device: Device) -> bool:
        return self.status.is_evictable(device)

    def set_evictable(self, device: Device, pools: DeviceDataPools):
        pools.add_evictable(device, self.name, self.size)

    def get_eviction_target(
        self,
        source_device: Device,
        potential_targets: Sequence[Device],
        state: TaskState,
    ) -> Device:
        return self.status.get_eviction_target(source_device, potential_targets, state)


SimulatedDataMap = Dict[DataID, SimulatedData]<|MERGE_RESOLUTION|>--- conflicted
+++ resolved
@@ -101,41 +101,36 @@
 
 @dataclass(slots=True)
 class DataUse:
-<<<<<<< HEAD
     name: DataID
+    devices_uses_tasks: DefaultDict[Device, DefaultDict[DataUses, Set[TaskID]]]
+    tasks_uses_devices: DefaultDict[TaskID, DefaultDict[DataUses, Set[Device]]]
+    nonevictable_usage_count: DefaultDict[Device, int]
+    eviction_tasks: Set[TaskID]
     size: int = 0
-    devices_uses_tasks: DefaultDict[Device, DefaultDict[DataUses, Set[TaskID]]] = field(
-        init=False
-    )
-    tasks_uses_devices: DefaultDict[TaskID, DefaultDict[DataUses, Set[Device]]] = field(
-        init=False
-    )
-    nonevictable_usage_count: DefaultDict[Device, int] = field(init=False)
-    eviction_tasks: Set[TaskID] = field(default_factory=set)
-
-    def __post_init__(self):
-        self.nonevictable_usage_count = DefaultDict(lambda: 0)
-        self.devices_uses_tasks = DefaultDict(lambda: DefaultDict(lambda: set()))  # type: ignore
-        self.tasks_uses_devices = DefaultDict(lambda: DefaultDict(lambda: set()))  # type: ignore
-=======
-    tasks: Dict[DataUses, Set[TaskID]] = field(default_factory=dict)
-    counters: Dict[DataUses, int] = field(default_factory=dict)
     init: bool = True
-
-    def __deepcopy__(self, memo):
-        # print("Deepcopying DataUse")
-        tasks = {k: {t for t in v} for k, v in self.tasks.items()}
-        counters = {k: v for k, v in self.counters.items()}
-
-        return DataUse(tasks=tasks, counters=counters, init=self.init)
 
     def __post_init__(self):
         if self.init:
-            for use in DataUses:
-                self.tasks[use] = set()
-                self.counters[use] = 0
+            self.nonevictable_usage_count = DefaultDict(lambda: 0)
+            self.devices_uses_tasks = DefaultDict(lambda: DefaultDict(lambda: set()))  # type: ignore
+            self.tasks_uses_devices = DefaultDict(lambda: DefaultDict(lambda: set()))  # type: ignore
+            self.eviction_tasks = set()
             self.init = False
->>>>>>> bba29c2b
+
+    def __deepcopy__(self, memo):
+        devices_uses_tasks = deepcopy(self.device_uses_tasks)
+        tasks_uses_devices = deepcopy(self.tasks_uses_devices)
+        nonevictable_usage_count = deepcopy(self.nonevictable_usage_count)
+        eviction_tasks = deepcopy(self.eviction_tasks)
+        return DataUse(
+            name=self.name,
+            size=self.size,
+            devices_uses_tasks=devices_uses_tasks,
+            tasks_uses_devices=tasks_uses_devices,
+            nonevictable_usage_count=nonevictable_usage_count,
+            eviction_tasks=eviction_tasks,
+            init=self.init,
+        )
 
     def add_task_use_to_device(
         self,
@@ -150,9 +145,8 @@
         if use in NonEvictableUses:
             self.nonevictable_usage_count[device] += 1
             print(
-                f"Removing {self.name} from eviction pool on device {device}. Last usage was {task} with use {use}."
-            )
-            print("Pool has ")
+                f"Removing {self.name} from eviction pool on device {device}. Last usage was {task} with use {str(use.name)}."
+            )
             pools.remove_evictable(device, self.name, self.size)
 
     def remove_task_use_from_device(
@@ -167,11 +161,10 @@
 
         if self.is_evictable(device):
             print(
-                f"Adding {self.name} to eviction pool on device {device}. Last usage was {task} with use {use}."
+                f"Adding {self.name} to eviction pool on device {device}. Last usage was {task} with use {str(use.name)}."
             )
             pools.add_evictable(device, self.name, self.size)
 
-<<<<<<< HEAD
     def get_devices_from_task_use(self, task: TaskID, use: DataUses) -> Set[Device]:
         return self.tasks_uses_devices[task][use]
 
@@ -201,19 +194,6 @@
 
     def is_evictable(self, device: Device) -> bool:
         return self.nonevictable_usage_count[device] == 0
-=======
-    def add_task(self, task: TaskID, use: DataUses):
-        # print(f"Adding task {task} to {use}")
-        self.tasks[use].add(task)
-        self.counters[use] += 1
-        # print(f"Tasks: {self.tasks}")
-
-    def remove_task(self, task: TaskID, use: DataUses):
-        # print(f"Removing task {task} from {use}", self)
-        self.tasks[use].remove(task)
-        self.counters[use] -= 1
-        # print(f"Tasks: {self.tasks}")
->>>>>>> bba29c2b
 
     def __rich_repr__(self):
         yield "tasks", self.devices_uses_tasks
@@ -228,35 +208,42 @@
 @dataclass(slots=True)
 class DataStatus:
     id: DataID
-<<<<<<< HEAD
     size: int
-    devices: InitVar[Sequence[Device]]
-    device2state: Dict[TaskState, Dict[Device, DataState]] = field(init=False)
-    state2device: Dict[TaskState, Dict[DataState, Set[Device]]] = field(init=False)
-    uses: DataUse = field(init=False)
-
-    def __post_init__(self, devices: Sequence[Device]):
-
-        self.device2state = {}
-        self.state2device = {}
-
-        for state in [
-            TaskState.SPAWNED,
-            TaskState.MAPPED,
-            TaskState.RESERVED,
-            TaskState.LAUNCHED,
-        ]:
-            self.device2state[state] = {}
-            self.state2device[state] = {}
-=======
     devices: Sequence[Device]
-    device2state: Dict[TaskState, Dict[Device, DataState]] = field(default_factory=dict)
-    state2device: Dict[TaskState, Dict[DataState, Set[Device]]] = field(
-        default_factory=dict
-    )
-    device2uses: Dict[Device, DataUse] = field(default_factory=dict)
-    eviction_tasks: Set[TaskID] = field(default_factory=set)
+    device2state: Dict[TaskState, Dict[Device, DataState]]
+    state2device: Dict[TaskState, Dict[DataState, Set[Device]]]
+    uses: DataUse
     init: bool = True
+
+    def __post_init__(self):
+        if self.init:
+            self.device2state = {}
+            self.state2device = {}
+
+            for state in [
+                TaskState.SPAWNED,
+                TaskState.MAPPED,
+                TaskState.RESERVED,
+                TaskState.LAUNCHED,
+            ]:
+                self.device2state[state] = {}
+                self.state2device[state] = {}
+
+                for device in self.devices:
+                    self.device2state[state][device] = DataState.NONE
+
+                for data_state in DataState:
+                    self.state2device[state][data_state] = set()
+            self.init = False
+
+        self.uses = DataUse(
+            name=self.id,
+            size=self.size,
+            devices_uses_tasks=None,
+            tasks_uses_devices=None,
+            nonevictable_usage_count=None,
+            eviction_tasks=None,
+        )
 
     def __deepcopy__(self, memo):
         device2state = {
@@ -266,39 +253,17 @@
             k: {d: {v for v in v2} for d, v2 in v3.items()}
             for k, v3 in self.state2device.items()
         }
-        device2uses = {k: deepcopy(v) for k, v in self.device2uses.items()}
+        uses = deepcopy(uses)
 
         return DataStatus(
             id=self.id,
+            size=size,
             devices=self.devices,
             device2state=device2state,
             state2device=state2device,
-            device2uses=device2uses,
-            eviction_tasks={t for t in self.eviction_tasks},
+            uses=uses,
             init=self.init,
         )
-
-    def __post_init__(self):
-        devices = self.devices
-        if self.init:
-            for state in TaskState:
-                self.device2state[state] = {}
-                self.state2device[state] = {}
->>>>>>> bba29c2b
-
-                for device in devices:
-                    self.device2state[state][device] = DataState.NONE
-
-                for data_state in DataState:
-                    self.state2device[state][data_state] = set()
-
-<<<<<<< HEAD
-        self.uses = DataUse(self.id, self.size)
-=======
-            for device in devices:
-                self.device2uses[device] = DataUse()
-            self.init = False
->>>>>>> bba29c2b
 
     def set_data_state(
         self, device: Device, state: TaskState, data_state: DataState, initial=False
@@ -360,7 +325,6 @@
         self.uses.add_task_use_to_device(task, use, device, pools)
 
     def add_eviction_task(self, task: TaskID):
-<<<<<<< HEAD
         self.uses.add_eviction_task(task)
 
     def remove_eviction_task(self, task: TaskID):
@@ -370,14 +334,6 @@
         self, device: Device, task: TaskID, use: DataUses, pools: DeviceDataPools
     ):
         self.uses.remove_task_use_from_device(task, use, device, pools)
-=======
-        # print(f"Adding eviction task {task} to {self.id}")
-        self.eviction_tasks.add(task)
-
-    def remove_eviction_task(self, task: TaskID):
-        # print(f"Removing eviction task {task} from {self.id}")
-        self.eviction_tasks.remove(task)
->>>>>>> bba29c2b
 
     def remove_task(self, task: TaskID, use: DataUses, pools: DeviceDataPools):
         self.uses.remove_task_use(task, use, pools)
@@ -440,18 +396,6 @@
         # )
         valid_copies = self.get_device_set_from_state(state, DataState.VALID)
         target_device = source_device
-
-        # print("Valid Copies", valid_copies)
-<<<<<<< HEAD
-        from rich import print
-
-        print(f"State of {self.id}.")
-
-        print(self.device2state)
-        print(self.uses.devices_uses_tasks)
-=======
->>>>>>> bba29c2b
-
         current_state = self.get_data_state(source_device, state)
         print("Current State", current_state)
         assert (
@@ -482,12 +426,8 @@
         verify: bool = False,
         verbose: bool = False,
     ) -> Tuple[DataState, List[Device]]:
-<<<<<<< HEAD
-
         assert state == TaskState.LAUNCHED
 
-=======
->>>>>>> bba29c2b
         if logger.ENABLE_LOGGING:
             logger.data.info(
                 f"Start eviction of {self.id} from device {source_device} to {target_device}.",
@@ -854,7 +794,6 @@
     info: DataInfo = None
     status: DataStatus = None
     init: bool = True
-    # stats: DataStats = field(default_factory=DataStats)
 
     def __deepcopy__(self, memo):
         return SimulatedData(
@@ -864,53 +803,40 @@
             init=self.init,
         )
 
-<<<<<<< HEAD
-    def __post_init__(self, system_devices: Sequence[Device]):
-        self.status = DataStatus(
-            id=self.info.id, size=self.info.size, devices=system_devices
-        )
-=======
     def __post_init__(self):
         system_devices = self.system_devices
         if self.init:
-            self.status = DataStatus(id=self.info.id, devices=system_devices)
->>>>>>> bba29c2b
+            self.status = DataStatus(
+                id=self.info.id,
+                devices=system_devices,
+                size=self.info.size,
+                device2state=None,
+                state2device=None,
+                uses=None,
+            )
 
             starting_devices = self.info.location
             assert starting_devices is not None
 
-            if isinstance(starting_devices, Device):
+            if not isinstance(starting_devices, tuple):
                 starting_devices = (starting_devices,)
 
-<<<<<<< HEAD
-        for device in system_devices:
-            for state in [
-                TaskState.SPAWNED,
-                TaskState.MAPPED,
-                TaskState.RESERVED,
-                TaskState.LAUNCHED,
-            ]:
-                if device not in starting_devices:
-                    self.status.set_data_state(
-                        device, state, DataState.NONE, initial=True
-                    )
-                else:
-                    self.status.set_data_state(
-                        device, state, DataState.VALID, initial=True
-                    )
-=======
             for device in system_devices:
-                for state in TaskState:
-                    if device not in starting_devices:
+                for state in [
+                    TaskState.SPAWNED,
+                    TaskState.MAPPED,
+                    TaskState.RESERVED,
+                    TaskState.LAUNCHED,
+                ]:
+                    if device in starting_devices:
+                        self.status.set_data_state(
+                            device, state, DataState.VALID, initial=True
+                        )
+                    else:
                         self.status.set_data_state(
                             device, state, DataState.NONE, initial=True
                         )
-                    else:
-                        self.status.set_data_state(
-                            device, state, DataState.VALID, initial=True
-                        )
-            self.init = False
->>>>>>> bba29c2b
+                self.init = False
 
     @property
     def name(self) -> DataID:
