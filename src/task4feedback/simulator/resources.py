from ..types import (
    Architecture,
    Device,
    TaskID,
    DataID,
    DataInfo,
    TaskState,
    ResourceType,
)
from typing import List, Dict, Set, Tuple, Optional, Sequence
from enum import IntEnum
from .resourceset import FasterResourceSet, ResourceSet
from .device import SimulatedDevice
from dataclasses import dataclass, InitVar, field
from copy import deepcopy
import numpy as np

NamedDevice = Device | SimulatedDevice


class ResourceGroup(IntEnum):
    PERSISTENT = 0
    NONPERSISTENT = 1
    ALL = 2


@dataclass(slots=True)
class FasterResourcePool:
    devices: Sequence[SimulatedDevice] = None
    devicemap: Dict[Device, SimulatedDevice] = None
    pool: Dict[Device, Dict[TaskState, FasterResourceSet]] = None
    init: bool = True

    def __deepcopy__(self, memo):

        devicemap = {k: v for k, v in self.devicemap.items()}
        pool = {
            k: {state: deepcopy(v) for state, v in v.items()}
            for k, v in self.pool.items()
        }

        return FasterResourcePool(
            devices=None, devicemap=devicemap, pool=pool, init=False
        )

    def __post_init__(self):
        if self.init:
            # print("Initializing FasterResourcePool")
            self.pool = {}
            self.devicemap = {}

            for device in self.devices:
                self.pool[device.name] = {
                    TaskState.MAPPED: FasterResourceSet(vcus=0, memory=0, copy=0),
                    TaskState.RESERVED: FasterResourceSet(vcus=0, memory=0, copy=0),
                    TaskState.LAUNCHED: FasterResourceSet(vcus=0, memory=0, copy=0),
                }
                self.devicemap[device.name] = device

    def _build_set(
        self, type: ResourceGroup, resources: FasterResourceSet
    ) -> FasterResourceSet:
        if type == ResourceGroup.PERSISTENT:
            resources = FasterResourceSet(vcus=0, memory=resources.memory, copy=0)
        elif type == ResourceGroup.NONPERSISTENT:
            resources = FasterResourceSet(
                vcus=resources.vcus, memory=0, copy=resources.copy
            )
        else:
            resources = resources

        return resources

    def add_device_resource(
        self,
        device: Device,
        pool_state: TaskState,
        type: ResourceGroup,
        resources: FasterResourceSet,
    ):
        resource_set = self.pool[device][pool_state]
        resources = self._build_set(type, resources)

        resource_set += resources
        resource_set.verify()

    def remove_device_resources(
        self,
        device: Device,
        pool_state: TaskState,
        type: ResourceGroup,
        resources: FasterResourceSet,
    ):
        resource_set = self.pool[device][pool_state]
        resources = self._build_set(type, resources)

        resource_set -= resources
        resource_set.verify()

    def add_resources(
        self,
        devices: Sequence[Device],
        state: TaskState,
        type: ResourceGroup,
        resources: Sequence[FasterResourceSet],
    ):
        for device, resource in zip(devices, resources):
            self.add_device_resource(device, state, type, resource)

    def remove_resources(
        self,
        devices: Sequence[Device],
        state: TaskState,
        type: ResourceGroup,
        resources: Sequence[FasterResourceSet],
    ):
        for device, resource in zip(devices, resources):
            self.remove_device_resources(device, state, type, resource)

    def get_difference_device(
        self,
        device: Device,
        state: TaskState,
        type: ResourceGroup,
        resources: FasterResourceSet,
    ) -> FasterResourceSet:

        if device not in self.pool:
            raise ValueError(f"Device {device} not in Resource Pool")

        if state not in self.pool[device]:
            raise ValueError(
                f"Invalid state {state} for Device Resource Request. Valid states are {self.pool[device].keys()}"
            )

        current_resources = self.pool[device][state]
        max_resources = self.devicemap[device].resources
        proposed_resources = self._build_set(type, resources)

        free_resources = max_resources - current_resources
        return proposed_resources - free_resources

    def get_difference(
        self,
        devices: Sequence[Device],
        state: TaskState,
        type: ResourceGroup,
        resources: Sequence[FasterResourceSet],
    ) -> Dict[Device, FasterResourceSet]:
        return {
            device: self.get_difference_device(device, state, type, resource)
            for device, resource in zip(devices, resources)
        }

<<<<<<< HEAD
    def set_evict_flags(self, devices: Sequence[Device], flag: bool = True):
        for device in devices:
            self.set_evict_flag(device, flag)

    def set_evict_flag(self, device: Device, flag: bool = True):
        self.eviction_flag[device] = flag

    def get_evict_flag(self, device: Device) -> bool:
        return self.eviction_flag[device]
=======
    def should_evict_device(
        self, device: Device, requested_difference: FasterResourceSet
    ) -> bool:
        sim_device = self.devicemap[device]
        evictable_bytes = sim_device.evictable_bytes
        if evictable_bytes >= requested_difference.memory:
            return True
        return False

    def should_evict(
        self, requested_difference: Dict[Device, FasterResourceSet]
    ) -> bool:
        return any(
            self.should_evict_device(device, difference)
            for device, difference in requested_difference.items()
        )
>>>>>>> bba29c2b

    def check_device_resources(
        self,
        device: Device,
        state: TaskState,
        type: ResourceGroup,
        proposed_resources: FasterResourceSet,
    ) -> bool:
        if device not in self.pool:
            return False

        if state not in self.pool[device]:
            raise ValueError(
                f"Invalid state {state} for Device Resource Request. Valid states are {self.pool[device].keys()}"
            )
        max_resources = self.devicemap[device].resources
        current_resources = self.pool[device][state]
        proposed_resources = self._build_set(type, proposed_resources)
        # max_resources = self._build_set(type, max_resources)

        if max_resources >= (current_resources + proposed_resources):
            return True
        return False

    def check_resources(
        self,
        devices: Sequence[Device],
        state: TaskState,
        type: ResourceGroup,
        resources: Sequence[FasterResourceSet],
    ) -> bool:
        for device, resource in zip(devices, resources):
            check = self.check_device_resources(device, state, type, resource)
            if not check:
                return False
        return True

    def __str__(self) -> str:
        return f"FasterResourcePool({self.pool})"

    def __repr__(self) -> str:
        return self.__str__()

    def __getitem__(
        self, device: Device, state: Optional[TaskState] = None
    ) -> Dict[TaskState, FasterResourceSet] | FasterResourceSet:
        if state is None:
            return self.pool[device]
        else:
            return self.pool[device][state]

    def get(self, device: Device, state: TaskState) -> FasterResourceSet:
        return self.pool[device][state]

    def __setitem__(self, device: Device, state: TaskState, value: FasterResourceSet):
        self.pool[device][state] = value

    def __contains__(self, device: Device, state: TaskState) -> bool:
        return device in self.pool and state in self.pool[device]

    def print_device_status(self, device: Device):
        print(f"Device {device} has resources: {self.pool[device]}")


@dataclass(slots=True)
class ResourcePool:
    devices: InitVar[Sequence[SimulatedDevice]]
    devicemap: Dict[Device, SimulatedDevice] = field(init=False)
    pool: Dict[Device, Dict[TaskState, ResourceSet]] = field(init=False)

    def __post_init__(self, devices: Sequence[SimulatedDevice]):
        self.pool = {}
        self.devicemap = {}
        for device in devices:
            self.pool[device.name] = {
                TaskState.MAPPED: ResourceSet(vcus=0, memory=0, copy=0),
                TaskState.RESERVED: ResourceSet(vcus=0, memory=0, copy=0),
                TaskState.LAUNCHED: ResourceSet(vcus=0, memory=0, copy=0),
            }
            self.devicemap[device.name] = device

    def add_device_resource(
        self,
        device: Device,
        pool_state: TaskState,
        types: List[ResourceType],
        resources: ResourceSet,
    ):
        resource_set = self.pool[device][pool_state]
        resource_set.add_types(resources, types)
        resource_set.verify()

    def remove_device_resources(
        self,
        device: Device,
        pool_state: TaskState,
        types: List[ResourceType],
        resources: ResourceSet,
    ):
        resource_set = self.pool[device][pool_state]
        resource_set.subtract_types(resources, types)
        resource_set.verify()

    def add_resources(
        self,
        devices: Sequence[Device],
        state: TaskState,
        types: List[ResourceType],
        resources: Sequence[ResourceSet],
    ):
        for device, resource in zip(devices, resources):
            self.add_device_resource(device, state, types, resource)

    def remove_resources(
        self,
        devices: Sequence[Device],
        state: TaskState,
        types: List[ResourceType],
        resources: Sequence[ResourceSet],
    ):
        for device, resource in zip(devices, resources):
            self.remove_device_resources(device, state, types, resource)

    def check_device_resources(
        self,
        device: Device,
        state: TaskState,
        types: List[ResourceType],
        proposed_resources: ResourceSet,
    ) -> bool:
        if device not in self.pool:
            return False

        if state not in self.pool[device]:
            raise ValueError(
                f"Invalid state {state} for Device Resource Request. Valid states are {self.pool[device].keys()}"
            )
        max_resources = self.devicemap[device].resources
        current_resources = self.pool[device][state]

        for resourcekey in types:
            if (
                current_resources[resourcekey] + proposed_resources[resourcekey]  # type: ignore
                > max_resources[resourcekey]  # type: ignore
            ):
                return False
        return True

    def check_resources(
        self,
        devices: Sequence[Device],
        state: TaskState,
        types: List[ResourceType],
        resources: Sequence[ResourceSet],
    ) -> bool:
        for device, resource in zip(devices, resources):
            if not self.check_device_resources(device, state, types, resource):
                return False
        return True

    def __str__(self) -> str:
        return f"ResourcePool({self.pool})"

    def __repr__(self) -> str:
        return self.__str__()

    def __getitem__(
        self, device: Device, state: Optional[TaskState] = None
    ) -> Dict[TaskState, ResourceSet] | ResourceSet:
        if state is None:
            return self.pool[device]
        else:
            return self.pool[device][state]

    def __setitem__(self, device: Device, state: TaskState, value: ResourceSet):
        self.pool[device][state] = value

    def __contains__(self, device: Device, state: TaskState) -> bool:
        return device in self.pool and state in self.pool[device]

    def print_device_status(self, device: Device):
        print(f"Device {device} has resources: {self.pool[device]}")<|MERGE_RESOLUTION|>--- conflicted
+++ resolved
@@ -32,7 +32,6 @@
     init: bool = True
 
     def __deepcopy__(self, memo):
-
         devicemap = {k: v for k, v in self.devicemap.items()}
         pool = {
             k: {state: deepcopy(v) for state, v in v.items()}
@@ -124,7 +123,6 @@
         type: ResourceGroup,
         resources: FasterResourceSet,
     ) -> FasterResourceSet:
-
         if device not in self.pool:
             raise ValueError(f"Device {device} not in Resource Pool")
 
@@ -151,35 +149,6 @@
             device: self.get_difference_device(device, state, type, resource)
             for device, resource in zip(devices, resources)
         }
-
-<<<<<<< HEAD
-    def set_evict_flags(self, devices: Sequence[Device], flag: bool = True):
-        for device in devices:
-            self.set_evict_flag(device, flag)
-
-    def set_evict_flag(self, device: Device, flag: bool = True):
-        self.eviction_flag[device] = flag
-
-    def get_evict_flag(self, device: Device) -> bool:
-        return self.eviction_flag[device]
-=======
-    def should_evict_device(
-        self, device: Device, requested_difference: FasterResourceSet
-    ) -> bool:
-        sim_device = self.devicemap[device]
-        evictable_bytes = sim_device.evictable_bytes
-        if evictable_bytes >= requested_difference.memory:
-            return True
-        return False
-
-    def should_evict(
-        self, requested_difference: Dict[Device, FasterResourceSet]
-    ) -> bool:
-        return any(
-            self.should_evict_device(device, difference)
-            for device, difference in requested_difference.items()
-        )
->>>>>>> bba29c2b
 
     def check_device_resources(
         self,
