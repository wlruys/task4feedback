from collections import namedtuple
from functools import partial
from itertools import chain
from typing import Tuple, Dict

from .task import SimulatedDataTask
from ..types import Device, Architecture, TaskState, AccessType

import bisect
import random

units = {"B": 1, "KB": 10**3, "MB": 10**6, "GB": 10**9, "TB": 10**12}


def parse_size(size_str: str):
    number, unit = [string.strip() for string in size_str.split()]
    return int(float(number) * units[unit])


def convert_to_float(frac_str):
    try:
        return float(frac_str)
    except ValueError:
        num, denom = frac_str.split("/")
        try:
            leading, num = num.split(" ")
            whole = float(leading)
        except ValueError:
            whole = 0
        frac = float(num) / float(denom)
        return whole - frac if whole < 0 else whole + frac


def calculate_heft(
    tasklist,
    taskmap,
    num_devices: int,
    scheduler_state: "SystemState",
    in_place_update: bool = False,
) -> float:
    """
    Calculate HEFT (Heterogeneous Earliest Finish Time) for each task.
    This function assumes that the tasklist is already sorted by a topology.
    The below is the equation:

    HEFT_rank = task_duration + max(HEFT_rank(successors))
    """

    def get_heft_rank(task):
        return task.info.heft_rank

    # Calculate HEFT ranks from bottom to top
    for task in reversed(tasklist):
        max_dependent_rank = 0

        # Do not calculate data move task's HEFT rank, but
        # calculate only compute task's HEFT rank.
        # Compute task's HEFT rank considers data transfer
        # overhead.
        if isinstance(task, SimulatedDataTask):
            continue

        # Get task's data with write and rw permission
        if task.info.data_dependencies is not None:
            read = task.info.data_dependencies[AccessType.READ]
            write = task.info.data_dependencies[AccessType.WRITE]
            rw = task.info.data_dependencies[AccessType.READ_WRITE]
            src_data = read + write + rw

        # Get dependents' data and dependencies between them and the task
        # being mapped. Note that the dependencies are only between
        # write/rw permission data of the task and data of the dependents.
        for dep in task.dependents:
            dependent_instance = taskmap[dep]

            if isinstance(dependent_instance, SimulatedDataTask):
                continue

            # Compute communication overhead
            all_dep_data = dependent_instance.info.data_dependencies.all_ids()
            # intersected_data = []
            intersected_data_size = 0
            for sd in src_data:
                for dd in all_dep_data:
                    if sd.id == dd:
                        # intersected_data.append(sd)
                        intersected_data_size += scheduler_state.objects.datamap[
                            sd.id
                        ].size
            # print("intersected data size:", intersected_data_size, " task:", task.name)

            # Change it to gb
            average_comm_time: float = 0
            num_pairs: float = 0
            # for d1 in range(len(scheduler_state.topology.devices)):
            for d1 in scheduler_state.topology.devices:
                for d2 in scheduler_state.topology.devices:
                    # if d1 == d2 or d1 == 0 or d2 == 0:
                    #      continue
                    if (
                        d1.name.architecture == Architecture.CPU
                        or d2.name.architecture == Architecture.CPU
                        or d1 == d2
                    ):
                        continue
                    average_comm_time += float(
                        scheduler_state.topology.get_transfer_time(
                            d1, d2, intersected_data_size
                        ).scale_to("ms")
                    )
                    num_pairs += 1
            average_comm_time /= num_pairs

            # print(task, " vs ", dependent_instance, " src data:", src_data, " all data:", all_dep_data)
            # print(">> size:", intersected_data_size, " average comm time:",
            #      average_comm_time, " data size:", intersected_data_size)

            # Upward calculation
            max_dependent_rank = max(
                dependent_instance.info.heft_rank + average_comm_time,
                max_dependent_rank,
            )

        duration = convert_to_float(
            scheduler_state.get_task_duration(
                task, task.info.runtime.locations[0]
            ).scale_to("ms")
        )

        # Calculate the HEFT rank
        task.info.heft_rank = duration + max_dependent_rank

    # Sort task list by heft rank
    heft_sorted_tasks = reversed(sorted(tasklist, key=get_heft_rank))

    agents = {agent: [] for agent in range(0, num_devices)}

    HEFTEvent = namedtuple("HEFTEvent", "task start end")

    def get_start_time(heft_event):
        return heft_event.start

    max_heft = -1
    if in_place_update:
        tasklist[:] = []
        heft_events = []
    # Forward phase to allocate each task to each device
    for task in heft_sorted_tasks:
        duration = convert_to_float(
            scheduler_state.get_task_duration(
                task, task.info.runtime.locations[0]
            ).scale_to("ms")
        )

<<<<<<< HEAD
=======
        # Get task's data with write and rw permission
>>>>>>> 3b6ab017
        if task.info.data_dependencies is not None:
            read = task.info.data_dependencies[AccessType.READ]
            write = task.info.data_dependencies[AccessType.WRITE]
            rw = task.info.data_dependencies[AccessType.READ_WRITE]
            src_data = read + write + rw

        ready_time = 0
        earliest_start = -1.0
        earliest_start_agent = -1
        # Try to insert each task to each agent (device)
        for agent_id, agent in agents.items():
            # Iterate all dependencies and check rank + communication overhead
            # and find task's ready time when the task is assigned to the current
            # agent
            for dep in task.dependencies:
                dependency_instance = taskmap[dep]

                if isinstance(dependency_instance, SimulatedDataTask):
                    continue

                # TODO(hc): We can reuse this information collected in the above later
                # Compute communication overhead
                all_dep_data = dependency_instance.info.data_dependencies.all_ids()
                intersected_data = []
                intersected_data_size = 0
                print("My data: ", [sd.id for sd in src_data])
                print("Dep data: ", all_dep_data)
                for sd in src_data:  # SimulatedData
                    for dd in all_dep_data:  # DataID
                        if sd.id == dd:
                            intersected_data.append(sd)
                            intersected_data_size += scheduler_state.objects.datamap[
                                sd.id
                            ].size

                assigned_agent_id = dependency_instance.info.heft_allocation

                comm_time: float = float(
                    scheduler_state.topology.get_transfer_time(
                        Device(Architecture.GPU, assigned_agent_id),
                        Device(Architecture.GPU, agent_id),
                        intersected_data_size,
                    ).scale_to("ms")
                )
                print(
                    f"Task {task} - {agent_id}: Dep {dep} - {assigned_agent_id}, Comm Time {comm_time}, Shared {intersected_data_size}",
                    flush=True,
                )
                # print("oid: ", assigned_agent_id, ", nid: ", agent_id,
                #     ", toid: ", scheduler_state.topology.connection_pool.get_index(
                #       Device(Architecture.GPU, assigned_agent_id)),
                #     ", tnid: ", scheduler_state.topology.connection_pool.get_index(
                #       Device(Architecture.GPU, agent_id)))
                ready_time = max(
                    taskmap[dep].info.heft_makespan + comm_time, ready_time
                )
                # print(" task:",  task.name, ">> size:", intersected_data_size, " actual comm time:", comm_time)

            # print(task.name, " ready time:", ready_time)

            # Find the earliest start time on this agent
            if len(agent) > 0:
                candidate_earliest_start = 0
                any_slack_found = False

                # Check second last task's end time and last task's start time.
                # If that gap fits to the target task's execution time + communication time, schedule it.
                # If that gap doesn't fit, schedule it after the last task
                a = chain([HEFTEvent(None, None, 0)], agent[:-1])
                for e1, e2 in zip(a, agent):
                    tmp_earliest_start = max(ready_time, e1.end)
                    if e2.start - tmp_earliest_start > duration:
                        # If the last and second lask tasks have enough slack,
                        # schedule that task to the slack.
                        candidate_earliest_start = tmp_earliest_start
                        any_slack_found = True
                        print(
                            task.info.id,
                            " earliest start:",
                            tmp_earliest_start,
                            " e2 start:",
                            e2.start,
                            " duration: ",
                            duration,
                            " on device",
                            agent_id,
                        )
                        break

                if not any_slack_found:
                    candidate_earliest_start = max(agent[-1].end, ready_time)
                    print(
                        task.info.id,
                        "(no slack) earliest start:",
                        candidate_earliest_start,
                    )
            else:
                candidate_earliest_start = ready_time

            if earliest_start == -1 or earliest_start > candidate_earliest_start:
                earliest_start_agent = agent_id
                earliest_start = candidate_earliest_start

        heft_event = HEFTEvent(task, earliest_start, earliest_start + duration)
        if in_place_update:
            heft_events.append(heft_event)
        bisect.insort(agents[earliest_start_agent], heft_event, key=lambda x: x.start)
        task.info.heft_makespan = earliest_start + duration
        # print("makespan allocation:", task.name, " earliest start:", earliest_start, " duration:", duration, " mkspan:", task.info.heft_makespan, " dependencies:", task.dependencies)
        task.info.heft_allocation = earliest_start_agent
        # print(f"heft task {task.name}, allocation: {earliest_start_agent}")
        if task.info.heft_makespan > max_heft:
            max_heft = task.info.heft_makespan

    if in_place_update:
        heft_events = sorted(heft_events, key=get_start_time)
        tasklist[:] = [he.task for he in heft_events]
        order = 0
        for task in tasklist:
            task.info.order = order
            order += 1
    print("HEFTTheory,simtime,", max_heft / 1000)

    """
    for key, value in agents.items():
       print("Key:", key)
       for vvalue in value:
           print("span:", vvalue.task.info.id, ", ", vvalue.start, " ~ ", vvalue.end)
    for t in tasklist:
        print(t.info.id, "...")
    """
    return max_heft


def load_task_noise(fname: str = "replay.noise") -> Dict[str, int]:
    loaded_task_noise = dict()
    print("task noise loading..")
    try:
        with open(fname, "r") as fp:
            lines = fp.readlines()
            for l in lines:
                l = l.rstrip()
                unpacked = l.split(":")
                key = unpacked[0]
                val = unpacked[1]
                loaded_task_noise[key] = val
    except IOError:
        print(f"Could not read task noise file: {fname}")
        print("Disable task execution time noise")
        return None
    return loaded_task_noise

<<<<<<< HEAD

def save_task_noise(task: "SimulatedTask", noise: "Time", fname: str = "replay.noise"):
=======
    
def save_task_noise(task: "SimulatedTask", noise: int, fname: str = "replay.noise"):
    """
    noise should be 'us' scale.
    """
>>>>>>> 3b6ab017
    with open(fname, "a") as fp:
        fp.write(str(task.name) + ":" + str(noise) + "\n")


def load_task_order(task_objects, fname: str = "replay.order"):
    # Read a stored task order and sort task IDs by it
    loaded_task_key = []
    print("task order loading..")
    with open(fname, "r") as fp:
        lines = fp.readlines()
        for l in lines:
            loaded_task_key.append(l.rstrip())

    def sort_key(task):
        return loaded_task_key.index(str(task.info.id))

    # print("loaded_task_key:", loaded_task_key)
    return sorted(task_objects, key=sort_key)


def save_task_order(task_objects, fname: str = "replay.order"):
    with open(fname, "w") as fp:
        for t in task_objects:
            fp.write(str(t.info.id) + "\n")<|MERGE_RESOLUTION|>--- conflicted
+++ resolved
@@ -152,10 +152,7 @@
             ).scale_to("ms")
         )
 
-<<<<<<< HEAD
-=======
         # Get task's data with write and rw permission
->>>>>>> 3b6ab017
         if task.info.data_dependencies is not None:
             read = task.info.data_dependencies[AccessType.READ]
             write = task.info.data_dependencies[AccessType.WRITE]
@@ -308,16 +305,11 @@
         return None
     return loaded_task_noise
 
-<<<<<<< HEAD
-
-def save_task_noise(task: "SimulatedTask", noise: "Time", fname: str = "replay.noise"):
-=======
-    
+
 def save_task_noise(task: "SimulatedTask", noise: int, fname: str = "replay.noise"):
     """
     noise should be 'us' scale.
     """
->>>>>>> 3b6ab017
     with open(fname, "a") as fp:
         fp.write(str(task.name) + ":" + str(noise) + "\n")
 
