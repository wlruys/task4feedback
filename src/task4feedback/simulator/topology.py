--- conflicted
+++ resolved
@@ -488,16 +488,10 @@
 
     return topology
 
-<<<<<<< HEAD
 @TopologyManager.register_generator("mesh")
 def generate_mesh_toplogy(
     config: Optional[Dict[str, int]] = None
 ) -> SimulatedTopology:
-=======
-
-@TopologyManager.register_generator("mesh")
-def generate_mesh_toplogy(config: Optional[Dict[str, int]] = None) -> SimulatedTopology:
->>>>>>> 9b36bb0b
     """
     This function creates n GPUs and 1 CPU architecture.
 
@@ -505,7 +499,6 @@
 
      -----------
     |           |
-<<<<<<< HEAD
     -gpu0 --gpu2-
      | \   / |
      |  \ /  |
@@ -515,24 +508,12 @@
     |           |
      -----------
    
-=======
-    -gpu0 --gpu1-
-     | \   / |
-     |  \ /  |
-     |  / \  |
-     | /   \ |
-    -gpu2 -- gpu3-
-    |           |
-     -----------
-
->>>>>>> 9b36bb0b
     gpu0-gpu1 and gpu2-gpu3 have bandwidth of 200 (we assume NVLinks),
     and other connections have bandiwdth of 100.
 
     All GPUs are connected to CPU by connections having bandwidth of 100.
     Each GPU is equipped with 16GB DRAM, and CPU is equipped with 130GB.
     """
-<<<<<<< HEAD
     energy = 0.01
     if config is not None:
         n = config["N"]
@@ -545,32 +526,15 @@
 
         # GPU_COPY_ENGINES = config["GPU_COPY_ENGINES"]
         # CPU_COPY_ENGINES = config["CPU_COPY_ENGINES"]
-=======
-    n = 4
-    if config is not None:
-        P2P_BW = config["P2P_BW"]
-        H2D_BW = config["H2D_BW"]
-        D2H_BW = config["D2H_BW"]
-
-        GPU_MEM = config["GPU_MEM"]
-        CPU_MEM = config["CPU_MEM"]
-
-        GPU_COPY_ENGINES = config["GPU_COPY_ENGINES"]
-        CPU_COPY_ENGINES = config["CPU_COPY_ENGINES"]
-    else:
->>>>>>> 9b36bb0b
+
         # Default configuration for testing
         P2P_BW = parse_size("9 GB")  # 9 GB/s
         H2D_BW = parse_size("7 GB")  # 7 GB/s
         D2H_BW = parse_size("7 GB")  # 7 GB/s
 
-<<<<<<< HEAD
         GPU_MEM = parse_size("6 GB")
         CPU_MEM = parse_size("130 GB")
-=======
-        GPU_MEM = parse_size("16 GB")
-        CPU_MEM = parse_size("1300 GB")
->>>>>>> 9b36bb0b
+
 
         GPU_COPY_ENGINES = 3
         CPU_COPY_ENGINES = 3
@@ -578,21 +542,13 @@
     # Create devices
     gpus = [
         SimulatedDevice(
-<<<<<<< HEAD
             Device(Architecture.GPU, i, energy), FasterResourceSet(1, GPU_MEM, GPU_COPY_ENGINES)
-=======
-            Device(Architecture.GPU, i), FasterResourceSet(1, GPU_MEM, GPU_COPY_ENGINES)
->>>>>>> 9b36bb0b
         )
         for i in range(n)
     ]
     cpus = [
         SimulatedDevice(
-<<<<<<< HEAD
             Device(Architecture.CPU, 0, energy), FasterResourceSet(1, CPU_MEM, CPU_COPY_ENGINES)
-=======
-            Device(Architecture.CPU, 0), FasterResourceSet(1, CPU_MEM, CPU_COPY_ENGINES)
->>>>>>> 9b36bb0b
         )
     ]
 
@@ -609,7 +565,6 @@
     step = int(math.sqrt(n))
 
     # add connections between cols
-<<<<<<< HEAD
     for i in range (step):
         mod = step * (i + 1)
         for j in range(step):
@@ -621,16 +576,6 @@
             # print("Adding col conn:")
             # print(curr_device, "-->", next_device)
             topology.add_connection(gpus[curr_device], gpus[next_device], bidirectional=True)
-=======
-    for i in range(step):
-        mod = step * (i + 1)
-        for j in range(step):
-            curr_device = i * step + j
-            next_device = (curr_device + 1) % mod
-            topology.add_connection(
-                gpus[curr_device], gpus[next_device], bidirectional=True
-            )
->>>>>>> 9b36bb0b
             topology.add_bandwidth(gpus[curr_device], gpus[next_device], P2P_BW)
 
     # add connection between rows
@@ -638,7 +583,6 @@
         for i in range(step):
             curr_device = j + i * step
             next_device = (j + (i + 1) * step) % n
-<<<<<<< HEAD
             # print("Adding row conn:")
             # print(curr_device, "-->", next_device)
             topology.add_connection(gpus[curr_device], gpus[next_device], bidirectional=True)
@@ -1027,11 +971,4 @@
 
     step = int(math.sqrt(n[1]))
     topology = generate_mesh(topology, gpus_2, P2P_BW, 0, step, n[1])
-=======
-            topology.add_connection(
-                gpus[curr_device], gpus[next_device], bidirectional=True
-            )
-            topology.add_bandwidth(gpus[curr_device], gpus[next_device], P2P_BW)
-
->>>>>>> 9b36bb0b
     return topology