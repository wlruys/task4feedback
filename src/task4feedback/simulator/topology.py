--- conflicted
+++ resolved
@@ -429,13 +429,8 @@
         "P2P_BW": parse_size("200 GB"),
         "H2D_BW": parse_size("100 GB"),
         "D2H_BW": parse_size("100 GB"),
-<<<<<<< HEAD
-        "GPU_MEM": parse_size("10000 GB"),
-        "CPU_MEM": parse_size("10000 GB"),
-=======
         "GPU_MEM": parse_size("7 GB"),
         "CPU_MEM": parse_size("1300 GB"),
->>>>>>> 3ac2705e
         "GPU_COPY_ENGINES": 3,
         "CPU_COPY_ENGINES": 3,
         "NGPUS": 4,
