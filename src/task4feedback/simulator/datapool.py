from ..types import Device, DataID
from typing import Dict, Set, Sequence
from dataclasses import dataclass, field, InitVar
<<<<<<< HEAD

from .eviction.base import DataPool
from .eviction.base import EvictionPool
from .device import SimulatedDevice
from .topology import SimulatedTopology


@dataclass(slots=True)
class DeviceDataPools:
    devices: InitVar[Sequence[SimulatedDevice]]
    device_datapool: Dict[Device, DataPool] = field(init=False)
    device_evictionpool: Dict[Device, EvictionPool] = field(init=False)

    def __post_init__(self, devices: Sequence[SimulatedDevice]):
        self.device_datapool = {}
        self.device_evictionpool = {}

        for device in devices:
            self.device_datapool[device.name] = DataPool()
            self.device_evictionpool[device.name] = device.eviction_pool_type()

    def add(self, device: Device, data: DataID):
        self.device_datapool[device].add(data)

    def remove(self, device: Device, data: DataID):
        self.device_datapool[device].remove(data)

    def add_evictable(self, device: Device, data: DataID, size: int):
        self.device_evictionpool[device].add(data, size)

    def remove_evictable(self, device: Device, data: DataID, size: int):
        self.device_evictionpool[device].remove(data, size)

    @property
    def pool(self) -> Dict[Device, DataPool]:
        return self.device_datapool

    @property
    def evictable(self) -> Dict[Device, EvictionPool]:
        return self.device_evictionpool
=======
from typing import Dict, List, Set, Tuple, Union


@dataclass(slots=True)
class DataPool:
    datalist: Set[DataID] = field(default_factory=set)

    def add(self, data: SimulatedData | DataID):
        if isinstance(data, SimulatedData):
            data = data.name
        self.datalist.add(data)

    def remove(self, data: SimulatedData | DataID):
        if isinstance(data, SimulatedData):
            data = data.name
        self.datalist.remove(data)

    def __contains__(self, data: SimulatedData | DataID):
        if isinstance(data, SimulatedData):
            data = data.name
        return data in self.datalist

    def __len__(self):
        return len(self.datalist)

    def __deepcopy__(self, memo) -> DataPool:
        return DataPool(datalist={d for d in self.datalist})
>>>>>>> bba29c2b
<|MERGE_RESOLUTION|>--- conflicted
+++ resolved
@@ -1,27 +1,28 @@
 from ..types import Device, DataID
-from typing import Dict, Set, Sequence
-from dataclasses import dataclass, field, InitVar
-<<<<<<< HEAD
-
+from typing import Dict, Sequence
+from dataclasses import dataclass
 from .eviction.base import DataPool
 from .eviction.base import EvictionPool
 from .device import SimulatedDevice
-from .topology import SimulatedTopology
+from copy import deepcopy
 
 
 @dataclass(slots=True)
 class DeviceDataPools:
-    devices: InitVar[Sequence[SimulatedDevice]]
-    device_datapool: Dict[Device, DataPool] = field(init=False)
-    device_evictionpool: Dict[Device, EvictionPool] = field(init=False)
+    devices: Sequence[SimulatedDevice] = None
+    device_datapool: Dict[Device, DataPool] = None
+    device_evictionpool: Dict[Device, EvictionPool] = None
+    init: bool = True
 
-    def __post_init__(self, devices: Sequence[SimulatedDevice]):
-        self.device_datapool = {}
-        self.device_evictionpool = {}
+    def __post_init__(self):
+        if self.init:
+            self.device_datapool = {}
+            self.device_evictionpool = {}
 
-        for device in devices:
-            self.device_datapool[device.name] = DataPool()
-            self.device_evictionpool[device.name] = device.eviction_pool_type()
+            for device in self.devices:
+                self.device_datapool[device.name] = DataPool()
+                self.device_evictionpool[device.name] = device.eviction_pool_type()
+            self.init = False
 
     def add(self, device: Device, data: DataID):
         self.device_datapool[device].add(data)
@@ -42,32 +43,12 @@
     @property
     def evictable(self) -> Dict[Device, EvictionPool]:
         return self.device_evictionpool
-=======
-from typing import Dict, List, Set, Tuple, Union
 
-
-@dataclass(slots=True)
-class DataPool:
-    datalist: Set[DataID] = field(default_factory=set)
-
-    def add(self, data: SimulatedData | DataID):
-        if isinstance(data, SimulatedData):
-            data = data.name
-        self.datalist.add(data)
-
-    def remove(self, data: SimulatedData | DataID):
-        if isinstance(data, SimulatedData):
-            data = data.name
-        self.datalist.remove(data)
-
-    def __contains__(self, data: SimulatedData | DataID):
-        if isinstance(data, SimulatedData):
-            data = data.name
-        return data in self.datalist
-
-    def __len__(self):
-        return len(self.datalist)
-
-    def __deepcopy__(self, memo) -> DataPool:
-        return DataPool(datalist={d for d in self.datalist})
->>>>>>> bba29c2b
+    def __deepcopy__(self, memo):
+        device_datapool = deepcopy(self.device_datapool)
+        device_evictionpool = deepcopy(self.device_evictionpool)
+        return DeviceDataPools(
+            devices=self.devices,
+            device_datapool=device_datapool,
+            device_evictionpool=device_evictionpool,
+        )