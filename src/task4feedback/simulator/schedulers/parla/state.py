--- conflicted
+++ resolved
@@ -1376,13 +1376,8 @@
             duration, completion_time = _compute_task_duration(
                 self, task, devices, verbose=verbose)
         elif isinstance(task, SimulatedDataTask):
-<<<<<<< HEAD
             duration, completion_time = _data_task_duration(
                 self, task, devices, verbose=verbose)
-=======
-            # Includes eviction tasks
-            return _data_task_duration(self, task, devices, verbose=verbose)
->>>>>>> 3ac2705e
         else:
             raise RuntimeError(f"Invalid task type for {task} of type {type(task)}")
 
