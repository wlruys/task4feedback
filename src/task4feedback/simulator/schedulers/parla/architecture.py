--- conflicted
+++ resolved
@@ -57,7 +57,6 @@
     # Check if task is mappable
     if check_status := scheduler_state.check_task_status(task, TaskStatus.MAPPABLE):
         chosen_devices = mapper.map_task(task, simulator)
-<<<<<<< HEAD
         if chosen_devices is not None:
             task.assigned_devices = chosen_devices
             task.wait_time = current_time
@@ -73,13 +72,6 @@
             scheduler_state.total_active_workload += task_workload
 
             return chosen_devices
-=======
-        task.assigned_devices = chosen_devices
-        scheduler_state.acquire_resources(phase, task, verbose=verbose)
-        scheduler_state.use_data(phase, task, verbose=verbose)
-        scheduler_state.mapped_active_tasks += 1
-        return chosen_devices
->>>>>>> 3ac2705e
 
     if logger.ENABLE_LOGGING:
         logger.runtime.debug(
@@ -168,8 +160,6 @@
         new_eviction_tasks.append(
             (eviction_task.assigned_devices[0], eviction_task.name)
         )
-<<<<<<< HEAD
-=======
 
         simulated_parent_task = objects.get_task(parent_task)
         simulated_parent_task.add_eviction_dependency(eviction_task)
@@ -184,7 +174,6 @@
                     size=data.info.size,
                 ),
             )
->>>>>>> 3ac2705e
         # print(
         #     f"Created eviction task {eviction_task.name} for data {data.name} on device {device.name} with size {data.info.size}."
         # )
@@ -290,22 +279,7 @@
                     f"Launching task {task.name} on devices {task.assigned_devices}",
                     extra=dict(task=task.name, devices=task.assigned_devices),
                 )
-<<<<<<< HEAD
-=======
-
-            device = task.assigned_devices[0]
-            # print(f"Launching task {task.name} on devices {task.assigned_devices}.")
-            # print(
-            #     f"Resources when launching task {task.name} on assigned {device}: {scheduler_state.resource_pool[device][TaskState.RESERVED]}"
-            # )
-            # if isinstance(task, SimulatedDataTask) and task.source is not None:
-            #     print(
-            #         f"Resources when launching task {task.name} on source {task.source}: {scheduler_state.resource_pool[task.source][TaskState.RESERVED]}"
-            #     )
-
-            # if isinstance(task, SimulatedEvictionTask):
-            #     print(f"Task {task.name} before acquire_resources: {task.source}.")
->>>>>>> 3ac2705e
+
             scheduler_state.acquire_resources(phase, task)
             duration, completion_time = scheduler_state.get_task_duration_completion(
                 task, task.assigned_devices, verbose=verbose
@@ -433,7 +407,6 @@
     scheduler_state.mapped_active_tasks -= 1
     scheduler_state.reserved_active_tasks -= 1
     scheduler_state.launched_active_tasks -= 1
-<<<<<<< HEAD
     logger.runtime.debug(f"Task completion: {task.name}\n")
     if isinstance(task, SimulatedComputeTask):
         scheduler_state.total_num_completed_tasks += 1
@@ -457,16 +430,6 @@
             data = scheduler_state.objects.get_data(data_id)
             data.stats.move_time += task.duration
             data.stats.move_count += 1
-=======
-
-    # print(
-    #     f"Resources after releasing task {task.name} on assigned {device}: {scheduler_state.resource_pool[device][TaskState.RESERVED]}"
-    # )
-    # if isinstance(task, SimulatedDataTask) and task.source is not None:
-    #     print(
-    #         f"Resources after releasing task {task.name} on source {task.source}: {scheduler_state.resource_pool[task.source][TaskState.RESERVED]}"
-    #     )
->>>>>>> 3ac2705e
 
     return True
 
@@ -692,12 +655,7 @@
 
         if task.data_tasks is not None:
             for data_task_id in task.data_tasks:
-<<<<<<< HEAD
-                # print("Spawning data:", data_task_id)
-                data_task: SimulatedDataTask = objects.get_task(data_task_id)
-=======
                 data_task: SimulatedDataTask = objects.get_task(data_task_id)  # type: ignore
->>>>>>> 3ac2705e
                 assert data_task is not None
 
                 if logger.ENABLE_LOGGING:
@@ -812,21 +770,12 @@
                 next_tasks.fail()
                 continue
 
-<<<<<<< HEAD
-        launcher_pair = (current_time, Launcher())
-=======
         launcher_pair = (current_time + Time(1), Launcher())
->>>>>>> 3ac2705e
         return [launcher_pair]
 
     def eviction(
         self, scheduler_state: SystemState, event: Eviction, **kwargs
     ) -> List[EventPair]:
-<<<<<<< HEAD
-
-        """
-=======
->>>>>>> 3ac2705e
         self.eviction_occured = True
 
         objects = scheduler_state.objects
@@ -839,26 +788,16 @@
         print("Evicting data.")
         eviction_tasks = run_eviction(scheduler_state, event)
         for device, eviction_task in eviction_tasks:
-<<<<<<< HEAD
-            self.launchable_tasks[device][TaskType.EVICTION].put_id(
-=======
             # print(device, eviction_task)
             task_i = objects.get_task(eviction_task)
 
             self.launchable_tasks[device][TaskType.DATA].put_id(
->>>>>>> 3ac2705e
                 task_id=eviction_task, priority=0
             )
             scheduler_state.mapped_active_tasks += 1
             scheduler_state.reserved_active_tasks += 1
 
-<<<<<<< HEAD
-        """
-        current_time = scheduler_state.time
-        reserver_pair = (current_time, Launcher())
-=======
         reserver_pair = (current_time + Time(1), Launcher())
->>>>>>> 3ac2705e
         return [reserver_pair]
 
     def launcher(
@@ -896,19 +835,8 @@
                 device = task.assigned_devices[0]  # type: ignore
                 self.launched_tasks[device].put_id(taskid, completion_time)
 
-<<<<<<< HEAD
                 if self.is_nothing_launched[device]:
                     self.is_nothing_launched[device] = False
-=======
-                # if isinstance(task, SimulatedComputeTask):
-                #     print(
-                #         f"Compute Task {task.name} launched on device {device} at time {current_time} for duration {task.duration} until {completion_time}."
-                #     )
-                # elif isinstance(task, SimulatedDataTask):
-                #     print(
-                #         f"Data Task {task.name} launched on device {device} at time {current_time} for duration {task.duration} until {completion_time}."
-                #     )
->>>>>>> 3ac2705e
 
                 if logger.ENABLE_LOGGING:
                     logger.runtime.info(
