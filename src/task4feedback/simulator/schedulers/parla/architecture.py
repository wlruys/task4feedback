from ...task import SimulatedTask, SimulatedDataTask, SimulatedComputeTask
from ...data import *
from ...device import *
from ...queue import *
from ...events import *
from ...resources import *
from ...task import *
from ...topology import *

from ....types import Architecture, Device, TaskID, TaskState, TaskType, Time
from ....types import TaskRuntimeInfo, TaskPlacementInfo, TaskMap

from typing import List, Dict, Set, Tuple, Optional, Callable, Sequence
from dataclasses import dataclass, InitVar
from collections import defaultdict as DefaultDict

from ..state import SystemState
from .state import ParlaState, StatesToResources, AllResources
from ..architecture import SchedulerArchitecture, SchedulerOptions

from ...eviction.usage import *

<<<<<<< HEAD
from rich import print
import random
=======
# from rich import print
>>>>>>> bba29c2b


def chose_random_placement(task: SimulatedTask) -> Tuple[Device, ...]:
    # This contains any
    devices = task.info.runtime.locations

    random.shuffle(devices)
    device = devices[0]

    if not isinstance(device, Tuple):
        device = (device,)

    return device
    # return (Device(Architecture.GPU, 3),)


def map_task(
    simulator,
    task: SimulatedTask,
    verbose: bool = False,
) -> Optional[Tuple[Device, ...]]:
    phase = TaskState.MAPPED

    scheduler_state: ParlaState = simulator.state
    scheduler_arch: SchedulerArchitecture = simulator.mechanisms
    mapper = simulator.mapper

    objects = scheduler_state.objects
    assert objects is not None

    current_time = scheduler_state.time
    assert current_time is not None

    # Check if task is mappable
    if check_status := scheduler_state.check_task_status(task, TaskStatus.MAPPABLE):
<<<<<<< HEAD
        if (
            check_limiter := scheduler_state.num_mapped_tasks
            < scheduler_state.threshold
        ):
            # task.assigned_devices = apply_mapping_function(task, scheduler_state)
            chosen_devices = chose_random_placement(task)
            task.assigned_devices = chosen_devices
            scheduler_state.acquire_resources(phase, task, verbose=verbose)
            scheduler_state.use_data(phase, task, verbose=verbose)
            scheduler_state.num_mapped_tasks += 1
            print(f"Mapped task {task.name} to device {task.assigned_devices}.")
=======
        chosen_devices = mapper.map_task(task, simulator)
        task.assigned_devices = chosen_devices
        scheduler_state.acquire_resources(phase, task, verbose=verbose)
        scheduler_state.use_data(phase, task, verbose=verbose)
        scheduler_state.mapped_active_tasks += 1
>>>>>>> bba29c2b

            return chosen_devices

    if logger.ENABLE_LOGGING:
        logger.runtime.debug(
            f"Task {task.name} cannot be mapped: Invalid status.",
            extra=dict(
                task=task.name, phase=phase, counters=task.counters, status=task.status
            ),
        )
    return None


def run_device_eviction(
    parent_task: TaskID,
    device_id: Device,
    requested_resources: FasterResourceSet,
    scheduler_state: ParlaState,
    verbose: bool = False,
) -> List[Tuple[Device, TaskID]]:
    objects = scheduler_state.objects
    device = objects.get_device(device_id)
    assert device is not None

    eviction_pool = scheduler_state.data_pool.evictable[device_id]
    quota = requested_resources.memory

    new_eviction_tasks = []

    while quota > 0 and not eviction_pool.empty():
        # print(f"Quota: {quota}.")
        data_id = eviction_pool.peek()
        data = objects.get_data(data_id)
        # print("Data ID: ", data_id, data.info.size)
        # print("Data Pool: ", eviction_pool)
        assert data is not None

        eviction_task = eviction_init(parent_task, scheduler_state, device, data)
        assert eviction_task.assigned_devices is not None

        objects.add_task(eviction_task)
        new_eviction_tasks.append(
            (eviction_task.assigned_devices[0], eviction_task.name)
        )

        if logger.ENABLE_LOGGING:
            logger.runtime.info(
                f"Created eviction task {eviction_task.name} for data {data.name} on device {device.name} with size {data.info.size}. Target: {eviction_task.assigned_devices} Source: {eviction_task.source}",
                extra=dict(
                    task=eviction_task.name,
                    data=data.name,
                    device=device.name,
                    size=data.info.size,
                ),
            )
        # print(
        #    f"Created eviction task {eviction_task.name} for data {data.name} on device {device.name} with size {data.info.size}."
        # )
        size = data.info.size
        quota -= size
        popped = eviction_pool.remove(data_id, size)

    if quota > 0:
        raise RuntimeError(
            f"Eviction quota not met for device {device.name}. Remaining: {quota}."
        )

    return new_eviction_tasks


def run_eviction(
    scheduler_state: ParlaState, event: Eviction, verbose: bool = False
) -> List[Tuple[Device, TaskID]]:
    # print(f"Running eviction requested by {event.parent_task}.")

    eviction_tasks = []
    for device, requested_resources in event.requested_resources.items():
        tasks = run_device_eviction(
            event.parent_task,
            device,
            requested_resources,
            scheduler_state,
            verbose=verbose,
        )
        eviction_tasks.extend(tasks)

    return eviction_tasks


def reserve_task(
    task: SimulatedTask, scheduler_state: ParlaState, verbose: bool = False
) -> Tuple[bool, Optional[Eviction]]:
    phase = TaskState.RESERVED
    objects = scheduler_state.objects
    assert objects is not None

    current_time = scheduler_state.time
    assert current_time is not None

    if check_status := scheduler_state.check_task_status(task, TaskStatus.RESERVABLE):
        if can_fit := scheduler_state.check_resources(phase, task, verbose=verbose):
            scheduler_state.acquire_resources(phase, task, verbose=verbose)
            scheduler_state.use_data(phase, task, verbose=verbose)
            scheduler_state.reserved_active_tasks += 1
            return True, None

        else:
            if logger.ENABLE_LOGGING:
                logger.runtime.debug(
                    f"Task {task.name} cannot be reserved: Insufficient resources.",
                    extra=dict(task=task.name, phase=phase),
                )
            # print(f"Task {task.name} cannot be reserved: Insufficient resources.")

            eviction_event = scheduler_state.check_eviction(task)

            return False, eviction_event
    else:
        if logger.ENABLE_LOGGING:
            logger.runtime.debug(
                f"Task {task.name} cannot be reserved: Invalid status.",
                extra=dict(
                    task=task.name,
                    phase=phase,
                    counters=task.counters,
                    status=task.status,
                ),
            )
            # print(f"Task {task.name} cannot be reserved: Invalid status.")
        return False, None


def launch_task(
    task: SimulatedTask, scheduler_state: ParlaState, verbose: bool = False
) -> bool:
    phase = TaskState.LAUNCHED

    # print(f"Trying to launch task {task.name}.")
    # if isinstance(task, SimulatedEvictionTask):
    #     print(
    #         f"Trying to launch eviction task {task.name}. Source Device: {task.source}. Target Device: {task.assigned_devices}."
    #     )

    # print(f"Trying to launch task {task.name}.")
    # print(f"Task status: {task.status}.")
    # print(f"Task counters: {task.counters}.")

    if check_status := scheduler_state.check_task_status(task, TaskStatus.LAUNCHABLE):
        # if isinstance(task, SimulatedEvictionTask):
        #     print(
        #         f"Task {task.name} is launchable. Source Device: {task.source}. Target Device: {task.assigned_devices}."
        #     )
        if can_fit := scheduler_state.check_resources(phase, task):
            # if isinstance(task, SimulatedEvictionTask):
            #     print(
            #         f"Task {task.name} can fit. Source Device: {task.source}. Target Device: {task.assigned_devices}."
            #     )
            if logger.ENABLE_LOGGING:
                logger.runtime.critical(
                    f"Launching task {task.name} on devices {task.assigned_devices}",
                    extra=dict(task=task.name, devices=task.assigned_devices),
                )

            # if isinstance(task, SimulatedEvictionTask):
            #     print(f"Task {task.name} before acquire_resources: {task.source}.")
            scheduler_state.acquire_resources(phase, task)
            # if isinstance(task, SimulatedEvictionTask):
            #     print(f"Task {task.name} before duration: {task.source}.")
            duration, completion_time = scheduler_state.get_task_duration(
                task, task.assigned_devices, verbose=verbose
            )
            # if isinstance(task, SimulatedEvictionTask):
            #     print(f"Task {task.name} before use_data: {task.source}.")
            scheduler_state.use_data(phase, task, verbose=verbose)
            # if isinstance(task, SimulatedEvictionTask):
            #     print(f"Task {task.name} after use_data: {task.source}.")
            task.duration = duration
            task.completion_time = completion_time
            scheduler_state.launched_active_tasks += 1

            return True
        else:
            if logger.ENABLE_LOGGING:
                # print(f"Task {task.name} cannot be launched: Insufficient resources.")
                logger.runtime.debug(
                    f"Task {task.name} cannot be launched: Insufficient resources.",
                    extra=dict(task=task.name, phase=phase),
                )
    else:
        if logger.ENABLE_LOGGING:
            # print(f"Task {task.name} cannot be launched: Invalid status.")
            logger.runtime.debug(
                f"Task {task.name} cannot be launched: Invalid status.",
                extra=dict(
                    task=task.name,
                    phase=phase,
                    counters=task.counters,
                    status=task.status,
                ),
            )
    return False


def complete_task(
    task: SimulatedTask, scheduler_state: ParlaState, verbose: bool = False
) -> bool:
    phase = TaskState.COMPLETED
    scheduler_state.release_data(phase, task, verbose=verbose)
    scheduler_state.release_resources(phase, task, verbose=verbose)
<<<<<<< HEAD
    scheduler_state.completion_stats(task)
    scheduler_state.num_mapped_tasks -= 1
=======
    scheduler_state.mapped_active_tasks -= 1
    scheduler_state.reserved_active_tasks -= 1
    scheduler_state.launched_active_tasks -= 1

    # scheduler_state.completion_stats(task)
>>>>>>> bba29c2b

    return True


@SchedulerOptions.register_architecture("parla")
@dataclass(slots=True)
class ParlaArchitecture(SchedulerArchitecture):
    spawned_tasks: TaskQueue = TaskQueue()
    # Mapping Phase
    mappable_tasks: TaskQueue = TaskQueue()
    # Reserving Phase
    reservable_tasks: Dict[Device, TaskQueue] = field(default_factory=dict)
    # Launching Phase
    launchable_tasks: Dict[Device, Dict[TaskType, TaskQueue]] = field(
        default_factory=dict
    )
    launched_tasks: Dict[Device, TaskQueue] = field(default_factory=dict)
    success_count: int = 0
    active_scheduler: int = 0
    eviction_occured: bool = False

    def __deepcopy__(self, memo):
        spawned_tasks = deepcopy(self.spawned_tasks)
        mappable_tasks = deepcopy(self.mappable_tasks)
        reservable_tasks = deepcopy(self.reservable_tasks)
        launchable_tasks = deepcopy(self.launchable_tasks)
        launched_tasks = deepcopy(self.launched_tasks)
        completed_tasks = [t for t in self.completed_tasks]

        # print("Mappable Tasks: ", launchable_tasks, self.launchable_tasks)

        return ParlaArchitecture(
            topology=None,
            spawned_tasks=spawned_tasks,
            mappable_tasks=mappable_tasks,
            reservable_tasks=reservable_tasks,
            launchable_tasks=launchable_tasks,
            launched_tasks=launched_tasks,
            success_count=self.success_count,
            active_scheduler=self.active_scheduler,
            eviction_occured=self.eviction_occured,
            completed_tasks=completed_tasks,
        )

    def __post_init__(self):
        topology = self.topology

        if topology is not None:
            for device in topology.devices:
                self.reservable_tasks[device.name] = TaskQueue()

                self.launchable_tasks[device.name] = dict()
                self.launchable_tasks[device.name][TaskType.DATA] = TaskQueue()
                self.launchable_tasks[device.name][TaskType.COMPUTE] = TaskQueue()
                self.launchable_tasks[device.name][TaskType.EVICTION] = TaskQueue()

                self.launched_tasks[device.name] = TaskQueue()

    def initialize(
        self, tasks: List[TaskID], scheduler_state: SystemState, **kwargs
    ) -> List[EventPair]:
        objects = scheduler_state.objects

        task_objects = [objects.get_task(task) for task in tasks]

        # Initialize the set of visible tasks
        self.add_initial_tasks(task_objects, scheduler_state)

        # Initialize memory for starting data blocks
        for data in objects.datamap.values():
            devices = data.info.location
            if devices is not None:
                if isinstance(devices, Device):
                    devices = (devices,)

                for device in devices:
                    for pool in [
                        TaskState.MAPPED,
                        TaskState.RESERVED,
                        TaskState.LAUNCHED,
                    ]:
                        resource_set = FasterResourceSet(
                            memory=data.info.size, vcus=0, copy=0
                        )

                        if logger.ENABLE_LOGGING:
                            logger.data.info(
                                f"Initializing data resource {data.name} on device {device} in pool {pool} with resources: {resource_set}",
                                extra=dict(
                                    data=data.name,
                                    device=device,
                                    pool=pool,
                                    resources=resource_set,
                                ),
                            )

                        scheduler_state.resource_pool.add_device_resource(
                            device,
                            pool,
                            ResourceGroup.PERSISTENT,
                            resource_set,
                        )

                        # Default state is evictable
                        data.set_evictable(device, scheduler_state.data_pool)

        # Initialize the event queue
        next_event = Mapper()
        next_time = Time(0)
        self.active_scheduler += 1
        return [(next_time, next_event)]

    def add_initial_tasks(
        self, tasks: List[SimulatedTask], scheduler_state: SystemState
    ):
        """
        Append an initial task who does not have any dependency to
        a spawned task queue.
        """
        for task in tasks:
            self.spawned_tasks.put(task)

    def mapper(
        self, scheduler_state: SystemState, event: Mapper, **kwargs
    ) -> List[EventPair]:
        self.success_count = 0
        next_tasks = TaskIterator(self.spawned_tasks)

        task_mapper = kwargs["mapper"]
        simulator = kwargs["simulator"]

        current_time = scheduler_state.time
        objects = scheduler_state.objects

        if logger.ENABLE_LOGGING:
            logger.runtime.info(
                "Mapping tasks", extra=dict(time=current_time, phase=TaskState.MAPPED)
            )

        for priority, taskid in next_tasks:
            task = objects.get_task(taskid)
            assert task is not None

            if not task_mapper.check_allowed(task):
                # print(f"Task {task.name} not allowed. Draining task.")
                task.notify_state(TaskState.MAPPED, objects.taskmap, current_time)
                next_tasks.success()
                self.success_count += 1
            elif devices := map_task(simulator, task):
                for device in devices:
                    self.reservable_tasks[device].put_id(
                        task_id=taskid, priority=priority
                    )
                if logger.ENABLE_LOGGING:
                    logger.runtime.info(
                        f"Task {task.name}, mapped successfully.",
                        extra=dict(task=taskid, device=devices),
                    )
                event.tasks.add(taskid)
                task.notify_state(TaskState.MAPPED, objects.taskmap, current_time)
                next_tasks.success()
                self.success_count += 1
            else:
                next_tasks.fail()
                continue

        reserver_pair = (current_time + Time(10), Reserver())
        return [reserver_pair]

    def _add_eviction_dependencies_from_access(
        self,
        task: SimulatedTask,
        accesses: List[DataAccess],
        scheduler_state: SystemState,
    ):
        objects = scheduler_state.objects
        for data_access in accesses:
            data = objects.get_data(data_access.id)

            active_eviction_tasks = data.status.uses.eviction_tasks
            # print("Active eviction tasks: ", active_eviction_tasks)
            for eviction_task_id in active_eviction_tasks:
                eviction_task = objects.get_task(eviction_task_id)
                assert eviction_task is not None
                task.add_eviction_dependency(eviction_task)

    def _add_eviction_dependencies(
        self, task: SimulatedTask, scheduler_state: SystemState
    ):
        self._add_eviction_dependencies_from_access(
            task, task.read_accesses, scheduler_state
        )
        self._add_eviction_dependencies_from_access(
            task, task.write_accesses, scheduler_state
        )
        self._add_eviction_dependencies_from_access(
            task, task.read_write_accesses, scheduler_state
        )

    def _enqueue_data_tasks(self, task: SimulatedTask, scheduler_state: SystemState):
        objects = scheduler_state.objects
        assert objects is not None
        assert task.assigned_devices is not None

        if task.data_tasks is not None:
            for data_task_id in task.data_tasks:
                data_task: SimulatedDataTask = objects.get_task(data_task_id)  # type: ignore
                assert data_task is not None

                if logger.ENABLE_LOGGING:
                    logger.runtime.debug(
                        f"Enqueuing data task {data_task_id}",
                        extra=dict(
                            task=data_task_id,
                            device=task.assigned_devices,
                            phase=TaskState.RESERVED,
                        ),
                    )

                device = task.assigned_devices[data_task.local_index]
                data_task.assigned_devices = (device,)
                data_task.set_state(
                    TaskState.RESERVED, scheduler_state.time, verify=False
                )
                data_task.set_status(
                    TaskStatus.RESERVABLE, scheduler_state.time, verify=False
                )
                self._add_eviction_dependencies(data_task, scheduler_state)

                self.launchable_tasks[device][TaskType.DATA].put_id(
                    task_id=data_task_id, priority=data_task.priority
                )

                scheduler_state.reserved_active_tasks += 1
                scheduler_state.mapped_active_tasks += 1

    def reserver(
        self, scheduler_state: SystemState, event: Reserver, **kwargs
    ) -> List[EventPair]:
        objects = scheduler_state.objects
        current_time = scheduler_state.time

        if logger.ENABLE_LOGGING:
            logger.runtime.info(
                "Reserving tasks.",
                extra=dict(time=current_time, phase=TaskState.RESERVED),
            )

        # print(f"Reserving tasks")

        next_tasks = MultiTaskIterator(self.reservable_tasks)
        for priority, taskid in next_tasks:
            task = objects.get_task(taskid)
            assert task is not None

            # print(f"Atempting to reserve task {taskid}.")

            reserve_success, eviction_event = reserve_task(task, scheduler_state)

            if reserve_success is True:
                devices = task.assigned_devices
                assert devices is not None
                device = devices[0]

                self._enqueue_data_tasks(task, scheduler_state)
                self._add_eviction_dependencies(task, scheduler_state)
                # print(f"Task {taskid} reserved successfully.")
                # print(task.dependencies)
                # print(task.counters)

                self.launchable_tasks[device][TaskType.COMPUTE].put_id(
                    task_id=taskid, priority=priority
                )
                if logger.ENABLE_LOGGING:
                    logger.runtime.info(
                        f"Task {taskid} reserved successfully.",
                        extra=dict(task=taskid),
                    )
                event.tasks.add(taskid)
                task.notify_state(TaskState.RESERVED, objects.taskmap, current_time)
                next_tasks.success()
                self.success_count += 1
            elif isinstance(eviction_event, Eviction):
                next_tasks.fail()
                return [(current_time + Time(10), eviction_event)]
            else:
                next_tasks.fail()
                continue

        launcher_pair = (current_time + Time(10), Launcher())
        return [launcher_pair]

    def eviction(
        self, scheduler_state: SystemState, event: Eviction, **kwargs
    ) -> List[EventPair]:
        self.eviction_occured = True

        objects = scheduler_state.objects
        current_time = scheduler_state.time

        if logger.ENABLE_LOGGING:
            logger.runtime.info(
                "Evicting data.",
                extra=dict(time=current_time),
            )
        # print("Evicting data.")
        eviction_tasks = run_eviction(scheduler_state, event)
        for device, eviction_task in eviction_tasks:
            # print(device, eviction_task)
            task_i = objects.get_task(eviction_task)

            self.launchable_tasks[device][TaskType.EVICTION].put_id(
                task_id=eviction_task, priority=0
            )

        reserver_pair = (current_time + Time(10), Launcher())
        return [reserver_pair]

    def launcher(
        self, scheduler_state: SystemState, event: Launcher, **kwargs
    ) -> List[EventPair]:
        objects = scheduler_state.objects
        current_time = scheduler_state.time

        if logger.ENABLE_LOGGING:
            logger.runtime.info(
                "Launching tasks.",
                extra=dict(time=current_time, phase=TaskState.LAUNCHED),
            )

        next_events: List[EventPair] = []

        next_tasks = MultiTaskIterator(self.launchable_tasks)
        for priority, taskid in next_tasks:
            task = objects.get_task(taskid)
            assert task is not None

            # Process LAUNCHABLE state
            if launch_success := launch_task(task, scheduler_state):
                task.notify_state(TaskState.LAUNCHED, objects.taskmap, current_time)
                completion_time = task.completion_time

                device = task.assigned_devices[0]  # type: ignore
                self.launched_tasks[device].put_id(taskid, completion_time)

                if logger.ENABLE_LOGGING:
                    logger.runtime.info(
                        f"Task {taskid} launched successfully on {device}.",
                        extra=dict(
                            task=taskid,
                            device=device,
                            time=current_time,
                            completion_time=completion_time,
                        ),
                    )
                    # if isinstance(task, SimulatedEvictionTask):
                    #     print("Source Device: ", task.source)

                event.tasks.add(taskid)

                # Create completion event
                completion_event = TaskCompleted(task=taskid)
                next_events.append((completion_time, completion_event))
                next_tasks.success()
                self.success_count += 1
            else:
                next_tasks.fail()
                continue

        self.active_scheduler -= 1

        if (
            remaining_tasks := length(self.launchable_tasks) and self.success_count
        ) or self.eviction_occured:
            mapping_pair = (current_time + Time(10), Mapper())
            next_events.append(mapping_pair)
            self.active_scheduler += 1
            self.eviction_occured = False

        return next_events

    def _verify_correct_task_completed(
        self, task: SimulatedTask, scheduler_state: SystemState, **kwargs
    ):
        taskid = task.name
        # Remove task from launched queues
        devices = task.assigned_devices
        if devices is None:
            raise ValueError(f"Task {task.name} has no assigned devices.")
        device = devices[0]

        if expected := self.launched_tasks[device].peek():
            expected_time, expected_task = expected
            if expected_task != taskid:
                raise ValueError(
                    f"Invalid state: Task {task.name} is not at the head of the launched queue. Expected: {expected_task}, Actual: {taskid}"
                )
            if expected_time != scheduler_state.time:
                raise ValueError(
                    f"Invalid state: Task {task.name} is not expected to complete at this time. Expected: {expected_time}, Actual: {scheduler_state.time}"
                )
            # Remove task from launched queue (it has completed)
            self.launched_tasks[device].get()
            self.completed_tasks.append(taskid)
        else:
            raise ValueError(
                f"Invalid state: Launch queue for device {device} is empty."
            )

    def complete_task(
        self, scheduler_state: SystemState, event: TaskCompleted, **kwargs
    ) -> List[EventPair]:
        objects = scheduler_state.objects
        task = objects.get_task(event.task)
        current_time = scheduler_state.time

        if logger.ENABLE_LOGGING:
            # print(f"Completing task {event.task}")
            logger.runtime.critical(
                f"Completing task {event.task}",
                extra=dict(
                    task=event.task, time=current_time, phase=TaskState.COMPLETED
                ),
            )

        next_events: List[EventPair] = []

        self._verify_correct_task_completed(task, scheduler_state)
        complete_task(task, scheduler_state)

        # Update status of dependencies
        task.notify_state(TaskState.COMPLETED, objects.taskmap, scheduler_state.time)

        self.success_count += 1
        if self.active_scheduler == 0:
            mapping_pair = (current_time, Mapper())
            next_events.append(mapping_pair)
            self.active_scheduler += 1

        return next_events

    def complete(self, scheduler_state: SystemState, **kwargs) -> bool:
        complete_flag = self.spawned_tasks.empty()
        for device in self.reservable_tasks:
            complete_flag = complete_flag and self.reservable_tasks[device].empty()
        for device in self.launchable_tasks:
            for task_type in self.launchable_tasks[device]:
                complete_flag = (
                    complete_flag and self.launchable_tasks[device][task_type].empty()
                )
        for device in self.launched_tasks:
            complete_flag = complete_flag and self.launched_tasks[device].empty()

        return complete_flag<|MERGE_RESOLUTION|>--- conflicted
+++ resolved
@@ -20,12 +20,7 @@
 
 from ...eviction.usage import *
 
-<<<<<<< HEAD
-from rich import print
 import random
-=======
-# from rich import print
->>>>>>> bba29c2b
 
 
 def chose_random_placement(task: SimulatedTask) -> Tuple[Device, ...]:
@@ -61,27 +56,12 @@
 
     # Check if task is mappable
     if check_status := scheduler_state.check_task_status(task, TaskStatus.MAPPABLE):
-<<<<<<< HEAD
-        if (
-            check_limiter := scheduler_state.num_mapped_tasks
-            < scheduler_state.threshold
-        ):
-            # task.assigned_devices = apply_mapping_function(task, scheduler_state)
-            chosen_devices = chose_random_placement(task)
-            task.assigned_devices = chosen_devices
-            scheduler_state.acquire_resources(phase, task, verbose=verbose)
-            scheduler_state.use_data(phase, task, verbose=verbose)
-            scheduler_state.num_mapped_tasks += 1
-            print(f"Mapped task {task.name} to device {task.assigned_devices}.")
-=======
         chosen_devices = mapper.map_task(task, simulator)
         task.assigned_devices = chosen_devices
         scheduler_state.acquire_resources(phase, task, verbose=verbose)
         scheduler_state.use_data(phase, task, verbose=verbose)
         scheduler_state.mapped_active_tasks += 1
->>>>>>> bba29c2b
-
-            return chosen_devices
+        return chosen_devices
 
     if logger.ENABLE_LOGGING:
         logger.runtime.debug(
@@ -289,17 +269,9 @@
     phase = TaskState.COMPLETED
     scheduler_state.release_data(phase, task, verbose=verbose)
     scheduler_state.release_resources(phase, task, verbose=verbose)
-<<<<<<< HEAD
-    scheduler_state.completion_stats(task)
-    scheduler_state.num_mapped_tasks -= 1
-=======
     scheduler_state.mapped_active_tasks -= 1
     scheduler_state.reserved_active_tasks -= 1
     scheduler_state.launched_active_tasks -= 1
-
-    # scheduler_state.completion_stats(task)
->>>>>>> bba29c2b
-
     return True
 
 
