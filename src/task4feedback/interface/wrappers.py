--- conflicted
+++ resolved
@@ -1165,7 +1165,7 @@
 
     def get_device_memory(self, output: TensorDict):
         self.graph_extractor.get_device_memory(output["aux"]["device_memory"])
-    
+
     def get_device_load(self, output: TensorDict):
         self.graph_extractor.get_device_load(output["aux"]["device_load"])
 
@@ -1216,15 +1216,11 @@
                 "improvement": torch.zeros((1), dtype=torch.float32),
                 "vs_quad": torch.zeros((1), dtype=torch.float32),
                 "progress": torch.zeros((1), dtype=torch.float32),
-<<<<<<< HEAD
-                "z": torch.zeros((8), dtype=torch.float32),
-=======
                 "baseline": torch.zeros((1), dtype=torch.float32),
-                "device_memory": torch.zeros(1*(spec.max_devices), dtype=torch.float32),
-                "device_load": torch.zeros(2*(spec.max_devices), dtype=torch.float32),
+                "device_memory": torch.zeros(1 * (spec.max_devices), dtype=torch.float32),
+                "device_load": torch.zeros(2 * (spec.max_devices), dtype=torch.float32),
                 "z_ch": torch.zeros((8), dtype=torch.float32),
                 "z_spa": torch.zeros((8), dtype=torch.float32),
->>>>>>> 111b8816
             }
         )
 
@@ -1591,15 +1587,11 @@
                 "improvement": torch.zeros((1), dtype=torch.float32),
                 "progress": torch.zeros((1), dtype=torch.float32),
                 "baseline": torch.ones((1), dtype=torch.float32),
-<<<<<<< HEAD
-                "vs_quad": torch.zeros((1), dtype=torch.float32),
-                "z": torch.zeros((8), dtype=torch.float32),
-=======
-                "device_memory": torch.zeros(1*(spec.max_devices), dtype=torch.float32),
-                "device_load": torch.zeros(2*(spec.max_devices), dtype=torch.float32),
+                "device_memory": torch.zeros(1 * (spec.max_devices), dtype=torch.float32),
+                "device_load": torch.zeros(2 * (spec.max_devices), dtype=torch.float32),
                 "z_ch": torch.zeros((8), dtype=torch.float32),
                 "z_spa": torch.zeros((8), dtype=torch.float32),
->>>>>>> 111b8816
+                "vs_quad": torch.zeros((1), dtype=torch.float32),
             }
         )
 
@@ -1666,8 +1658,8 @@
                 "improvement": torch.zeros((1), dtype=torch.float32),
                 "progress": torch.zeros((1), dtype=torch.float32),
                 "baseline": torch.ones((1), dtype=torch.float32),
-                "device_memory": torch.zeros(1*(spec.max_devices), dtype=torch.float32),
-                "device_load": torch.zeros(2*(spec.max_devices), dtype=torch.float32),
+                "device_memory": torch.zeros(1 * (spec.max_devices), dtype=torch.float32),
+                "device_load": torch.zeros(2 * (spec.max_devices), dtype=torch.float32),
                 "z_ch": torch.zeros((8), dtype=torch.float32),
                 "z_spa": torch.zeros((8), dtype=torch.float32),
             }
@@ -1759,15 +1751,11 @@
                 "improvement": torch.zeros((1), dtype=torch.float32),
                 "progress": torch.zeros((1), dtype=torch.float32),
                 "baseline": torch.ones((1), dtype=torch.float32),
-<<<<<<< HEAD
+                "device_memory": torch.zeros(1 * (spec.max_devices), dtype=torch.float32),
+                "device_load": torch.zeros(2 * (spec.max_devices), dtype=torch.float32),
+                "z_ch": torch.zeros((8), dtype=torch.float32),
                 "vs_quad": torch.zeros((1), dtype=torch.float32),
-                "z": torch.zeros((8), dtype=torch.float32),
-=======
-                "device_memory": torch.zeros(1*(spec.max_devices), dtype=torch.float32),
-                "device_load": torch.zeros(2*(spec.max_devices), dtype=torch.float32),
-                "z_ch": torch.zeros((8), dtype=torch.float32),
                 "z_spa": torch.zeros((8), dtype=torch.float32),
->>>>>>> 111b8816
             }
         )
 
