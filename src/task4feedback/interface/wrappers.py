from dataclasses import dataclass
from typing import Optional, Type, Self
from .types import (
    DeviceTuple,
    TaskTuple,
    DataBlockTuple,
    VariantTuple,
    ConnectionTuple,
    _bytes_to_readable,
)
from .lambdas import VariantBuilder, TaskLabeler, DataBlockTransformer
from rich import print
import numpy as np
import task4feedback.fastsim2 as fastsim
from task4feedback.fastsim2 import (
    Devices,
    Topology,
    Tasks,
    TaskNoise,
    CommunicationNoise,
    Data,
    GraphTemplate,
    DeviceType,
    SchedulerInput,
    RangeTransitionConditions,
    DefaultTransitionConditions,
    BatchTransitionConditions,
    SchedulerState,
    Simulator,
)
from task4feedback.fastsim2 import ExecutionState, start_logger, EventType
import torch
from tensordict.tensordict import TensorDict
from torch_geometric.data import HeteroData, Batch


class Graph:
    def __init__(self):
        self.graph = GraphTemplate()
        self.ctasks = None

    def add_task(self, name, tag):
        return self.graph.add_task(name, tag)

    def get_task(self, task, convert=False):
        if convert and isinstance(task, str):
            task = self.graph.get_id(task)

        id = task
        name = self.graph.get_name(id)
        tag = self.graph.get_tag(id)
        dependencies = self.graph.get_dependencies(id)
        read = self.graph.get_read_data(id)
        write = self.graph.get_write_data(id)
        type = self.graph.get_type(id)

        return TaskTuple(id, name, tag, dependencies, read, write, type)

    def __len__(self):
        return self.graph.size()

    def convert_list_to_ids(self, tasklist):
        return [
            self.graph.get_id(task) if isinstance(task, str) else task
            for task in tasklist
        ]

    def convert_ids_to_names(self, tasklist):
        return [
            self.graph.get_name(task) if isinstance(task, int) else task
            for task in tasklist
        ]

    def get_id(self, name):
        return self.graph.get_id(name)

    def get_name(self, task):
        return self.graph.get_name(task)

    def add_dependencies(self, task, dependencies, convert=False):
        if convert and isinstance(task, str):
            task = self.graph.get_id(task)
        self.graph.add_dependencies(task, dependencies)

    def add_dependency(self, task, dependency, convert=False):
        if convert and isinstance(task, str):
            task = self.graph.get_id(task)
        if convert and isinstance(dependency, str):
            dependency = self.graph.get_id(dependency)
        self.graph.add_dependency(task, dependency)

    def add_read_data(self, task, dataidlist, convert=False):
        if convert and isinstance(task, str):
            task = self.graph.get_id(task)
        self.graph.add_read_data(task, dataidlist)

    def add_write_data(self, task, dataidlist, convert=False):
        if convert and isinstance(task, str):
            task = self.graph.get_id(task)
        self.graph.add_write_data(task, dataidlist)

    def apply_variant(self, variant_builder: type[VariantBuilder]):
        for i in range(self.graph.size()):
            task = self.get_task(i)
            for arch in DeviceType:
                if arch == DeviceType.NONE:
                    continue

                variant = variant_builder.build_variant(arch, task)

                if variant is None:
                    continue

                vcu_usage = int(variant.vcu_usage * fastsim.MAX_VCUS)
                self.graph.add_variant(
                    i,
                    arch,
                    vcu_usage,
                    variant.memory_usage,
                    variant.expected_time,
                )

    def apply_tag(self, tag_builder: TaskLabeler):
        for i in range(self.graph.size()):
            task = self.get_task(i)
            tag = tag_builder.label(task)
            self.graph.set_tag(i, tag)

    def apply_type(self, type_builder: TaskLabeler):
        for i in range(self.graph.size()):
            task = self.get_task(i)
            type = type_builder.label(task)
            self.graph.set_type(i, type)

    def finalize_tasks(
        self, create_data_tasks=True, add_missing_dependencies=False, verbose=False
    ):
        if verbose:
            print(f"..finalizing GraphWrapper with {self.graph.size()} tasks.")
        self.ctasks = self.graph.to_tasks()
        fastsim.GraphManager.finalize(
            self.ctasks, create_data_tasks, add_missing_dependencies
        )
        if verbose:
            print(f"..created {self.ctasks.data_size()} data tasks.")

    def fill_data_flow_dependencies(self):
        self.graph.fill_dependencies_from_data_usage()

    def get_c_tasks(self):
        assert self.ctasks is not None
        return self.ctasks

    def __iter__(self):
        for i in range(self.graph.size()):
            yield self.get_task(i)

    def to_networkx(self):
        import networkx as nx

        G = nx.DiGraph()

        for task in self:
            G.add_node(task.id, label=task.name)

            for dep_id in task.dependencies:
                G.add_edge(dep_id, task.id)

        return G

    @staticmethod
    def create_from_legacy_graph(graph, datamap):
        """
        Convert the older (2023-2024) python graph format to the new c++ stored graph format.
        """
        from task4feedback.legacy_types import Device, Architecture

        ids_to_tasks = {}
        tasks_to_ids = {}

        for i, task_id in enumerate(graph):
            ids_to_tasks[i] = task_id
            tasks_to_ids[task_id] = i

        ids_to_data = {}
        data_to_ids = {}

        for i, data_id in enumerate(datamap):
            ids_to_data[i] = data_id
            data_to_ids[data_id] = i

        g = Graph()
        for i, task_id in enumerate(graph):
            task = graph[task_id]
            dependencies = [tasks_to_ids[dep] for dep in task.dependencies]
            read = [d.id for d in task.data_dependencies.read]
            write = [d.id for d in task.data_dependencies.write]
            read_write = [d.id for d in task.data_dependencies.read_write]

            read_set = set(read).union(set(read_write))
            write_set = set(write).union(set(read_write))

            read_ids = [data_to_ids[d] for d in read_set]
            write_ids = [data_to_ids[d] for d in write_set]

            name = str(task_id)

            g.add_task(name, 0)
            g.add_dependencies(i, dependencies)
            g.add_read_data(i, read_ids)
            g.add_write_data(i, write_ids)

            any_cpu_flag = Device(Architecture.CPU, -1) in task.runtime
            cpu_0_flag = Device(Architecture.CPU, 0) in task.runtime

            if any_cpu_flag:
                placement_info = task.runtime[Device(Architecture.CPU, -1)][0]
                vcu = int(placement_info.device_fraction * fastsim.MAX_VCUS)
                mem = placement_info.memory
                g.graph.add_variant(
                    i, DeviceType.CPU, vcu, mem, placement_info.task_time
                )
            elif cpu_0_flag:
                placement_info = task.runtime[Device(Architecture.CPU, 0)][0]
                vcu = int(placement_info.device_fraction * fastsim.MAX_VCUS)
                mem = placement_info.memory
                g.graph.add_variant(
                    i, DeviceType.CPU, vcu, mem, placement_info.task_time
                )

            any_gpu_flag = Device(Architecture.GPU, -1) in task.runtime
            gpu_0_flag = Device(Architecture.GPU, 0) in task.runtime

            if any_gpu_flag:
                placement_info = task.runtime[Device(Architecture.GPU, -1)][0]
                vcu = int(placement_info.device_fraction * fastsim.MAX_VCUS)
                mem = placement_info.memory
                g.graph.add_variant(
                    i, DeviceType.GPU, vcu, mem, placement_info.task_time
                )
            elif gpu_0_flag:
                placement_info = task.runtime[Device(Architecture.GPU, 0)][0]
                vcu = int(placement_info.device_fraction * fastsim.MAX_VCUS)
                mem = placement_info.memory
                g.graph.add_variant(
                    i, DeviceType.GPU, vcu, mem, placement_info.task_time
                )

        return g

    def __str__(self):
        result = []

        task_count = self.graph.size()
        result.append(f"GraphWrapper with {task_count} tasks:")

        for i in range(task_count):
            task = self.get_task(i)

            if task.dependencies:
                dep_names = []
                for dep_id in task.dependencies:
                    dep_name = self.graph.get_name(dep_id)
                    dep_names.append(f"{dep_name}({dep_id})")
                deps_str = ", ".join(dep_names)
            else:
                deps_str = "None"

            read_str = ", ".join(map(str, task.read)) if task.read else "None"
            write_str = ", ".join(map(str, task.write)) if task.write else "None"

            result.append(
                f"  Task {task.id}: {task.name} (Tag: {task.tag}, Type: {task.type})"
            )
            result.append(f"    Dependencies: {deps_str}")
            result.append(f"    Reads: {read_str}")
            result.append(f"    Writes: {write_str}")

        return "\n".join(result)


class DataBlocks:
    def __init__(self, initial_size=0):
        if initial_size > 0:
            self.data = Data(initial_size)
        else:
            self.data = Data()

    def add_block(self, name, size, location=0, id=None):
        if id is None:
            id = self.data.append_block(size, location, name)
        else:
            self.data.create_block(id, size, location, name)
        return DataBlockTuple(id, name, size, location)

    def set_location(self, block, location, convert=False):
        if convert and isinstance(block, str):
            block = self.data.get_id(block)
        self.data.set_location(block, location)

    def get_block(self, block, convert=False):
        if convert and isinstance(block, str):
            block = self.data.get_id(block)
        id = block
        name = self.data.get_name(id)
        size = self.data.get_size(id)
        location = self.data.get_location(id)
        tag = self.data.get_tag(id)
        block_type = self.data.get_type(id)
        return DataBlockTuple(id, name, size, location, tag, block_type)

    def get_id(self, name):
        return self.data.get_id(name)

    def get_location(self, block):
        if isinstance(block, str):
            block = self.data.get_id(block)
        return self.data.get_location(block)

    def convert_list_to_ids(self, blocklist):
        return [
            self.data.get_id(block) if isinstance(block, str) else block
            for block in blocklist
        ]

    def convert_ids_to_names(self, blocklist):
        return [
            self.data.get_name(block) if isinstance(block, int) else block
            for block in blocklist
        ]

    def apply(self, transformer: DataBlockTransformer):
        for i in range(self.data.size()):
            block = self.get_block(i)
            if block is None:
                continue
            transformed_block = transformer.transform(block)
            self.data.set_name(i, transformed_block.name)
            self.data.set_size(i, transformed_block.size)
            self.data.set_location(i, transformed_block.location)
            self.data.set_tag(i, transformed_block.tag)
            self.data.set_type(i, transformed_block.type)

    @staticmethod
    def create_from_legacy_data(data, system):
        from task4feedback.legacy_types import Device

        ids_to_data = {}
        data_to_ids = {}

        for i, data_id in enumerate(data):
            ids_to_data[i] = data_id
            data_to_ids[data_id] = i

        d = DataBlocks()
        for i, data_id in enumerate(data):
            name = str(data_id)
            size = data[data_id].size
            location = data[data_id].location

            if not isinstance(location, Device):
                location = location[0]

            location_id = system.get_global_id_from_legacy(location)

            d.add_block(name, size, location_id)

        return d

    def __str__(self):
        result = []

        block_count = self.data.size()
        result.append(f"DataWrapper with {block_count} blocks:")

        for i in range(block_count):
            block = self.get_block(i)
            result.append(
                f"  Block {block.id}: {block.name} (Size: {_bytes_to_readable(block.size)}, Location: {block.location}, Tag: {block.tag}, Type: {block.type})"
            )

        return "\n".join(result)


class System:
    def __init__(self):
        self.devices = Devices()
        self.topology = None

    def create_device(self, name, arch, memory, vcu, id=None):
        MAX_VCUS = fastsim.MAX_VCUS
        vcu = int(vcu * MAX_VCUS)
        if id is None:
            id = self.devices.append_device(name, arch, vcu, memory)
        else:
            self.devices.create_device(id, name, arch, vcu, memory)

        return DeviceTuple(name, id, self.devices.get_local_id(id), arch, memory, vcu)

    def finalize_devices(self):
        self.topology = Topology(self.devices.size())

    @staticmethod
    def convert_legacy_architecture(arch):
        from task4feedback.legacy_types import Architecture

        if arch == Architecture.CPU:
            return DeviceType.CPU
        if arch == Architecture.GPU:
            return DeviceType.GPU
        return DeviceType.NONE

    def get_global_id_from_legacy(self, device):
        from task4feedback.legacy_types import Device

        assert isinstance(device, Device)
        device_type = System.convert_legacy_architecture(device.architecture)
        return self.get_global_id(device_type, device.device_id)

    def get_global_id(self, architecture: DeviceType, local_id: int):
        return self.devices.get_global_id(architecture, local_id)

    def get_local_id(self, global_id: int):
        return self.devices.get_local_id(global_id)

    def get_type(self, global_id: int):
        return self.devices.get_type(global_id)

    def get_device(self, global_id: int):
        local_id = self.get_local_id(global_id)
        name = self.devices.get_name(global_id)
        arch = self.devices.get_type(global_id)
        dev = self.devices.get_device(global_id)
        vcu = dev.get_vcu()
        memory = dev.get_mem()
        return DeviceTuple(name, global_id, local_id, arch, memory, vcu)

    def add_connection(self, s_gid, d_gid, bandwidth, latency, max_connections=2):
        if self.topology is None:
            self.finalize_devices()
            raise Warning(
                "Devices must be finalized before adding connections. Calling finalize_devices() first."
            )

        self.topology.set_bandwidth(s_gid, d_gid, bandwidth)
        self.topology.set_latency(s_gid, d_gid, latency)
        self.topology.set_max_connections(s_gid, d_gid, max_connections)

    def __str__(self):
        result = []

        device_count = self.devices.size()
        result.append(f"SystemWrapper with {device_count} devices:")

        for i in range(device_count):
            device = self.get_device(i)
            result.append(
                f"  Device {device.global_id}: {device.name} (Type: {device.arch}, Memory: {_bytes_to_readable(device.memory)}, VCU: {device.vcu})"
            )

        return "\n".join(result)

    def connection_table(self):
        if self.topology is None:
            return "No topology defined. Call finalize_devices() first."

        result = []
        result.append("-" * 80)
        result.append(f"{'Source':<20} {'Dest':<20} {'BW':<15} {'L':<15} {'C':<15}")
        result.append("-" * 80)

        device_count = self.devices.size()

        for src in range(device_count):
            src_device = self.get_device(src)
            for dst in range(device_count):
                if src == dst:
                    continue

                if self.topology.get_bandwidth(src, dst) > 0:
                    dst_device = self.get_device(dst)
                    bandwidth = self.topology.get_bandwidth(src, dst)
                    latency = self.topology.get_latency(src, dst)
                    max_conn = self.topology.get_max_connections(src, dst)

                    bandwidth_str = (
                        _bytes_to_readable(bandwidth) + "/s" if bandwidth > 0 else "N/A"
                    )

                    result.append(
                        f"{src_device.name} (ID: {src})".ljust(20)
                        + f"{dst_device.name} (ID: {dst})".ljust(20)
                        + f"{bandwidth_str}".ljust(15)
                        + f"{latency} ms".ljust(15)
                        + f"{max_conn}".ljust(15)
                    )

        if len(result) == 3:  # Only header rows present
            result.append("No connections found between devices.")

        return "\n".join(result)


@dataclass
class NoiseConfig:
    task_noise: TaskNoise
    comm_noise: CommunicationNoise

    def __init__(
        self,
        graph: Graph,
        system: System,
        duration_seed: int = 0,
        priority_seed: int = 0,
        comm_seed: int = 0,
    ):
        self.task_noise = TaskNoise(graph.get_c_tasks(), duration_seed, priority_seed)
        self.comm_noise = CommunicationNoise(system.topology, comm_seed)


class ExternalMapper:
    def __init__(self, mapper: Optional[Self] = None):
        pass

    def map_tasks(self, simulator: "SimulatorDriver") -> list[fastsim.Action]:
        # print(candidate_tasks)
        candidates = torch.zeros((1), dtype=torch.int64)
        simulator.simulator.get_mappable_candidates(candidates)
        global_task_id = candidates[0]
        local_id = 0
        device = 0
        state = simulator.simulator.get_state()
        mapping_priority = state.get_mapping_priority(global_task_id)
        return [fastsim.Action(local_id, device, mapping_priority, mapping_priority)]


class StaticExternalMapper:
    def __init__(
        self, mapper: Optional[Self] = None, mapping_dict: Optional[dict] = None
    ):
        if mapper is not None:
            self.mapping_dict = mapper.mapping_dict

        elif mapping_dict is not None:
            self.mapping_dict = mapping_dict
        else:
            self.mapping_dict = {}

    def set_mapping_dict(self, mapping_dict):
        self.mapping_dict = mapping_dict

    def map_tasks(self, simulator: "SimulatorDriver") -> list[fastsim.Action]:
        candidates = torch.zeros((1), dtype=torch.int64)
        simulator.simulator.get_mappable_candidates(candidates)
        global_task_id = candidates[0].item()
        local_id = 0
        device = self.mapping_dict[global_task_id]
        state = simulator.simulator.get_state()
        mapping_priority = state.get_mapping_priority(global_task_id)
        return [fastsim.Action(local_id, device, mapping_priority, mapping_priority)]


@dataclass
class SimulatorInput:
    graph: Graph
    data: DataBlocks
    system: System
    noise: NoiseConfig
    transition_conditions: fastsim.TransitionConditions

    def __init__(
        self,
        graph: Graph,
        data: DataBlocks,
        system: System,
        noise: Optional[NoiseConfig] = None,
        transition_conditions: Optional[fastsim.TransitionConditions] = None,
    ):
        if transition_conditions is None:
            transition_conditions = fastsim.RangeTransitionConditions(5, 5, 16)
            # transition_conditions = DefaultTransitionConditions()
        if noise is None:
            noise = NoiseConfig(graph, system)
        self.noise = noise
        self.graph = graph
        self.data = data
        self.system = system
        self.transition_conditions = transition_conditions

    def to_input(self):
        return SchedulerInput(
            self.graph.get_c_tasks(),
            self.data.data,
            self.system.devices,
            self.system.topology,
            self.noise.task_noise,
            self.noise.comm_noise,
            self.transition_conditions,
        )


class FeatureExtractorFactory:
    def __init__(
        self,
        feature_list: Optional[list] = None,
        options: Optional[dict[Type, tuple]] = None,
    ):
        if feature_list is None:
            feature_list = []
        if options is None:
            options = {}

        self.options = options
        self.feature_list = feature_list

    def create(self, state: fastsim.SchedulerState):
        feature_extractor = fastsim.RuntimeFeatureExtractor()
        for feature_t in self.feature_list:
            args = self.options.get(feature_t, tuple())
            feature_extractor.add_feature(feature_t.create(state, *args))
        return feature_extractor

    def add(self, feature_t: Type, *args):
        self.feature_list.append(feature_t)

        if args:
            self.options[feature_t] = args


class EdgeFeatureExtractorFactory:
    def __init__(
        self,
        feature_list: Optional[list] = None,
        options: Optional[dict[Type, tuple]] = None,
    ):
        if feature_list is None:
            feature_list = []
        if options is None:
            options = {}

        self.options = options
        self.feature_list = feature_list

    def create(self, state: fastsim.SchedulerState):
        feature_extractor = fastsim.RuntimeEdgeFeatureExtractor()
        for feature_t in self.feature_list:
            args = self.options.get(feature_t, tuple())
            feature_extractor.add_feature(feature_t.create(state, *args))
        return feature_extractor

    def add(self, feature_t: Type, *args):
        self.feature_list.append(feature_t)

        if args:
            self.options[feature_t] = args


@dataclass
class ExternalObserverFactory:
    graph_spec: fastsim.GraphSpec
    graph_extractor_t: Type[fastsim.GraphExtractor]
    task_feature_factory: FeatureExtractorFactory
    data_feature_factory: FeatureExtractorFactory
    device_feature_factory: FeatureExtractorFactory
    task_task_feature_factory: EdgeFeatureExtractorFactory
    task_data_feature_factory: EdgeFeatureExtractorFactory
    task_device_feature_factory: Optional[EdgeFeatureExtractorFactory]
    data_device_feature_factory: Optional[EdgeFeatureExtractorFactory]

    def create(self, simulator: Simulator):
        state = simulator.get_state()
        graph_spec = self.graph_spec
        graph_extractor = self.graph_extractor_t(state)
        task_feature_extractor = self.task_feature_factory.create(state)
        data_feature_extractor = self.data_feature_factory.create(state)
        device_feature_extractor = self.device_feature_factory.create(state)
        task_task_feature_extractor = self.task_task_feature_factory.create(state)
        task_data_feature_extractor = self.task_data_feature_factory.create(state)
        task_device_feature_extractor = (
            self.task_device_feature_factory.create(state)
            if self.task_device_feature_factory is not None
            else None
        )
        data_device_feature_extractor = (
            self.data_device_feature_factory.create(state)
            if self.data_device_feature_factory is not None
            else None
        )

        return ExternalObserver(
            simulator,
            graph_spec,
            graph_extractor,
            task_feature_extractor,
            data_feature_extractor,
            device_feature_extractor,
            task_task_feature_extractor,
            task_data_feature_extractor,
            task_device_feature_extractor,
            data_device_feature_extractor,
        )


class CompiledDefaultObserverFactory:
    def __init__(self, spec: fastsim.GraphSpec):
        self.spec = spec
        self.graph_extractor_t = fastsim.GraphExtractor
        self.task_feature_factory = fastsim.TaskFeatureExtractor
        self.data_feature_factory = fastsim.DataFeatureExtractor
        self.device_feature_factory = fastsim.DeviceFeatureExtractor
        self.task_task_feature_factory = fastsim.TaskTaskFeatureExtractor
        self.task_data_feature_factory = fastsim.TaskDataFeatureExtractor
        self.task_device_feature_factory = None
        self.data_device_feature_factory = None

    def create(self, simulator: Simulator):
        state = simulator.get_state()
        graph_spec = self.spec
        graph_extractor = self.graph_extractor_t(state)
        task_feature_extractor = self.task_feature_factory(
            fastsim.InDegreeTaskFeature(state),
            # fastsim.OutDegreeTaskFeature(state),
            # fastsim.OneHotMappedDeviceTaskFeature(state),
        )
        data_feature_extractor = self.data_feature_factory(
            fastsim.DataSizeFeature(state),
            # fastsim.DataMappedLocationsFeature(state),
        )

        device_feature_extractor = self.device_feature_factory(
            fastsim.DeviceArchitectureFeature(state),
            fastsim.DeviceIDFeature(state),
            # fastsim.DeviceMemoryFeature(state),
            # fastsim.DeviceTimeFeature(state),
        )

        task_task_feature_extractor = self.task_task_feature_factory(
            fastsim.TaskTaskSharedDataFeature(state)
        )

        task_data_feature_extractor = self.task_data_feature_factory(
            # fastsim.TaskDataRelativeSizeFeature(state),
            fastsim.TaskDataUsageFeature(state),
        )

        task_device_feature_extractor = None
        data_device_feature_extractor = None

        return ExternalObserver(
            simulator,
            graph_spec,
            graph_extractor,
            task_feature_extractor,
            data_feature_extractor,
            device_feature_extractor,
            task_task_feature_extractor,
            task_data_feature_extractor,
            task_device_feature_extractor,
            data_device_feature_extractor,
        )


class DefaultObserverFactory(ExternalObserverFactory):
    def __init__(self, spec: fastsim.GraphSpec):
        graph_extractor_t = fastsim.GraphExtractor
        task_feature_factory = FeatureExtractorFactory()
        task_feature_factory.add(fastsim.InDegreeTaskFeature)
        task_feature_factory.add(fastsim.OutDegreeTaskFeature)
        # task_feature_factory.add(fastsim.TaskStateFeature)
        task_feature_factory.add(fastsim.OneHotMappedDeviceTaskFeature)
        task_feature_factory.add(fastsim.EmptyTaskFeature, 1)

        data_feature_factory = FeatureExtractorFactory()
        data_feature_factory.add(fastsim.DataSizeFeature)
        data_feature_factory.add(fastsim.DataMappedLocationsFeature)

        device_feature_factory = FeatureExtractorFactory()
        device_feature_factory.add(fastsim.DeviceArchitectureFeature)
        device_feature_factory.add(fastsim.DeviceIDFeature)
        # device_feature_factory.add(fastsim.DeviceMemoryFeature)
        # device_feature_factory.add(fastsim.DeviceTimeFeature)

        task_task_feature_factory = EdgeFeatureExtractorFactory()
        task_task_feature_factory.add(fastsim.TaskTaskSharedDataFeature)

        task_data_feature_factory = EdgeFeatureExtractorFactory()
        task_data_feature_factory.add(fastsim.TaskDataRelativeSizeFeature)
        # task_data_feature_factory.add(fastsim.TaskDataUsageFeature)

        task_device_feature_factory = EdgeFeatureExtractorFactory()
        task_device_feature_factory.add(fastsim.TaskDeviceDefaultEdgeFeature)

        data_device_feature_factory = None

        super().__init__(
            spec,
            graph_extractor_t,
            task_feature_factory,
            data_feature_factory,
            device_feature_factory,
            task_task_feature_factory,
            task_data_feature_factory,
            task_device_feature_factory,
            data_device_feature_factory,
        )


def observation_to_heterodata_truncate(
    observation: TensorDict, idx: int = 0, device="cpu", actions=None
) -> HeteroData:
    hetero_data = HeteroData()

    if actions is not None:
        hetero_data["actions"].x = actions

    for node_type, node_data in observation["nodes"].items():
        count = node_data["count"][0]
        hetero_data[f"{node_type}"].x = node_data["attr"][:count]

    for edge_key, edge_data in observation["edges"].items():
        target, source = edge_key.split("_")
        count = edge_data["count"][0]
        hetero_data[target, "to", source].edge_index = edge_data["idx"][:, :count]
        hetero_data[target, "to", source].edge_attr = edge_data["attr"][:count]

        if source != target:
            hetero_data[source, "to", target].edge_index = hetero_data[
                target, "to", source
            ].edge_index.flip(0)
            hetero_data[source, "to", target].edge_attr = hetero_data[
                target, "to", source
            ].edge_attr

    return hetero_data.to(device)


def observation_to_heterodata(
    observation: TensorDict, idx: int = 0, device="cpu", actions=None
) -> HeteroData:
    hetero_data = HeteroData()

    if actions is not None:
        # print("setting actions", actions.shape)
        hetero_data["actions"].x = actions

    for node_type, node_data in observation["nodes"].items():
        count = node_data["count"]
        hetero_data[f"{node_type}"].x = node_data["attr"]

    for edge_key, edge_data in observation["edges"].items():
        target, source = edge_key.split("_")
        count = edge_data["count"]
        hetero_data[target, "to", source].edge_index = edge_data["idx"]
        hetero_data[target, "to", source].edge_attr = edge_data["attr"]

        if source != target:
            hetero_data[source, "to", target].edge_index = hetero_data[
                target, "to", source
            ].edge_index.flip(0)
            hetero_data[source, "to", target].edge_attr = hetero_data[
                target, "to", source
            ].edge_attr

    return hetero_data.to(device)


@dataclass
class ExternalObserver:
    simulator: "SimulatorDriver"
    graph_spec: fastsim.GraphSpec
    graph_extractor: fastsim.GraphExtractor
    task_features: fastsim.RuntimeFeatureExtractor
    data_features: fastsim.RuntimeFeatureExtractor
    device_features: fastsim.RuntimeFeatureExtractor
    task_task_features: fastsim.RuntimeEdgeFeatureExtractor
    task_data_features: fastsim.RuntimeEdgeFeatureExtractor
    task_device_features: Optional[fastsim.RuntimeEdgeFeatureExtractor]
    data_device_features: Optional[fastsim.RuntimeEdgeFeatureExtractor]
    truncate: bool = True

    @property
    def task_feature_dim(self):
        if self.task_features is None:
            return 0
        return self.task_features.feature_dim

    @property
    def data_feature_dim(self):
        if self.data_features is None:
            return 0
        return self.data_features.feature_dim

    @property
    def device_feature_dim(self):
        if self.device_features is None:
            return 0
        return self.device_features.feature_dim

    @property
    def task_data_edge_dim(self):
        if self.task_data_features is None:
            return
        return self.task_data_features.feature_dim

    @property
    def task_device_edge_dim(self):
        if self.task_device_features is None:
            return 0
        return self.task_device_features.feature_dim

    @property
    def task_task_edge_dim(self):
        if self.task_task_features is None:
            return 0
        return self.task_task_features.feature_dim

    def get_task_features(self, task_ids, workspace):
        length = self.task_features.get_features_batch(task_ids, workspace)

        if self.truncate:
            workspace = workspace[:length]
        return workspace, length

    def get_data_features(self, data_ids, workspace):
        length = self.data_features.get_features_batch(data_ids, workspace)

        if self.truncate:
            workspace = workspace[:length]
        return workspace, length

    def get_device_features(self, device_ids, workspace):
        length = self.device_features.get_features_batch(device_ids, workspace)

        if self.truncate:
            workspace = workspace[:length]
        return workspace, length

    def get_task_task_features(self, task_ids, workspace):
        length = self.task_task_features.get_features_batch(task_ids, workspace)

        if self.truncate:
            workspace = workspace[:length]
        return workspace, length

    def get_task_data_features(self, task_ids, workspace):
        length = self.task_data_features.get_features_batch(task_ids, workspace)

        if self.truncate:
            workspace = workspace[:length]
        return workspace, length

    def get_task_device_features(self, task_ids, workspace):
        length = self.task_device_features.get_features_batch(task_ids, workspace)

        if self.truncate:
            workspace = workspace[:length]
        return workspace, length

    def get_bidirectional_neighborhood(self, task_ids, workspace):
        length = self.graph_extractor.get_k_hop_bidirectional(task_ids, 1, workspace)

        if self.truncate:
            workspace = workspace[:length]
        return workspace, length

    def get_used_data(self, task_ids, workspace):
        length = self.graph_extractor.get_unique_data(task_ids, workspace)

        if self.truncate:
            workspace = workspace[:length]
        return workspace, length

    def get_task_task_edges(self, task_ids, workspace, global_workspace):
        length = self.graph_extractor.get_task_task_edges(
            task_ids, workspace, global_workspace
        )

        if self.truncate:
            workspace = workspace[:, :length]
        return workspace, length

    def get_task_data_edges(self, task_ids, data_ids, workspace, global_workspace):
        length = self.graph_extractor.get_task_data_edges(
            task_ids, data_ids, workspace, global_workspace
        )

        if self.truncate:
            workspace = workspace[:, :length]
        return workspace, length

    def get_task_device_edges(self, task_ids, device_ids, workspace, global_workspace):
        length = self.graph_extractor.get_task_device_edges(
            task_ids, workspace, global_workspace
        )

        if self.truncate:
            workspace = workspace[:, :length]
        return workspace, length

    def _local_to_global(self, global_ids, local_ids, workspace=None):
        if workspace is not None:
            workspace[: len(local_ids)] = global_ids[local_ids]
            return workspace
        else:
            return global_ids[local_ids]

    def _local_to_global2D(self, g1, g2, l, workspace=None):
        if workspace is not None:
            size = len(l[0, :])
            workspace[0, :size] = g1[l[0, :]][:size]
            workspace[1, :size] = g2[l[1, :]][:size]
            return workspace
        else:
            id1 = g1[l[0, :]]
            id2 = g2[l[1, :]]
            return torch.stack((id1, id2), dim=0)

    def _local_to_global2D_same(self, g1, l, workspace=None):
        if workspace is not None:
            size = len(l[0, :])
            workspace[:, :size] = g1[l][:size]
            return workspace
        else:
            return g1[l]

    def new_observation_buffer(self, spec: Optional[fastsim.GraphSpec] = None):
        if spec is None:
            spec = self.graph_spec

        def _make_node_tensor(nodes, dim):
            return TensorDict(
                {
                    "glb": torch.zeros((nodes), dtype=torch.int64),
                    "attr": torch.zeros((nodes, dim), dtype=torch.float32),
                    "count": torch.zeros((1), dtype=torch.int64),
                    # "count": torch.tensor([0], dtype=torch.int64),
                }
            )

        def _make_edge_tensor(edges, dim):
            return TensorDict(
                {
                    "glb": torch.zeros((2, edges), dtype=torch.int64),
                    "idx": torch.zeros((2, edges), dtype=torch.int64),
                    "attr": torch.zeros((edges, dim), dtype=torch.float32),
                    "count": torch.zeros((1), dtype=torch.int64),
                    # "count": torch.tensor([0], dtype=torch.int64),
                }
            )

        def _make_index_tensor(n):
            return TensorDict(
                {
                    "idx": torch.zeros((n), dtype=torch.int64),
                    "count": torch.zeros((1), dtype=torch.int64),
                    # "count": torch.tensor([0], dtype=torch.int64),
                }
            )

        node_tensor = TensorDict(
            {
                "tasks": _make_node_tensor(
                    spec.max_tasks, self.task_features.feature_dim
                ),
                "data": _make_node_tensor(
                    spec.max_data, self.data_features.feature_dim
                ),
                "devices": _make_node_tensor(
                    spec.max_devices, self.device_features.feature_dim
                ),
            }
        )
        # print("Making new buffer", self.task_feature_dim)
        edge_tensor = TensorDict(
            {
                "tasks_tasks": _make_edge_tensor(
                    spec.max_edges_tasks_tasks, self.task_task_features.feature_dim
                ),
                "tasks_data": _make_edge_tensor(
                    spec.max_edges_tasks_data, self.task_data_features.feature_dim
                ),
                "tasks_devices": _make_edge_tensor(
                    spec.max_edges_tasks_devices, self.task_device_features.feature_dim
                ),
            }
        )

        aux_tensor = TensorDict(
            {
                "candidates": _make_index_tensor(spec.max_candidates),
                "time": torch.zeros((1), dtype=torch.int64),
                "improvement": torch.zeros((1), dtype=torch.float32),
                # "time": torch.tensor([0], dtype=torch.int64),
            }
        )

        obs_tensor = TensorDict(
            {
                "nodes": node_tensor,
                "edges": edge_tensor,
                "aux": aux_tensor,
            }
        )

        return obs_tensor

    def task_observation(
        self, output: TensorDict, task_ids: Optional[torch.Tensor] = None
    ):
        if task_ids is None:
            n_candidates = output["aux"]["candidates"]["count"][0]
            task_ids = output["aux"]["candidates"]["idx"][:n_candidates]
            output["nodes"]["tasks"]["attr"][:n_candidates, -1] = 1

        _, count = self.get_bidirectional_neighborhood(
            task_ids, output["nodes"]["tasks"]["glb"]
        )
        output["nodes"]["tasks"]["count"][0] = count
        self.get_task_features(
            output["nodes"]["tasks"]["glb"][:count], output["nodes"]["tasks"]["attr"]
        )

    def data_observation(self, output: TensorDict):
        ntasks = output["nodes"]["tasks"]["count"][0]
        _, count = self.get_used_data(
            output["nodes"]["tasks"]["glb"][:ntasks], output["nodes"]["data"]["glb"]
        )
        output["nodes"]["data"]["count"][0] = count
        self.get_data_features(
            output["nodes"]["data"]["glb"][:count], output["nodes"]["data"]["attr"]
        )

    def device_observation(self, output: TensorDict):
        count = output["nodes"]["devices"]["glb"].shape[0]
        output["nodes"]["devices"]["count"][0] = count
        output["nodes"]["devices"]["glb"][:count] = torch.arange(
            count, dtype=torch.int64
        )
        self.get_device_features(
            output["nodes"]["devices"]["glb"][:count],
            output["nodes"]["devices"]["attr"],
        )

    def task_task_observation(self, output: TensorDict):
        ntasks = output["nodes"]["tasks"]["count"][0]

        _, count = self.get_task_task_edges(
            output["nodes"]["tasks"]["glb"][:ntasks],
            output["edges"]["tasks_tasks"]["idx"],
            output["edges"]["tasks_tasks"]["glb"],
        )
        output["edges"]["tasks_tasks"]["count"][0] = count

        self.get_task_task_features(
            output["edges"]["tasks_tasks"]["glb"][:, :count],
            output["edges"]["tasks_tasks"]["attr"],
        )

    def task_data_observation(self, output: TensorDict):
        ntasks = output["nodes"]["tasks"]["count"][0]
        ndata = output["nodes"]["data"]["count"][0]
        _, count = self.get_task_data_edges(
            output["nodes"]["tasks"]["glb"][:ntasks],
            output["nodes"]["data"]["glb"][:ndata],
            output["edges"]["tasks_data"]["idx"],
            output["edges"]["tasks_data"]["glb"],
        )
        output["edges"]["tasks_data"]["count"][0] = count

        self.get_task_data_features(
            output["edges"]["tasks_data"]["glb"][:, :count],
            output["edges"]["tasks_data"]["attr"],
        )

    def task_device_observation(self, output: TensorDict, use_all_tasks=True):
        if not use_all_tasks:
            ncandidates = output["aux"]["candidates"]["count"][0]
            task_ids = output["aux"]["candidates"]["idx"][:ncandidates]
        else:
            ntasks = output["nodes"]["tasks"]["count"][0]
            task_ids = output["nodes"]["tasks"]["glb"][:ntasks]

        ndevices = output["nodes"]["devices"]["count"][0]
        device_ids = output["nodes"]["devices"]["glb"][:ndevices]

        _, count = self.get_task_device_edges(
            task_ids,
            device_ids,
            output["edges"]["tasks_devices"]["idx"],
            output["edges"]["tasks_devices"]["glb"],
        )

        output["edges"]["tasks_devices"]["count"][0] = count

        self.get_task_device_features(
            output["edges"]["tasks_devices"]["glb"][:, :count],
            output["edges"]["tasks_devices"]["attr"],
        )

    def candidate_observation(self, output: TensorDict):
        count = self.simulator.simulator.get_mappable_candidates(
            output["aux"]["candidates"]["idx"]
        )
        output["aux"]["candidates"]["count"][0] = count

    def get_observation(self, output: Optional[TensorDict] = None):
        if output is None:
            output = self.new_observation_buffer(self.graph_spec)

        # Get mappable candidates
        self.candidate_observation(output)

        # Node observations (all nodes must be processed before edges)
        self.task_observation(output)
        self.data_observation(output)
        self.device_observation(output)

        # Edge observations (edges depend on ids collected during node observation)
        self.task_task_observation(output)
        self.task_data_observation(output)
        self.task_device_observation(output)

        # Auxiliary observations
<<<<<<< HEAD
        output["aux"]["time"][0] = self.simulator.time
=======
        output["aux"]["time"][0] = self.simulator.get_current_time()
>>>>>>> 35be06b2
        output["aux"]["improvement"][0] = -2.0
        return output


@dataclass
class SimulatorDriver:
    input: SimulatorInput
    internal_mapper: fastsim.Mapper
    external_mapper: ExternalMapper
    simulator: fastsim.Simulator
    observer_factory: Optional[ExternalObserverFactory]
    observer: Optional[ExternalObserver]
    use_external_mapper: bool = False

    def __init__(
        self,
        input: SimulatorInput,
        internal_mapper: (
            fastsim.Mapper | Type[fastsim.Mapper]
        ) = fastsim.DequeueEFTMapper,
        external_mapper: ExternalMapper | Type[ExternalMapper] = ExternalMapper,
        observer_factory: Optional[ExternalObserverFactory] = None,
        simulator: Optional[fastsim.Simulator] = None,
    ):
        """
        Initializes the wrapper with the provided input, mappers, observer, and simulator.

        Args:
            input (SimulatorInput): The input data for the simulator.
            internal_mapper (fastsim.Mapper | Type[fastsim.Mapper], optional): The internal mapper instance or class. Defaults to fastsim.DequeueEFTMapper.
            external_mapper (ExternalMapper | Type[ExternalMapper], optional): The external mapper instance or class. Defaults to ExternalMapper.
            observer (Type[ExternalObserver], optional): The observer class. Defaults to ExternalObserver.
            simulator (Optional[fastsim.Simulator], optional): An optional simulator instance. If not provided, a new simulator will be created using the input and internal mapper.

        Attributes:
            input (SimulatorInput): The input data for the simulator.
            internal_mapper (fastsim.Mapper): The internal mapper instance.
            external_mapper (ExternalMapper): The external mapper instance.
            observer (ExternalObserver): The observer instance.
            simulator (fastsim.Simulator): The simulator instance.
        """
        self.input = input
        if isinstance(internal_mapper, type):
            internal_mapper = internal_mapper()

        if isinstance(external_mapper, type):
            external_mapper = external_mapper()

        self.internal_mapper = internal_mapper
        self.external_mapper = external_mapper

        if simulator is None:
            self.simulator = fastsim.Simulator(input.to_input(), self.internal_mapper)
        else:
            self.simulator = simulator
            self.simulator.set_mapper(self.internal_mapper)

        if observer_factory is not None:
            self.observer_factory = observer_factory
            self.observer = observer_factory.create(self)

    def get_state(self):
        return self.simulator.get_state()

    @property
    def state(self):
        return self.simulator.get_state()

    @property
    def status(self):
        return self.simulator.last_execution_state

    def get_mappable_candidates(self, candidates: torch.Tensor):
        """
        Get the mappable candidates from the simulator.
        """
        return self.simulator.get_mappable_candidates(candidates)

    def get_mapping_priority(self, task_id: int):
        """
        Get the mapping priority for a task.
        """
        return self.state.get_mapping_priority(task_id)

    def initialize(self):
        """
        Initialize the simulator (creates workspaces for current tasks, state, etc).
        The GRAPH input SHOULD NOT be modified after this is called.
        The NOISE input SHOULD NOT be modified after this is called.
        THE SYSTEM input SHOULD NOT be modified after this is called.
        """
        self.simulator.initialize()

    def initialize_data(self):
        """
        Initialize the simulator data manager.
        This finalizes the starting locations of all data blocks and their initial memory usage.
        The DATA input SHOULD NOT be modified after this is called.
        """
        self.simulator.initialize_data()

    @property
    def mapper(self):
        if self.use_external_mapper:
            return self.external_mapper
        return self.internal_mapper

    def enable_external_mapper(
        self, external_mapper: Optional[ExternalMapper | Type[ExternalMapper]] = None
    ):
        """
        Use external mapper for mapping tasks (run Python callback).
        """
        if external_mapper is not None:
            if isinstance(external_mapper, type):
                external_mapper = external_mapper()

            self.external_mapper = external_mapper

        self.use_external_mapper = True
        self.simulator.enable_python_mapper()

    def disable_external_mapper(self):
        """
        Use internal mapper for mapping tasks (do not run Python callback).
        """
        self.use_external_mapper = False
        self.simulator.disable_python_mapper()

        if self.simulator.last_execution_state == ExecutionState.EXTERNAL_MAPPING:
            self.simulator.skip_external_mapping()

    def fresh_copy(self) -> "SimulatorDriver":
        """
        Initialize a fresh (uninitialized) copy of the simulator driver with the same initial input and configuration.
        """
        internal_mapper_t = type(self.internal_mapper)
        external_mapper_t = type(self.external_mapper)

        internal_mapper_copy = internal_mapper_t()
        external_mapper_copy = external_mapper_t()

        observer_factory = self.observer_factory

        return SimulatorDriver(
            input=self.input,
            internal_mapper=internal_mapper_copy,
            external_mapper=external_mapper_copy,
            observer_factory=observer_factory,
            simulator=None,
        )

    def reset(self):
        """
        Return a fresh copy of the simulator driver with the same initial input and configuration.
        (This is equivalent to calling fresh_copy()).
        """
        return self.fresh_copy()

    @property
    def time(self) -> int:
        """
        Returns the current time (in microseconds) of the simulator state.
        """
        return self.simulator.get_current_time()

    def task_finish_time(self, task_id: int) -> int:
        """
        Returns the finish time (in microseconds) of a task.
        """
        return self.simulator.get_task_finish_time(task_id)

    def task_finish_time(self, task_id: int) -> int:
        """
        Returns the finish time (in microseconds) of a task.
        """
        return self.simulator.get_task_finish_time(task_id)

    def set_task_breakpoint(self, event: EventType, task_id: int) -> int:
        self.simulator.add_task_breakpoint(event, task_id)

    def clear_breakpoints(self):
        self.simulator.clear_breakpoints()

    def copy(self) -> "SimulatorDriver":
        """
        Initialize a copy of the simulator driver at the current state (may be initialized if the source simulator is).
        Mappers and their internal state (if any) are copied as well.
        """
        internal_mapper_t = type(self.internal_mapper)
        external_mapper_t = type(self.external_mapper)

        internal_mapper_copy = internal_mapper_t(self.internal_mapper)
        external_mapper_copy = external_mapper_t(self.external_mapper)

        observer_factory = self.observer_factory

        simulator_copy = fastsim.Simulator(self.simulator)

        new_sim_driver = SimulatorDriver(
            input=self.input,
            internal_mapper=internal_mapper_copy,
            external_mapper=external_mapper_copy,
            observer_factory=observer_factory,
            simulator=simulator_copy,
        )
        return new_sim_driver

    def run_until_external_mapping(self) -> ExecutionState:
        """
        Run the simulator until a breakpoint, error, completion, or external mapping is reached.
        Will return the current state of the simulator at the exitpoint.
        """
        sim_state = self.simulator.run()
        return sim_state

    def run(self) -> ExecutionState:
        """
        Run the simulator until a breakpoint, error, or completion is reached.
        This DOES NOT STOP for external mapping. Use run_until_external_mapping() for that.
        External mapping will be called, if enabled, inside this function.
        Will return the current state of the simulator at the exitpoint.
        """
        sim_state = ExecutionState.RUNNING
        while sim_state == ExecutionState.RUNNING:
            sim_state = self.simulator.run()

            if sim_state == ExecutionState.BREAKPOINT:
                return sim_state

            if sim_state == ExecutionState.ERROR:
                return sim_state

            if sim_state == ExecutionState.EXTERNAL_MAPPING:
                actions = self.external_mapper.map_tasks(self)
                self.simulator.map_tasks(actions)
                sim_state = ExecutionState.RUNNING
        return sim_state


def create_graph_spec(
    max_tasks: int = 30,
    max_data: int = 30,
    max_devices: int = 5,
    max_edges_tasks_tasks: int = 30,
    max_edges_tasks_data: int = 30,
    max_candidates: int = 1,
):
    """
    Create a graph spec with the specified limits for tasks, data, devices, edges, and candidates.

    Parameters:
    max_tasks (int): The maximum number of task nodes.
    max_data (int): The maximum number of data nodes.
    max_devices (int): The maximum number of device nodes.
    max_edges_tasks_tasks (int): The maximum number of edges between task nodes.
    max_edges_tasks_data (int): The maximum number of edges between task and data nodes.
    max_candidates (int): The maximum number of candidate tasks to consider for mapping.
    """
    spec = fastsim.GraphSpec()
    spec.max_tasks = max_tasks
    spec.max_data = max_data
    spec.max_devices = max_devices
    spec.max_edges_tasks_tasks = max_edges_tasks_tasks
    spec.max_edges_tasks_data = max_edges_tasks_data
    spec.max_candidates = max_candidates

    # This should be max_candidates, but reverting to max_tasks to implement original NN architecture
    # spec.max_edges_tasks_devices = max_devices * max_candidates
    spec.max_edges_tasks_devices = max_devices * max_tasks
    return spec


class SimulatorFactory:
    def __init__(
        self,
        input: SimulatorInput,
        graph_spec: fastsim.GraphSpec,
        observer_factory: ExternalObserverFactory | Type[ExternalObserverFactory],
        internal_mapper: (
            fastsim.Mapper | Type[fastsim.Mapper]
        ) = fastsim.DequeueEFTMapper,
        external_mapper: ExternalMapper | Type[ExternalMapper] = ExternalMapper,
        seed: int = 0,
        priority_seed: int = 0,
        comm_seed: int = 0,
    ):
        self.input = input
        self.graph_spec = graph_spec
        self.internal_mapper = internal_mapper
        self.external_mapper = external_mapper

        self.seed = seed
        self.pseed = priority_seed
        self.cseed = comm_seed

        if isinstance(observer_factory, type):
            observer_factory = observer_factory(graph_spec)
        self.observer_factory = observer_factory

    def create(
        self,
        duration_seed: Optional[int] = None,
        priority_seed: Optional[int] = None,
        comm_seed: Optional[int] = None,
        use_external_mapper: bool = True,
    ) -> SimulatorDriver:
        if duration_seed is None:
            duration_seed = self.seed

        if priority_seed is None:
            priority_seed = self.pseed

        if comm_seed is None:
            comm_seed = self.cseed

        self.input.noise.task_noise.set_seed(duration_seed)
        self.input.noise.task_noise.set_pseed(priority_seed)

        simulator = SimulatorDriver(
            self.input,
            observer_factory=self.observer_factory,
            internal_mapper=self.internal_mapper,
            external_mapper=self.external_mapper,
        )
        self.input.noise.task_noise.randomize_duration()
        self.input.noise.task_noise.randomize_priority()
        simulator.initialize()
        simulator.initialize_data()
        if use_external_mapper:
            simulator.enable_external_mapper()
        else:
            simulator.disable_external_mapper()

        return simulator

    def set_seed(
        self,
        seed: Optional[int] = None,
        priority_seed: Optional[int] = None,
        comm_seed: Optional[int] = None,
    ):
        """
        Set the seed for the simulator.
        """
        if seed is not None:
            self.seed = seed
        if priority_seed is not None:
            self.pseed = priority_seed
        if comm_seed is not None:
            self.cseed = comm_seed


def uniform_connected_devices(n_devices: int, mem: int, latency: int, bandwidth: int):
    """
    Creates a system with a uniform connection of devices including one CPU and multiple GPUs.
    Parameters:
    n_devices (int): Total number of devices including one CPU and multiple GPUs. Must be greater than 1.
    mem (int): Memory allocated to each device.
    latency (int): Latency of the connections between devices.
    bandwidth (int): Bandwidth of the connections between devices.
    Returns:
    System: A system object with the specified devices and connections.
    Raises:
    AssertionError: If n_devices is not greater than 1.
    """
    assert n_devices > 1

    s = System()
    n_gpus = n_devices - 1

    s.create_device("CPU:0", DeviceType.CPU, mem, 1)
    for i in range(n_gpus):
        s.create_device(f"GPU:{i}", DeviceType.GPU, mem, 1)

    s.finalize_devices()

    for i in range(n_gpus):
        s.add_connection(0, i + 1, bandwidth, latency)
        s.add_connection(i + 1, 0, bandwidth, latency)

    for i in range(n_gpus):
        for j in range(n_gpus):
            s.add_connection(i + 1, j + 1, bandwidth, latency)
            s.add_connection(j + 1, i + 1, bandwidth, latency)

    return s<|MERGE_RESOLUTION|>--- conflicted
+++ resolved
@@ -1221,11 +1221,7 @@
         self.task_device_observation(output)
 
         # Auxiliary observations
-<<<<<<< HEAD
         output["aux"]["time"][0] = self.simulator.time
-=======
-        output["aux"]["time"][0] = self.simulator.get_current_time()
->>>>>>> 35be06b2
         output["aux"]["improvement"][0] = -2.0
         return output
 
