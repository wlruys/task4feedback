from dataclasses import dataclass
from enum import IntEnum
from typing import Optional, Type, Self
from .types import (
    DeviceTuple,
    TaskTuple,
    DataBlockTuple,
    VariantTuple,
    ConnectionTuple,
    _bytes_to_readable,
)
import cxxfilt
from .lambdas import VariantBuilder, TaskLabeler, DataBlockTransformer
from rich import print
import numpy as np
import task4feedback.fastsim2 as fastsim
from task4feedback.fastsim2 import (
    Devices,
    Topology,
    Graph,
    TaskNoise,
    LognormalTaskNoise,
    StaticTaskInfo,
    RuntimeTaskInfo,
    Data,
    DeviceType,
    SchedulerInput,
    RangeTransitionConditions,
    DefaultTransitionConditions,
    BatchTransitionConditions,
    SchedulerState,
    Simulator,
    ExecutionState,
    start_logger,
    EventType,
    ParMETIS_wrapper,
)
import torch
from tensordict.tensordict import TensorDict
from torch_geometric.data import HeteroData, Batch


def _make_node_tensor(nodes, dim, single=False):
    if single:
        glb_shape = 1
        attr_shape = dim
    else:
        glb_shape = (nodes,)
        attr_shape = (nodes, dim)

    return TensorDict(
        {
            "glb": torch.zeros(glb_shape, dtype=torch.int64),
            "attr": torch.zeros(attr_shape, dtype=torch.float32),
            "count": torch.zeros((1), dtype=torch.int64),
            # "count": torch.tensor([0], dtype=torch.int64),
        }
    )


def _make_edge_tensor(edges, dim):
    return TensorDict(
        {
            "glb": torch.zeros((2, edges), dtype=torch.int64),
            "idx": torch.zeros((2, edges), dtype=torch.int64),
            "attr": torch.zeros((edges, dim), dtype=torch.float32),
            "count": torch.zeros((1), dtype=torch.int64),
            # "count": torch.tensor([0], dtype=torch.int64),
        }
    )


def _make_index_tensor(n):
    return TensorDict(
        {
            "idx": torch.zeros((n), dtype=torch.int64),
            "count": torch.zeros((1,), dtype=torch.int64),
            # "count": torch.tensor([0], dtype=torch.int64),
        }
    )


class TaskGraph:
    def __init__(self):
        self.graph = Graph()
        self.static_graph = None
        self.tasks: dict[int, TaskTuple] = {}

    def add_task(self, name):
        idx = self.graph.add_task(name)
        self.tasks[idx] = TaskTuple(id=idx, name=name)
        return idx

    def add_tag(self, task_id, tag):
        self.graph.set_tag(task_id, tag)
        self.tasks[task_id].tag = tag

    def get_task(self, task_id):
        if task_id in self.tasks:
            return self.tasks[task_id]
        else:
            raise KeyError(f"Task with ID {task_id} does not exist in the graph.")

    def __len__(self):
        return self.graph.size()

    def get_task_dependencies(self, task_id: int) -> list[int]:
        """
        Return the list of dependency task IDs for the given task.
        """
        return self.graph.get_task_dependencies(task_id)

    def __len__(self):
        return self.graph.size()

    def __iter__(self):
        return iter(self.tasks.values())

    def add_dependencies(self, task, dependencies):
        self.tasks[task].dependencies.extend(dependencies)
        self.graph.add_dependencies(task, dependencies)

    def add_dependency(self, task, dependency):
        self.tasks[task].dependencies.append(dependency)
        self.graph.add_dependency(task, dependency)

    def add_read_data(self, task, dataidlist):
        self.tasks[task].read.extend(dataidlist)
        self.graph.add_read_data(task, dataidlist)

    def add_write_data(self, task, dataidlist):
        self.tasks[task].write.extend(dataidlist)
        self.graph.add_write_data(task, dataidlist)

    def add_retire_data(self, task, dataidlist):
        self.tasks[task].retire.extend(dataidlist)
        self.graph.add_retire_data(task, dataidlist)

    def apply_variant(self, variant_builder: type[VariantBuilder]):
        for i in range(self.graph.get_n_compute_tasks()):
            task = self.get_task(i)
            for arch in DeviceType:
                variant = variant_builder.build_variant(arch, task)

                if variant is None:
                    continue

                vcu_usage = int(variant.vcu_usage * fastsim.MAX_VCUS)
                self.graph.set_variant(
                    i,
                    arch,
                    vcu_usage,
                    variant.memory_usage,
                    variant.expected_time,
                )

    def finalize(self):
        self.graph.finalize()
        self.static_graph = StaticTaskInfo(self.graph)
        for task_id, v in self.tasks.items():
            v.dependencies = self.get_task_dependencies(task_id)

    @staticmethod
    def create_from_legacy_graph(graph, datamap):
        """
        Convert the older (2023-2024) python graph format to the new c++ stored graph format.
        """
        from task4feedback.legacy_types import Device, Architecture

        ids_to_tasks = {}
        tasks_to_ids = {}

        for i, task_id in enumerate(graph):
            ids_to_tasks[i] = task_id
            tasks_to_ids[task_id] = i

        ids_to_data = {}
        data_to_ids = {}

        for i, data_id in enumerate(datamap):
            ids_to_data[i] = data_id
            data_to_ids[data_id] = i

        g = Graph()
        for i, task_id in enumerate(graph):
            task = graph[task_id]
            dependencies = [tasks_to_ids[dep] for dep in task.dependencies]
            read = [d.id for d in task.data_dependencies.read]
            write = [d.id for d in task.data_dependencies.write]
            read_write = [d.id for d in task.data_dependencies.read_write]

            read_set = set(read).union(set(read_write))
            write_set = set(write).union(set(read_write))

            read_ids = [data_to_ids[d] for d in read_set]
            write_ids = [data_to_ids[d] for d in write_set]

            name = str(task_id)

            g.add_task(name, 0)
            g.add_dependencies(i, dependencies)
            g.add_read_data(i, read_ids)
            g.add_write_data(i, write_ids)

            any_cpu_flag = Device(Architecture.CPU, -1) in task.runtime
            cpu_0_flag = Device(Architecture.CPU, 0) in task.runtime

            if any_cpu_flag:
                placement_info = task.runtime[Device(Architecture.CPU, -1)][0]
                vcu = int(placement_info.device_fraction * fastsim.MAX_VCUS)
                mem = placement_info.memory
                g.graph.add_variant(
                    i, DeviceType.CPU, vcu, mem, placement_info.task_time
                )
            elif cpu_0_flag:
                placement_info = task.runtime[Device(Architecture.CPU, 0)][0]
                vcu = int(placement_info.device_fraction * fastsim.MAX_VCUS)
                mem = placement_info.memory
                g.graph.add_variant(
                    i, DeviceType.CPU, vcu, mem, placement_info.task_time
                )

            any_gpu_flag = Device(Architecture.GPU, -1) in task.runtime
            gpu_0_flag = Device(Architecture.GPU, 0) in task.runtime

            if any_gpu_flag:
                placement_info = task.runtime[Device(Architecture.GPU, -1)][0]
                vcu = int(placement_info.device_fraction * fastsim.MAX_VCUS)
                mem = placement_info.memory
                g.graph.add_variant(
                    i, DeviceType.GPU, vcu, mem, placement_info.task_time
                )
            elif gpu_0_flag:
                placement_info = task.runtime[Device(Architecture.GPU, 0)][0]
                vcu = int(placement_info.device_fraction * fastsim.MAX_VCUS)
                mem = placement_info.memory
                g.graph.add_variant(
                    i, DeviceType.GPU, vcu, mem, placement_info.task_time
                )

        return g

    def print_variants(self):
        for i in range(self.graph.get_n_compute_tasks()):
            task = self.get_task(i)
            print(f"Task {task.id}: {task.name} (Tag: {task.tag})")
            print("  Variants:")
            print(compute_task.get_variants())
            print("Dependencies:")
            print(compute_task.get_dependencies())
            print("Read Data:")
            print(compute_task.get_read())
            print("Write Data:")
            print(compute_task.get_write())

    def __str__(self):
        result = []

        task_count = self.graph.get_n_compute_tasks()
        result.append(f"TaskGraph with {task_count} tasks:")

        for i in range(task_count):
            task = self.get_task(i)

            if task.dependencies:
                dep_names = []
                for dep_id in task.dependencies:
                    dep_name = self.graph.get_name(dep_id)
                    dep_names.append(f"{dep_name}({dep_id})")
                deps_str = ", ".join(dep_names)
            else:
                deps_str = "None"

            read_str = ", ".join(map(str, task.read)) if task.read else "None"
            write_str = ", ".join(map(str, task.write)) if task.write else "None"

            result.append(
                f"  Task {task.id}: {task.name} (Tag: {task.tag}, Type: {task.type})"
            )
            result.append(f"    Dependencies: {deps_str}")
            result.append(f"    Reads: {read_str}")
            result.append(f"    Writes: {write_str}")

        return "\n".join(result)


class DataBlocks:
    def __init__(self, initial_size=0):
        if initial_size > 0:
            self.data = Data(initial_size)
        else:
            self.data = Data()

    def add_block(self, name, size, location=0, id=None, x_pos=0, y_pos=0):
        if id is None:
            id = self.data.append_block(size, location, name)
        else:
            self.data.create_block(id, size, location, name)

        if x_pos != 0:
            self.data.set_x_pos(id, x_pos)

        if y_pos != 0:
            self.data.set_y_pos(id, y_pos)

        return DataBlockTuple(id, name, size, location)

    def set_location(self, block, location, convert=False):
        if convert and isinstance(block, str):
            block = self.data.get_id(block)
        self.data.set_location(block, location)

    def set_size(self, block, size, convert=False):
        if convert and isinstance(block, str):
            block = self.data.get_id(block)
        self.data.set_size(block, size)

    def get_block(self, block, convert=False):
        if convert and isinstance(block, str):
            block = self.data.get_id(block)
        id = block
        name = self.data.get_name(id)
        size = self.data.get_size(id)
        location = self.data.get_location(id)
        tag = self.data.get_tag(id)
        block_type = self.data.get_type(id)
        return DataBlockTuple(id, name, size, location, tag, block_type)

    def get_id(self, name):
        return self.data.get_id(name)

    def get_location(self, block):
        if isinstance(block, str):
            block = self.data.get_id(block)
        return self.data.get_location(block)

    def convert_list_to_ids(self, blocklist):
        return [
            self.data.get_id(block) if isinstance(block, str) else block
            for block in blocklist
        ]

    def convert_ids_to_names(self, blocklist):
        return [
            self.data.get_name(block) if isinstance(block, int) else block
            for block in blocklist
        ]

    def apply(self, transformer: DataBlockTransformer):
        for i in range(self.data.size()):
            block = self.get_block(i)
            if block is None:
                continue
            transformed_block = transformer.transform(block)
            self.data.set_name(i, transformed_block.name)
            self.data.set_size(i, transformed_block.size)
            self.data.set_location(i, transformed_block.location)
            self.data.set_tag(i, transformed_block.tag)
            self.data.set_type(i, transformed_block.type)

    @staticmethod
    def create_from_legacy_data(data, system):
        from task4feedback.legacy_types import Device

        ids_to_data = {}
        data_to_ids = {}

        for i, data_id in enumerate(data):
            ids_to_data[i] = data_id
            data_to_ids[data_id] = i

        d = DataBlocks()
        for i, data_id in enumerate(data):
            name = str(data_id)
            size = data[data_id].size
            location = data[data_id].location

            if not isinstance(location, Device):
                location = location[0]

            location_id = system.get_global_id_from_legacy(location)

            d.add_block(name, size, location_id)

        return d

    def __str__(self):
        result = []

        block_count = self.data.size()
        result.append(f"DataWrapper with {block_count} blocks:")

        for i in range(block_count):
            block = self.get_block(i)
            result.append(
                f"  Block {block.id}: {block.name} (Size: {_bytes_to_readable(block.size)}, Location: {block.location}, Tag: {block.tag}, Type: {block.type})"
            )

        return "\n".join(result)


class System:
    def __init__(self, fastest_flops=11e12, slowest_flops=11e12, gpu_flop=11e12, fastest_gmbw=443e9, slowest_gmbw=443e9):
        #Default specs are based on (the old) RTX5000s (Frontera). 
        self.devices = Devices()
        self.topology = None
        self.slowest_bandwidth = float("inf")
        self.fastest_bandwidth = 0
        self.fastest_flops = fastest_flops 
        self.slowest_flops = slowest_flops
        self.arch_to_flops = {
            DeviceType.CPU: 0,  # 0 GFLOPS for CPU (assume it cannot do work, this affects variant generation)
            DeviceType.GPU: gpu_flop,  # 11 TFLOPS
        }
        self.arch_to_gmbw = {
            DeviceType.CPU: 0,
            DeviceType.GPU: fastest_gmbw,  # 443 GB/s
        }
        self.fastest_gmbw = fastest_gmbw
        self.slowest_gmbw = slowest_gmbw
        self.arch_to_maxmem = {
            DeviceType.CPU: 0,
            DeviceType.GPU: 0
        }


    def create_device(self, name, arch, copy, memory, flops: Optional[int] = None, gmbw: Optional[int] = None):
        id = self.devices.append_device(name, arch, copy, memory)
        if flops is not None:
            self.fastest_flops = max(self.fastest_flops, flops)
            self.slowest_flops = min(self.slowest_flops, flops)
        self.arch_to_flops[arch] = flops if flops is not None else self.arch_to_flops.get(arch, 11e12) # Default to 11 TFLOPs if not set
        self.arch_to_gmbw[arch] = gmbw if gmbw is not None else self.arch_to_gmbw.get(arch, 443e9)  # Default to 443 GB/s if not set
        self.arch_to_maxmem[arch] = max(self.arch_to_maxmem.get(arch, 0), memory)
        return DeviceTuple(name, id, self.devices.get_local_id(id), arch, memory)

    def finalize_devices(self):
        self.topology = Topology(self.devices.size())

    @staticmethod
    def convert_legacy_architecture(arch):
        from task4feedback.legacy_types import Architecture

        if arch == Architecture.CPU:
            return DeviceType.CPU
        if arch == Architecture.GPU:
            return DeviceType.GPU
        return DeviceType.NONE

    def get_global_id_from_legacy(self, device):
        from task4feedback.legacy_types import Device

        assert isinstance(device, Device)
        device_type = System.convert_legacy_architecture(device.architecture)
        return self.get_global_id(device_type, device.device_id)

    def get_global_id(self, architecture: DeviceType, local_id: int):
        return self.devices.get_global_id(architecture, local_id)

    def get_local_id(self, global_id: int):
        return self.devices.get_local_id(global_id)

    def get_type(self, global_id: int):
        return self.devices.get_type(global_id)
    
    def get_flops(self, architecture: DeviceType):
        return int(self.arch_to_flops.get(architecture, 1e9))  # Default to 1 GFLOPS if not set
    
    def get_flop_ms(self, architecture: DeviceType):
        flops = self.get_flops(architecture)
        return flops / 1e6
    
    def get_gmbw(self, architecture: DeviceType):
        return int(self.arch_to_gmbw.get(architecture, 1e9))
    
    def get_gmbw_ms(self, architecture: DeviceType):
        gmbw = self.get_gmbw(architecture)
        return gmbw / 1e6

    def get_device(self, global_id: int):
        local_id = self.get_local_id(global_id)
        name = self.devices.get_name(global_id)
        arch = self.devices.get_type(global_id)
        dev = self.devices.get_device(global_id)
        vcu = dev.get_vcu()
        memory = dev.get_mem()
        flops = self.arch_to_flops.get(arch, 1e9)
        return DeviceTuple(name, global_id, local_id, arch, memory, vcu, int(flops))

    def add_connection(self, s_gid, d_gid, bandwidth, latency, max_connections=2):
        if self.topology is None:
            self.finalize_devices()
            raise Warning(
                "Devices must be finalized before adding connections. Calling finalize_devices() first."
            )
        
        bandwidth = bandwidth / 1e6  # Convert to per microsecond
        self.slowest_bandwidth = min(self.slowest_bandwidth, bandwidth)
        self.fastest_bandwidth = max(self.fastest_bandwidth, bandwidth)
        self.topology.set_bandwidth(s_gid, d_gid, int(bandwidth))
        self.topology.set_latency(s_gid, d_gid, latency)
        self.topology.set_max_connections(s_gid, d_gid, max_connections)

    def __str__(self):
        result = []

        device_count = self.devices.size()
        result.append(f"SystemWrapper with {device_count} devices:")

        for i in range(device_count):
            device = self.get_device(i)
            result.append(
                f"  Device {device.global_id}: {device.name} (Type: {device.arch}, Memory: {_bytes_to_readable(device.memory)}, VCU: {device.vcu})"
            )

        return "\n".join(result)

    def __len__(self):
        return self.devices.size()

    def connection_table(self):
        if self.topology is None:
            return "No topology defined. Call finalize_devices() first."

        result = []
        result.append("-" * 80)
        result.append(f"{'Source':<20} {'Dest':<20} {'BW':<15} {'L':<15} {'C':<15}")
        result.append("-" * 80)

        device_count = self.devices.size()

        for src in range(device_count):
            src_device = self.get_device(src)
            for dst in range(device_count):
                if src == dst:
                    continue

                if self.topology.get_bandwidth(src, dst) > 0:
                    dst_device = self.get_device(dst)
                    bandwidth = self.topology.get_bandwidth(src, dst)
                    latency = self.topology.get_latency(src, dst)
                    max_conn = self.topology.get_max_connections(src, dst)

                    bandwidth_str = (
                        _bytes_to_readable(bandwidth) + "/s" if bandwidth > 0 else "N/A"
                    )

                    result.append(
                        f"{src_device.name} (ID: {src})".ljust(20)
                        + f"{dst_device.name} (ID: {dst})".ljust(20)
                        + f"{bandwidth_str}".ljust(15)
                        + f"{latency} ms".ljust(15)
                        + f"{max_conn}".ljust(15)
                    )

        if len(result) == 3:  # Only header rows present
            result.append("No connections found between devices.")

        return "\n".join(result)


# @dataclass
# class NoiseConfig:
#     task_noise: TaskNoise

#     def __init__(
#         self,
#         graph: TaskGraph,
#         duration_seed: int = 0,
#         priority_seed: int = 0,
#     ):
#         self.task_noise = TaskNoise(graph.static_graph, duration_seed, priority_seed)


# @dataclass 
# class LognormalNoiseConfig(NoiseConfig):

#     def __init__(
#         self,
#         graph: TaskGraph,
#         duration_seed: int = 0,
#         priority_seed: int = 0,
#     ):
#         super().__init__(graph, duration_seed, priority_seed)
#         self.task_noise = LognormalTaskNoise(graph.static_graph, duration_seed, priority_seed)


class ExternalMapper:
    def __init__(self, mapper: Optional[Self] = None):
        pass

    def map_tasks(self, simulator: "SimulatorDriver") -> list[fastsim.Action]:
        # print(candidate_tasks)
        candidates = torch.zeros((1), dtype=torch.int64)
        simulator.simulator.get_mappable_candidates(candidates)
        global_task_id = candidates[0]
        local_id = 0
        device = 1
        state = simulator.simulator.get_state()
        mapping_priority = state.get_mapping_priority(global_task_id)
        return [fastsim.Action(local_id, device, mapping_priority, mapping_priority)]


class StaticExternalMapper:
    def __init__(
        self, mapper: Optional[Self] = None, mapping_dict: Optional[dict] = None
    ):
        if mapper is not None:
            self.mapping_dict = mapper.mapping_dict

        elif mapping_dict is not None:
            self.mapping_dict = mapping_dict
        else:
            self.mapping_dict = {}

    def set_mapping_dict(self, mapping_dict):
        self.mapping_dict = mapping_dict

    def map_tasks(self, simulator: "SimulatorDriver") -> list[fastsim.Action]:
        candidates = torch.zeros((1), dtype=torch.int64)
        simulator.simulator.get_mappable_candidates(candidates)
        global_task_id = candidates[0].item()
        local_id = 0
        device = self.mapping_dict[global_task_id]
        state = simulator.simulator.get_state()
        mapping_priority = state.get_mapping_priority(global_task_id)
        return [fastsim.Action(local_id, device, mapping_priority, mapping_priority)]


@dataclass
class SimulatorInput:
    graph: TaskGraph
    data: DataBlocks
    system: System
    task_noise: TaskNoise
    transition_conditions: fastsim.TransitionConditions
    top_k_candidates: int = 1

    def __init__(
        self,
        graph: TaskGraph,
        data: DataBlocks,
        system: System,
        task_noise: Optional[TaskNoise] = None,
        transition_conditions: Optional[fastsim.TransitionConditions] = None,
        top_k_candidates: int = 1,
    ):
        if transition_conditions is None:
            transition_conditions = fastsim.RangeTransitionConditions(5, 5, 16)
            
        if task_noise is None:
            task_noise = TaskNoise(graph.static_graph)

        self.task_noise = task_noise
        self.graph = graph
        self.data = data
        self.system = system
        self.transition_conditions = transition_conditions
        self.top_k_candidates = top_k_candidates

    def to_input(self):
        return SchedulerInput(
            self.graph.graph,
            self.graph.static_graph,
            self.data.data,
            self.system.devices,
            self.system.topology,
            self.task_noise,
            self.transition_conditions,
            self.top_k_candidates,
        )


class FeatureExtractorFactory:
    def __init__(
        self,
        feature_list: Optional[list] = None,
        options: Optional[dict[Type, tuple]] = None,
    ):
        if feature_list is None:
            feature_list = []
        if options is None:
            options = {}

        self.options = options
        self.feature_list = feature_list

    def create(self, state: fastsim.SchedulerState):
        feature_extractor = fastsim.RuntimeFeatureExtractor()
        for feature_t in self.feature_list:
            args = self.options.get(feature_t, tuple())
            feature_extractor.add_feature(feature_t.create(state, *args))
        return feature_extractor

    def add(self, feature_t: Type, *args):
        self.feature_list.append(feature_t)

        if args:
            self.options[feature_t] = args


class EdgeFeatureExtractorFactory:
    def __init__(
        self,
        feature_list: Optional[list] = None,
        options: Optional[dict[Type, tuple]] = None,
    ):
        if feature_list is None:
            feature_list = []
        if options is None:
            options = {}

        self.options = options
        self.feature_list = feature_list

    def create(self, state: fastsim.SchedulerState):
        feature_extractor = fastsim.RuntimeEdgeFeatureExtractor()
        for feature_t in self.feature_list:
            args = self.options.get(feature_t, tuple())
            feature_extractor.add_feature(feature_t.create(state, *args))
        return feature_extractor

    def add(self, feature_t: Type, *args):
        self.feature_list.append(feature_t)

        if args:
            self.options[feature_t] = args


@dataclass
class ExternalObserverFactory:
    graph_spec: fastsim.GraphSpec
    graph_extractor_t: Type[fastsim.GraphExtractor]
    task_feature_factory: FeatureExtractorFactory
    data_feature_factory: FeatureExtractorFactory
    device_feature_factory: FeatureExtractorFactory
    task_task_feature_factory: EdgeFeatureExtractorFactory
    task_data_feature_factory: EdgeFeatureExtractorFactory
    task_device_feature_factory: Optional[EdgeFeatureExtractorFactory]
    data_device_feature_factory: Optional[EdgeFeatureExtractorFactory]

    def create(self, simulator: Simulator):
        state = simulator.get_state()
        graph_spec = self.graph_spec
        graph_extractor = self.graph_extractor_t(state)
        task_feature_extractor = self.task_feature_factory.create(state)
        data_feature_extractor = self.data_feature_factory.create(state)
        device_feature_extractor = self.device_feature_factory.create(state)
        task_task_feature_extractor = self.task_task_feature_factory.create(state)
        task_data_feature_extractor = self.task_data_feature_factory.create(state)
        task_device_feature_extractor = (
            self.task_device_feature_factory.create(state)
            if self.task_device_feature_factory is not None
            else None
        )
        data_device_feature_extractor = (
            self.data_device_feature_factory.create(state)
            if self.data_device_feature_factory is not None
            else None
        )

        return ExternalObserver(
            simulator,
            graph_spec,
            graph_extractor,
            task_feature_extractor,
            data_feature_extractor,
            device_feature_extractor,
            task_task_feature_extractor,
            task_data_feature_extractor,
            task_device_feature_extractor,
            data_device_feature_extractor,
        )


class CompiledDefaultObserverFactory:
    def __init__(self, spec: fastsim.GraphSpec):
        self.spec = spec
        self.graph_extractor_t = fastsim.GraphExtractor
        self.task_feature_factory = fastsim.TaskFeatureExtractor
        self.data_feature_factory = fastsim.DataFeatureExtractor
        self.device_feature_factory = fastsim.DeviceFeatureExtractor
        self.task_task_feature_factory = fastsim.TaskTaskFeatureExtractor
        self.task_data_feature_factory = fastsim.TaskDataFeatureExtractor
        self.task_device_feature_factory = None
        self.data_device_feature_factory = None

    def create(self, simulator: Simulator):
        state = simulator.get_state()
        graph_spec = self.spec
        graph_extractor = self.graph_extractor_t(state)
        task_feature_extractor = self.task_feature_factory(
            fastsim.InDegreeTaskFeature,
            # fastsim.OutDegreeTaskFeature(state),
            # fastsim.OneHotMappedDeviceTaskFeature(state),
        )
        data_feature_extractor = self.data_feature_factory(
            fastsim.DataSizeFeature(state),
            # fastsim.DataMappedLocationsFeature(state),
        )

        device_feature_extractor = self.device_feature_factory(
            fastsim.DeviceArchitectureFeature(state),
            fastsim.DeviceIDFeature(state),
            # fastsim.DeviceMemoryFeature(state),
            # fastsim.DeviceTimeFeature(state),
        )

        task_task_feature_extractor = self.task_task_feature_factory(
            fastsim.TaskTaskSharedDataFeature(state)
        )

        task_data_feature_extractor = self.task_data_feature_factory(
            # fastsim.TaskDataRelativeSizeFeature(state),
            fastsim.TaskDataUsageFeature(state),
        )

        task_device_feature_extractor = None
        data_device_feature_extractor = None

        return ExternalObserver(
            simulator,
            graph_spec,
            graph_extractor,
            task_feature_extractor,
            data_feature_extractor,
            device_feature_extractor,
            task_task_feature_extractor,
            task_data_feature_extractor,
            task_device_feature_extractor,
            data_device_feature_extractor,
        )


class DefaultObserverFactory(ExternalObserverFactory):
    def __init__(self, spec: fastsim.GraphSpec):
        graph_extractor_t = fastsim.GraphExtractor
        task_feature_factory = FeatureExtractorFactory()
        task_feature_factory.add(fastsim.InDegreeTaskFeature)
        task_feature_factory.add(fastsim.OutDegreeTaskFeature)
        # task_feature_factory.add(fastsim.TaskStateFeature)
        task_feature_factory.add(fastsim.OneHotMappedDeviceTaskFeature)
        task_feature_factory.add(fastsim.EmptyTaskFeature, 1)

        data_feature_factory = FeatureExtractorFactory()
        data_feature_factory.add(fastsim.DataSizeFeature)
        data_feature_factory.add(fastsim.DataMappedLocationsFeature)

        device_feature_factory = FeatureExtractorFactory()
        device_feature_factory.add(fastsim.DeviceArchitectureFeature)
        device_feature_factory.add(fastsim.DeviceIDFeature)
        # device_feature_factory.add(fastsim.DeviceMemoryFeature)
        # device_feature_factory.add(fastsim.DeviceTimeFeature)

        task_task_feature_factory = EdgeFeatureExtractorFactory()
        task_task_feature_factory.add(fastsim.TaskTaskSharedDataFeature)

        task_data_feature_factory = EdgeFeatureExtractorFactory()
        task_data_feature_factory.add(fastsim.TaskDataRelativeSizeFeature)
        # task_data_feature_factory.add(fastsim.TaskDataUsageFeature)

        task_device_feature_factory = EdgeFeatureExtractorFactory()
        task_device_feature_factory.add(fastsim.TaskDeviceDefaultEdgeFeature)

        data_device_feature_factory = None

        super().__init__(
            spec,
            graph_extractor_t,
            task_feature_factory,
            data_feature_factory,
            device_feature_factory,
            task_task_feature_factory,
            task_data_feature_factory,
            task_device_feature_factory,
            data_device_feature_factory,
        )


def observation_to_heterodata_truncate(
    observation: TensorDict, idx: int = 0, device="cpu", actions=None
) -> HeteroData:
    hetero_data = HeteroData()

    if actions is not None:
        hetero_data["actions"].x = actions

    for node_type, node_data in observation["nodes"].items():
        count = node_data["count"][0]
        hetero_data[f"{node_type}"].x = node_data["attr"][:count]

    for edge_key, edge_data in observation["edges"].items():
        splits = edge_key.split("_")

        if len(splits) == 2:
            target, source = splits
            usage = None
        elif len(splits) == 3:
            target, usage, source = splits
        else:
            raise ValueError(f"Invalid edge key format: {edge_key}")

        count = edge_data["count"][0]

        if usage is None:
            hetero_data[target, "to", source].edge_index = edge_data["idx"][:, :count]
            hetero_data[target, "to", source].edge_attr = edge_data["attr"][:count]

            if source != target:
                hetero_data[source, "to", target].edge_index = hetero_data[
                    target, "to", source
                ].edge_index.flip(0)
                hetero_data[source, "to", target].edge_attr = hetero_data[
                    target, "to", source
                ].edge_attr

            if source == target:
                hetero_data[source, "from", target].edge_index = hetero_data[
                    target, "to", source
                ].edge_index.flip(0)
                hetero_data[source, "from", target].edge_attr = hetero_data[
                    target, "to", source
                ].edge_attr
        else:
            hetero_data[target, usage, source].edge_index = edge_data["idx"][:, :count]
            hetero_data[target, usage, source].edge_attr = edge_data["attr"][:count]

            if source != target:
                hetero_data[source, usage, target].edge_index = hetero_data[
                    target, usage, source
                ].edge_index.flip(0)
                hetero_data[source, usage, target].edge_attr = hetero_data[
                    target, usage, source
                ].edge_attr

    return hetero_data.to(device)


def observation_to_heterodata(
    observation: TensorDict, idx: int = 0, device="cpu", actions=None
) -> HeteroData:
    hetero_data = HeteroData()

    hetero_data["time"].x = observation["aux"]["time"].unsqueeze(0)

    if actions is not None:
        # print("setting actions", actions.shape)
        hetero_data["actions"].x = actions

    for node_type, node_data in observation["nodes"].items():
        count = node_data["count"]
        # print("node count", node_type, count)
        hetero_data[f"{node_type}"].x = node_data["attr"]
        hetero_data[f"{node_type}_count"].x = count

    for edge_key, edge_data in observation["edges"].items():
        splits = edge_key.split("_")

        if len(splits) == 2:
            target, source = splits
            usage = None
        elif len(splits) == 3:
            target, usage, source = splits
        else:
            raise ValueError(f"Invalid edge key format: {edge_key}")

        count = edge_data["count"]

        if usage is None:
            hetero_data[target, "to", source].edge_index = edge_data["idx"]
            hetero_data[target, "to", source].edge_attr = edge_data["attr"]

            if source != target:
                hetero_data[source, "to", target].edge_index = hetero_data[
                    target, "to", source
                ].edge_index.flip(0)
                hetero_data[source, "to", target].edge_attr = hetero_data[
                    target, "to", source
                ].edge_attr

            if source == target:
                hetero_data[source, "from", target].edge_index = hetero_data[
                    target, "to", source
                ].edge_index.flip(0)
                hetero_data[source, "from", target].edge_attr = hetero_data[
                    target, "to", source
                ].edge_attr
        else:
            hetero_data[target, usage, source].edge_index = edge_data["idx"]
            hetero_data[target, usage, source].edge_attr = edge_data["attr"]

            if source != target:
                hetero_data[source, usage, target].edge_index = hetero_data[
                    target, usage, source
                ].edge_index.flip(0)
                hetero_data[source, usage, target].edge_attr = hetero_data[
                    target, usage, source
                ].edge_attr

    return hetero_data.to(device)


class AccessType(IntEnum):
    READ_WRITE: int = 0
    READ: int = 1
    WRITE: int = 2
    READ_MAPPED: int = 3
    RETIRE: int = 4


class NeighborhoodType(IntEnum):
    DEPENDENCIES: int = 0
    DEPENDENTS: int = 1
    BIDIRECTIONAL: int = 2
    ITERATIVE: int = 3


@dataclass
class ExternalObserver:
    simulator: "SimulatorDriver"
    graph_spec: fastsim.GraphSpec
    graph_extractor: fastsim.GraphExtractor
    task_features: fastsim.RuntimeFeatureExtractor
    data_features: fastsim.RuntimeFeatureExtractor
    device_features: fastsim.RuntimeFeatureExtractor
    task_task_features: fastsim.RuntimeEdgeFeatureExtractor
    task_data_features: fastsim.RuntimeEdgeFeatureExtractor
    task_device_features: Optional[fastsim.RuntimeEdgeFeatureExtractor] = None
    data_device_features: Optional[fastsim.RuntimeEdgeFeatureExtractor] = None
    truncate: bool = True

    def store_feature_types(self):
        """
        Store feature type information in the provided config dictionary.
        Includes both the feature extractor class names and the specific feature types.
        """
        config_dictionary = {}
        for field_name, field_value in self.__dict__.items():
            if field_name.endswith("features") and field_value is not None:
                # Store the class name of the feature extractor
                config_dictionary[field_name] = field_value.__class__.__name__

                # Store the specific feature type names
                if hasattr(field_value, "feature_type_names"):
                    feature_types = field_value.feature_type_names
                    feature_types = [cxxfilt.demangle(t) for t in feature_types]
                    # Format feature type names for better readability
                    formatted_types = [
                        t.split("::")[-1] if "::" in t else t for t in feature_types
                    ]

                    print(f"Feature types for {field_name}: {formatted_types}")
                    config_dictionary[f"{field_name}_types"] = formatted_types

        return config_dictionary

    @property
    def task_feature_dim(self):
        if self.task_features is None:
            return 0
        return self.task_features.feature_dim

    @property
    def data_feature_dim(self):
        if self.data_features is None:
            return 0
        return self.data_features.feature_dim

    @property
    def device_feature_dim(self):
        if self.device_features is None:
            return 0
        return self.device_features.feature_dim

    @property
    def task_data_edge_dim(self):
        if self.task_data_features is None:
            return
        return self.task_data_features.feature_dim

    @property
    def task_device_edge_dim(self):
        if self.task_device_features is None:
            return 0
        return self.task_device_features.feature_dim

    @property
    def task_task_edge_dim(self):
        if self.task_task_features is None:
            return 0
        return self.task_task_features.feature_dim

    def get_task_features(self, task_ids, workspace):
        length = self.task_features.get_features_batch(task_ids, workspace)

        if self.truncate:
            workspace = workspace[:length]
        return workspace, length

    def get_data_features(self, data_ids, workspace):
        length = self.data_features.get_features_batch(data_ids, workspace)

        if self.truncate:
            workspace = workspace[:length]
        return workspace, length

    def get_device_features(self, device_ids, workspace):
        length = self.device_features.get_features_batch(device_ids, workspace)

        if self.truncate:
            workspace = workspace[:length]
        return workspace, length

    def get_task_task_features(self, task_ids, workspace):
        length = self.task_task_features.get_features_batch(task_ids, workspace)

        if self.truncate:
            workspace = workspace[:length]
        return workspace, length

    def get_task_data_features(self, task_ids, workspace):
        length = self.task_data_features.get_features_batch(task_ids, workspace)

        if self.truncate:
            workspace = workspace[:length]
        return workspace, length

    def get_task_device_features(self, task_ids, workspace):
        length = self.task_device_features.get_features_batch(task_ids, workspace)

        if self.truncate:
            workspace = workspace[:length]
        return workspace, length

    def get_data_device_features(self, data_ids, workspace):
        length = self.data_device_features.get_features_batch(data_ids, workspace)

        if self.truncate:
            workspace = workspace[:length]
        return workspace, length

    def get_k_hop_neighborhood(self, task_ids, workspace, depth: int = 1):
        length = self.graph_extractor.get_k_hop_neighborhood(task_ids, depth, workspace)

        if self.truncate:
            workspace = workspace[:length]
        return workspace, length

    def get_k_hop_bidirectional(self, task_ids, workspace, depth: int = 1):
        length = self.graph_extractor.get_k_hop_bidirectional(
            task_ids, depth, workspace
        )

        if self.truncate:
            workspace = workspace[:length]
        return workspace, length

    def get_k_hop_dependencies(self, task_ids, workspace, depth: int = 1):
        length = self.graph_extractor.get_k_hop_dependencies(task_ids, depth, workspace)
        if self.truncate:
            workspace = workspace[:length]
        return workspace, length

    def get_k_hop_dependents(self, task_ids, workspace, depth: int = 1):
        length = self.graph_extractor.get_k_hop_dependents(task_ids, depth, workspace)
        if self.truncate:
            workspace = workspace[:length]
        return workspace, length

    def get_used_data(self, task_ids, workspace):
        length = self.graph_extractor.get_unique_data(task_ids, workspace)

        if self.truncate:
            workspace = workspace[:length]
        return workspace, length

    def get_used_filtered_data(self, task_ids, workspace):
        """
        Only return data whose most recent writer has been mapped
        """
        length = self.graph_extractor.get_unique_filtered_data(task_ids, workspace)

        if self.truncate:
            workspace = workspace[:length]
        return workspace, length

    def get_task_task_edges(self, task_ids, workspace, global_workspace):
        length = self.graph_extractor.get_task_task_edges(
            task_ids, workspace, global_workspace
        )

        if self.truncate:
            workspace = workspace[:, :length]
        return workspace, length

    def get_task_data_edges(
        self,
        task_ids,
        data_ids,
        workspace,
        global_workspace,
        access_type: AccessType = AccessType.READ_WRITE,
    ):
        if access_type == AccessType.READ_WRITE:
            length = self.graph_extractor.get_task_data_edges_all(
                task_ids, data_ids, workspace, global_workspace
            )
        elif access_type == AccessType.READ:
            length = self.graph_extractor.get_task_data_edges_read(
                task_ids, data_ids, workspace, global_workspace
            )
        elif access_type == AccessType.WRITE:
            length = self.graph_extractor.get_task_data_edges_write(
                task_ids, data_ids, workspace, global_workspace
            )
        elif access_type == AccessType.READ_MAPPED:
            length = self.graph_extractor.get_task_data_edges_read_mapped(
                task_ids, data_ids, workspace, global_workspace
            )
        else:
            raise ValueError(
                f"Invalid access type operation for get_task_data_edges: {access_type}"
            )

        if self.truncate:
            workspace = workspace[:, :length]
        return workspace, length

    def get_task_task_edges_reverse(self, task_ids, workspace, global_workspace):
        length = self.graph_extractor.get_task_task_edges_reverse(
            task_ids, workspace, global_workspace
        )

        if self.truncate:
            workspace = workspace[:, :length]
        return workspace, length

    def get_task_device_edges(self, task_ids, workspace, global_workspace):
        length = self.graph_extractor.get_task_device_edges(
            task_ids, workspace, global_workspace
        )

        if self.truncate:
            workspace = workspace[:, :length]
        return workspace, length

    def _local_to_global(self, global_ids, local_ids, workspace=None):
        if workspace is not None:
            workspace[: len(local_ids)] = global_ids[local_ids]
            return workspace
        else:
            return global_ids[local_ids]

    def _local_to_global2D(self, g1, g2, l, workspace=None):
        if workspace is not None:
            size = len(l[0, :])
            workspace[0, :size] = g1[l[0, :]][:size]
            workspace[1, :size] = g2[l[1, :]][:size]
            return workspace
        else:
            id1 = g1[l[0, :]]
            id2 = g2[l[1, :]]
            return torch.stack((id1, id2), dim=0)

    def _local_to_global2D_same(self, g1, l, workspace=None):
        if workspace is not None:
            size = len(l[0, :])
            workspace[:, :size] = g1[l][:size]
            return workspace
        else:
            return g1[l]

    def new_observation_buffer(self, spec: Optional[fastsim.GraphSpec] = None):
        if spec is None:
            spec = self.graph_spec

        node_tensor = TensorDict(
            {
                "tasks": _make_node_tensor(
                    spec.max_tasks, self.task_features.feature_dim
                ),
                "data": _make_node_tensor(
                    spec.max_data, self.data_features.feature_dim
                ),
                "devices": _make_node_tensor(
                    spec.max_devices, self.device_features.feature_dim
                ),
            }
        )
        # print("Making new buffer", self.task_feature_dim)
        edge_tensor = TensorDict(
            {
                "tasks_tasks": _make_edge_tensor(
                    spec.max_edges_tasks_tasks, self.task_task_features.feature_dim
                ),
                "tasks_data": _make_edge_tensor(
                    spec.max_edges_tasks_data, self.task_data_features.feature_dim
                ),
                "tasks_devices": _make_edge_tensor(
                    spec.max_edges_tasks_devices, self.task_device_features.feature_dim
                ),
                "data_devices": _make_edge_tensor(
                    spec.max_edges_data_devices, self.data_device_features.feature_dim
                ),
            }
        )

        aux_tensor = TensorDict(
            {
                "candidates": _make_index_tensor(spec.max_candidates),
                "time": torch.zeros((1), dtype=torch.int64),
                "improvement": torch.zeros((1), dtype=torch.float32),
                "progress": torch.zeros((1), dtype=torch.float32),
            }
        )

        obs_tensor = TensorDict(
            {
                "nodes": node_tensor,
                "edges": edge_tensor,
                "aux": aux_tensor,
            }
        )

        return obs_tensor

    def task_observation(
        self,
        output: TensorDict,
        task_ids: Optional[torch.Tensor] = None,
        k: int = 1,
        neighborhood_type: NeighborhoodType = NeighborhoodType.BIDIRECTIONAL,
    ):
        # print("Task observation")
        if task_ids is None:
            n_candidates = output["aux"]["candidates"]["count"][0]
            task_ids = output["aux"]["candidates"]["idx"][:n_candidates]

        if neighborhood_type == NeighborhoodType.BIDIRECTIONAL:
            # print("Bidirectional")
            _, count = self.get_k_hop_bidirectional(
                task_ids, output["nodes"]["tasks"]["glb"], k
            )
        elif neighborhood_type == NeighborhoodType.DEPENDENCIES:
            # print("Dependencies")
            _, count = self.get_k_hop_dependencies(
                task_ids, output["nodes"]["tasks"]["glb"]
            )

        elif neighborhood_type == NeighborhoodType.DEPENDENTS:
            # print("Dependents")
            _, count = self.get_k_hop_dependents(
                task_ids, output["nodes"]["tasks"]["glb"]
            )

        elif neighborhood_type == NeighborhoodType.ITERATIVE:
            # print("Iterative")
            _, count = self.get_k_hop_neighborhood(
                task_ids, output["nodes"]["tasks"]["glb"], k
            )
        else:
            raise ValueError(
                f"Invalid neighborhood type operation for task observation: {neighborhood_type}"
            )

        # print("Task count", count)
        output["nodes"]["tasks"]["count"][0] = count
        self.get_task_features(
            output["nodes"]["tasks"]["glb"][:count], output["nodes"]["tasks"]["attr"]
        )
        # print("Task attribute", output["nodes"]["tasks"]["attr"])

    def data_observation(self, output: TensorDict):
        # print("Data observation")
        ntasks = output["nodes"]["tasks"]["count"][0]
        _, count = self.get_used_data(
            output["nodes"]["tasks"]["glb"][:ntasks], output["nodes"]["data"]["glb"]
        )
        output["nodes"]["data"]["count"][0] = count
        self.get_data_features(
            output["nodes"]["data"]["glb"][:count], output["nodes"]["data"]["attr"]
        )

    def device_observation(self, output: TensorDict):
        # print("Device observation")
        count = output["nodes"]["devices"]["glb"].shape[0]
        output["nodes"]["devices"]["count"][0] = count
        output["nodes"]["devices"]["glb"][:count] = torch.arange(
            count, dtype=torch.int64
        )
        self.get_device_features(
            output["nodes"]["devices"]["glb"][:count],
            output["nodes"]["devices"]["attr"],
        )

    def task_task_observation(self, output: TensorDict):
        # print("Task-Task observation")
        ntasks = output["nodes"]["tasks"]["count"][0]

        _, count = self.get_task_task_edges(
            output["nodes"]["tasks"]["glb"][:ntasks],
            output["edges"]["tasks_tasks"]["idx"],
            output["edges"]["tasks_tasks"]["glb"],
        )
        output["edges"]["tasks_tasks"]["count"][0] = count

        self.get_task_task_features(
            output["edges"]["tasks_tasks"]["glb"][:, :count],
            output["edges"]["tasks_tasks"]["attr"],
        )

    def task_data_observation(self, output: TensorDict):
        # print("Task-Data observation")
        ntasks = output["nodes"]["tasks"]["count"][0]
        ndata = output["nodes"]["data"]["count"][0]
        _, count = self.get_task_data_edges(
            output["nodes"]["tasks"]["glb"][:ntasks],
            output["nodes"]["data"]["glb"][:ndata],
            output["edges"]["tasks_data"]["idx"],
            output["edges"]["tasks_data"]["glb"],
            AccessType.READ_MAPPED,
        )
        output["edges"]["tasks_data"]["count"][0] = count

        self.get_task_data_features(
            output["edges"]["tasks_data"]["glb"][:, :count],
            output["edges"]["tasks_data"]["attr"],
        )

    def task_device_observation(self, output: TensorDict, use_all_tasks=False):
        # print("Task-Device observation")
        if not use_all_tasks:
            ncandidates = output["aux"]["candidates"]["count"][0]
            task_ids = output["aux"]["candidates"]["idx"][:ncandidates]
        else:
            ntasks = output["nodes"]["tasks"]["count"][0]
            task_ids = output["nodes"]["tasks"]["glb"][:ntasks]

        ndevices = output["nodes"]["devices"]["count"][0]

        _, count = self.get_task_device_edges(
            task_ids,
            output["edges"]["tasks_devices"]["idx"],
            output["edges"]["tasks_devices"]["glb"],
        )

        output["edges"]["tasks_devices"]["count"][0] = count

        self.get_task_device_features(
            output["edges"]["tasks_devices"]["glb"][:, :count],
            output["edges"]["tasks_devices"]["attr"],
        )

    def candidate_observation(self, output: TensorDict):
        # print("Candidate observation")
        # print("Candidate observation", type(self))
        count = self.simulator.simulator.get_mappable_candidates(
            output["aux", "candidates", "idx"]
        )
        # output["aux"]["candidates"]["count"][0] = count
        output.set_at_(("aux", "candidates", "count"), count, 0)

    def get_observation(self, output: Optional[TensorDict] = None):
        if output is None:
            output = self.new_observation_buffer(self.graph_spec)

        # print(output)

        # Get mappable candidates
        self.candidate_observation(output)

        # Node observations (all nodes must be processed before edges)
        self.task_observation(output)
        self.data_observation(output)
        self.device_observation(output)

        # print("Task attribute", output["nodes"]["tasks"]["attr"])
        # print("Data attribute", output["nodes"]["data"]["attr"])
        # print("Device attribute", output["nodes"]["devices"]["attr"])

        # Edge observations (edges depend on ids collected during node observation)
        self.task_task_observation(output)
        self.task_data_observation(output)
        self.task_device_observation(output)

        # Auxiliary observations
        output["aux"]["time"][0] = self.simulator.time
        output["aux"]["improvement"][0] = -100
        # print("Auxiliary observation")

        return output

    def reset(self):
        """
        Reset the observer state.
        This method can be overridden by subclasses to implement specific reset logic.
        """
        pass


@dataclass
class HeterogeneousExternalObserver(ExternalObserver):
    def __init__(
        self,
        simulator: "SimulatorDriver",
        graph_spec: fastsim.GraphSpec,
        graph_extractor: fastsim.GraphExtractor,
        task_features: fastsim.RuntimeFeatureExtractor,
        data_features: fastsim.RuntimeFeatureExtractor,
        device_features: fastsim.RuntimeFeatureExtractor,
        task_task_features: fastsim.RuntimeEdgeFeatureExtractor,
        task_data_features: fastsim.RuntimeEdgeFeatureExtractor,
        task_device_features: Optional[fastsim.RuntimeEdgeFeatureExtractor] = None,
        data_device_features: Optional[fastsim.RuntimeEdgeFeatureExtractor] = None,
    ):
        super().__init__(
            simulator,
            graph_spec,
            graph_extractor,
            task_features,
            data_features,
            device_features,
            task_task_features,
            task_data_features,
            task_device_features,
            data_device_features,
        )

    def data_observation(self, output: TensorDict):
        # print("Data observation")
        ntasks = output["nodes"]["tasks"]["count"][0]
        _, count = self.get_used_data(
            output["nodes"]["tasks"]["glb"][:ntasks], output["nodes"]["data"]["glb"]
        )
        output["nodes"]["data"]["count"][0] = count
        self.get_data_features(
            output["nodes"]["data"]["glb"][:count], output["nodes"]["data"]["attr"]
        )

    def get_task_device_edges(self, task_ids, workspace, global_workspace):
        length = self.graph_extractor.get_task_device_edges_mapped(
            task_ids, workspace, global_workspace
        )

        if self.truncate:
            workspace = workspace[:, :length]

        return workspace, length

    def new_observation_buffer(self, spec=None):
        if spec is None:
            spec = self.graph_spec

        buffer = super().new_observation_buffer(spec)
        buffer["edges"]["tasks_reads_data"] = _make_edge_tensor(
            spec.max_edges_tasks_data, self.task_data_features.feature_dim
        )
        buffer["edges"]["tasks_mapped_data"] = _make_edge_tensor(
            spec.max_edges_tasks_data, self.task_data_features.feature_dim
        )
        buffer["edges"]["tasks_write_data"] = _make_edge_tensor(
            spec.max_edges_tasks_data, self.task_data_features.feature_dim
        )

        return buffer

    def data_device_observation(self, output: TensorDict):
        # print("Data-Device observation")
        ndata = output["nodes"]["data"]["count"][0]
        ndevices = output["nodes"]["devices"]["count"][0]
        ntasks = output["nodes"]["tasks"]["count"][0]

        _, count = self.get_data_device_edges(
            output["nodes"]["data"]["glb"][:ndata],
            output["edges"]["data_devices"]["idx"],
            output["edges"]["data_devices"]["glb"],
        )

        output["edges"]["data_devices"]["count"][0] = count

        self.get_data_device_features(
            output["edges"]["data_devices"]["glb"][:, :count],
            output["edges"]["data_devices"]["attr"],
        )

    def task_data_observation(self, output: TensorDict):
        # print("Task-Data observation")
        ntasks = output["nodes"]["tasks"]["count"][0]
        ndata = output["nodes"]["data"]["count"][0]

        # Read
        _, count = self.get_task_data_edges(
            output["nodes"]["tasks"]["glb"][:ntasks],
            output["nodes"]["data"]["glb"][:ndata],
            output["edges"]["tasks_data"]["idx"],
            output["edges"]["tasks_data"]["glb"],
            AccessType.READ,
        )
        output["edges"]["tasks_data"]["count"][0] = count

        self.get_task_data_features(
            output["edges"]["tasks_data"]["glb"][:, :count],
            output["edges"]["tasks_data"]["attr"],
        )

        # Read only edges
        # _, count = self.get_task_data_edges(
        #     output["nodes"]["tasks"]["glb"][:ntasks],
        #     output["nodes"]["data"]["glb"][:ndata],
        #     output["edges"]["tasks_reads_data"]["idx"],
        #     output["edges"]["tasks_reads_data"]["glb"],
        #     AccessType.READ,
        # )
        # output["edges"]["tasks_reads_data"]["count"][0] = count

        # self.get_task_data_features(
        #     output["edges"]["tasks_reads_data"]["glb"][:, :count],
        #     output["edges"]["tasks_reads_data"]["attr"],
        # )

        # Write only edges
        # _, count = self.get_task_data_edges(
        #     output["nodes"]["tasks"]["glb"][:ntasks],
        #     output["nodes"]["data"]["glb"][:ndata],
        #     output["edges"]["tasks_write_data"]["idx"],
        #     output["edges"]["tasks_write_data"]["glb"],
        #     AccessType.WRITE,
        # )

        # output["edges"]["tasks_write_data"]["count"][0] = count

        self.get_task_data_features(
            output["edges"]["tasks_write_data"]["glb"][:, :count],
            output["edges"]["tasks_write_data"]["attr"],
        )

        # Mapped data edges
        _, count = self.get_task_data_edges(
            output["nodes"]["tasks"]["glb"][:ntasks],
            output["nodes"]["data"]["glb"][:ndata],
            output["edges"]["tasks_mapped_data"]["idx"],
            output["edges"]["tasks_mapped_data"]["glb"],
            AccessType.READ_MAPPED,
        )

        output["edges"]["tasks_mapped_data"]["count"][0] = count

        self.get_task_data_features(
            output["edges"]["tasks_mapped_data"]["glb"][:, :count],
            output["edges"]["tasks_mapped_data"]["attr"],
        )

    def get_observation(self, output=None):
        if output is None:
            output = self.new_observation_buffer(self.graph_spec)

        # print(output)

        # # Get mappable candidates
        self.candidate_observation(output)

        # Node observations (all nodes must be processed before edges)
        self.task_observation(output, k=1)
        self.data_observation(output)
        self.device_observation(output)

        # Edge observations (edges depend on ids collected during node observation)
        self.task_task_observation(output)
        self.task_data_observation(output)
        self.task_device_observation(output, use_all_tasks=True)
        self.data_device_observation(output)

        # print("Task attribute", output["nodes"]["tasks"]["attr"])
        # print("Data attribute", output["nodes"]["data"]["attr"])
        # print("Device attribute", output["nodes"]["devices"]["attr"])

        # Auxiliary observations
        output["aux"]["time"][0] = self.simulator.time
        output["aux"]["improvement"][0] = -100
        # print("Auxiliary observation")

        output["hetero_data"] = observation_to_heterodata(output)

        # output["nodes"] = 0
        # output["edges"] = 0

        # print("All Data", output["edges"]["tasks_data"]["count"])
        # print("Read Data", output["edges"]["tasks_reads_data"]["count"])
        # print("Write Data", output["edges"]["tasks_write_data"]["count"])
        # print("Mapped Data", output["edges"]["tasks_mapped_data"]["count"])
        return output


class CandidateObserver(ExternalObserver):
    """
    Observer that only collects candidate information.
    Only 1 vector no graph information is directly collected. Useful for testing without overhead of graph extraction.
    """

    def new_observation_buffer(self, spec: Optional[fastsim.GraphSpec] = None):
        if spec is None:
            spec = self.graph_spec

        node_tensor = TensorDict(
            {"tasks": _make_node_tensor(1, self.task_features.feature_dim)}
        )

        aux_tensor = TensorDict(
            {
                "candidates": _make_index_tensor(spec.max_candidates),
                "time": torch.zeros((1), dtype=torch.int64),
                "improvement": torch.zeros((1), dtype=torch.float32),
                "progress": torch.zeros((1), dtype=torch.float32),
                "baseline": torch.ones((1), dtype=torch.float32),
            }
        )

        obs_tensor = TensorDict(
            {
                "nodes": node_tensor,
                "aux": aux_tensor,
            }
        )

        return obs_tensor

    def get_observation(self, output: Optional[TensorDict] = None):
        if output is None:
            output = self.new_observation_buffer(self.graph_spec)
            raise Warning("Allocating new observation buffer, this is not efficient!")

        # Get mappable candidates
        self.candidate_observation(output)

        output.set_(("nodes", "tasks", "glb"), output["aux", "candidates", "idx"])
        output.set_at_(("nodes", "tasks", "count"), 1, 0)

        self.get_task_features(
            output["nodes", "tasks", "glb"], output["nodes", "tasks", "attr"]
        )

        # Auxiliary observations
        output.set_at_(("aux", "progress"), -2.0, 0)
        output.set_at_(("aux", "time"), self.simulator.time, 0)
        output.set_at_(("aux", "improvement"), -100.0, 0)

        return output


class CnnSingleTaskObserver(ExternalObserver):
    """
    Observer that collects 2d flattened grid of task features.
    """

    def reset(self):
        graph = self.simulator.input.graph
        assert (
            self.graph_spec.max_candidates == 1
        ), "CnnSingleTaskObserver only supports 1 candidate"

        self.task_ids = torch.Tensor([-1 for _ in range(graph.config.n**2)])
        for task in graph.level_to_task[0]:
            self.task_ids[graph.xy_from_id(task)] = task
        if -1 in self.task_ids:
            raise ValueError(
                "Not all task ids were set during reset. Check the graph initialization."
            )
        self.prev_candidate = -1

    def new_observation_buffer(self, spec: Optional[fastsim.GraphSpec] = None):
        if spec is None:
            spec = self.graph_spec
        graph = self.simulator.input.graph

        aux_tensor = TensorDict(
            {
                "candidates": _make_index_tensor(spec.max_candidates),
                "time": torch.zeros((1), dtype=torch.int64),
                "improvement": torch.zeros((1), dtype=torch.float32),
                "progress": torch.zeros((1), dtype=torch.float32),
                "baseline": torch.ones((1), dtype=torch.float32),
            }
        )

        obs_tensor = TensorDict(
            {
                "nodes": TensorDict(
                    {
                        "tasks": TensorDict(
                            {
                                "attr": torch.zeros(
                                    (graph.config.n**2, self.task_features.feature_dim),
                                    dtype=torch.float32,
                                )
                            }
                        )
                    }
                ),
                "aux": aux_tensor,
            }
        )

        return obs_tensor

    def get_observation(self, output: Optional[TensorDict] = None):
        graph = self.simulator.input.graph
        if output is None:
            output = self.new_observation_buffer(self.graph_spec)
            raise Warning("Allocating new observation buffer, this is not efficient!")

        # Get mappable candidates
        self.candidate_observation(output)
        current_candidate = output["aux", "candidates", "idx"][0].item()
        idx = graph.xy_from_id(current_candidate)
        output.set_at_(("nodes", "tasks", "attr"), 1, (idx, -1))

        if current_candidate != self.prev_candidate and self.prev_candidate != -1:
            current_level = graph.task_to_level[self.prev_candidate]
            if current_level < (graph.config.steps - 1):
                for next_id in graph.level_to_task[current_level + 1]:
                    if (
                        graph.task_to_cell[next_id]
                        == graph.task_to_cell[self.prev_candidate]
                    ):
                        self.task_ids[graph.xy_from_id(self.prev_candidate)] = next_id
                        break
        self.prev_candidate = current_candidate

        # output.set_(("nodes", "tasks", "glb"), output["aux", "candidates", "idx"])
        # output.set_at_(("nodes", "tasks", "count"), 1, 0)
        self.get_task_features(self.task_ids, output["nodes", "tasks", "attr"])

        # Calibrate depth
        candidate_depth = output["nodes", "tasks", "attr"][idx][-2]
        output["nodes", "tasks", "attr"][:][-2] -= candidate_depth

        # for i in range(graph.config.n):
        #     for j in range(graph.config.n):
        #         idx = int(i * graph.config.n + j)
        #         print(
        #             f"{output['nodes', 'tasks', 'attr'][idx][-1].tolist()}({int(self.task_ids[idx])})",
        #             end=" ",
        #         )
        #     print()
        # print("\n\n")

        # Auxiliary observations
        output.set_at_(("aux", "progress"), -2.0, 0)
        output.set_at_(("aux", "time"), self.simulator.time, 0)
        output.set_at_(("aux", "improvement"), -100.0, 0)

        return output


class CnnBatchTaskObserver(ExternalObserver):
    """
    Observer that collects 2d flattened grid of task features.
    """

    task_ids = None

    def new_observation_buffer(self, spec: Optional[fastsim.GraphSpec] = None):
        if spec is None:
            spec = self.graph_spec
        graph = self.simulator.input.graph

        aux_tensor = TensorDict(
            {
                "candidates": _make_index_tensor(spec.max_candidates),
                "time": torch.zeros((1), dtype=torch.int64),
                "improvement": torch.zeros((1), dtype=torch.float32),
                "progress": torch.zeros((1), dtype=torch.float32),
                "baseline": torch.ones((1), dtype=torch.float32),
            }
        )

        obs_tensor = TensorDict(
            {
                "nodes": TensorDict(
                    {
                        "tasks": TensorDict(
                            {
                                "attr": torch.zeros(
                                    (graph.config.n**2, self.task_features.feature_dim),
                                    dtype=torch.float32,
                                )
                            }
                        )
                    }
                ),
                "aux": aux_tensor,
            }
        )

        return obs_tensor

    def get_observation(self, output: Optional[TensorDict] = None):
        graph = self.simulator.input.graph
        if output is None:
            output = self.new_observation_buffer(self.graph_spec)
            raise Warning("Allocating new observation buffer, this is not efficient!")
        if self.task_ids is None:
            self.task_ids = torch.Tensor([-1 for _ in range(graph.config.n**2)])

        # Get mappable candidates
        self.candidate_observation(output)
        assert (
            output["aux", "candidates", "count"][0] == graph.config.n**2
            or output["aux", "candidates", "count"][0] == 0
        ), "CnnBatchTaskObserver expects {} candidates but got {}.".format(
            graph.config.n**2, output["aux", "candidates", "count"][0].item()
        )
        for task_id in output["aux", "candidates", "idx"]:
            idx = graph.xy_from_id(task_id.item())
            self.task_ids[idx] = task_id.item()

        self.get_task_features(self.task_ids, output["nodes", "tasks", "attr"])

        # Auxiliary observations
        output.set_at_(("aux", "progress"), -2.0, 0)
        output.set_at_(("aux", "time"), self.simulator.time, 0)
        output.set_at_(("aux", "improvement"), -100.0, 0)

        return output


@dataclass
class SimulatorDriver:
    input: SimulatorInput
    internal_mapper: fastsim.Mapper
    external_mapper: ExternalMapper
    simulator: fastsim.Simulator
    observer_factory: Optional[ExternalObserverFactory]
    observer: Optional[ExternalObserver]
    use_external_mapper: bool = False

    def __init__(
        self,
        input: SimulatorInput,
        internal_mapper: (
            fastsim.Mapper | Type[fastsim.Mapper]
        ) = fastsim.DequeueEFTMapper,
        external_mapper: ExternalMapper | Type[ExternalMapper] = ExternalMapper,
        observer_factory: Optional[ExternalObserverFactory] = None,
        simulator: Optional[fastsim.Simulator] = None,
    ):
        """
        Initializes the wrapper with the provided input, mappers, observer, and simulator.

        Args:
            input (SimulatorInput): The input data for the simulator.
            internal_mapper (fastsim.Mapper | Type[fastsim.Mapper], optional): The internal mapper instance or class. Defaults to fastsim.DequeueEFTMapper.
            external_mapper (ExternalMapper | Type[ExternalMapper], optional): The external mapper instance or class. Defaults to ExternalMapper.
            observer (Type[ExternalObserver], optional): The observer class. Defaults to ExternalObserver.
            simulator (Optional[fastsim.Simulator], optional): An optional simulator instance. If not provided, a new simulator will be created using the input and internal mapper.

        Attributes:
            input (SimulatorInput): The input data for the simulator.
            internal_mapper (fastsim.Mapper): The internal mapper instance.
            external_mapper (ExternalMapper): The external mapper instance.
            observer (ExternalObserver): The observer instance.
            simulator (fastsim.Simulator): The simulator instance.
        """
        self.input = input
        if isinstance(internal_mapper, type):
            internal_mapper = internal_mapper()

        if isinstance(external_mapper, type):
            external_mapper = external_mapper()

        self.internal_mapper = internal_mapper
        self.external_mapper = external_mapper

        if simulator is None:
            self.simulator = fastsim.Simulator(input.to_input(), self.internal_mapper)
        else:
            self.simulator = simulator
            self.simulator.set_mapper(self.internal_mapper)

        if observer_factory is not None:
            self.observer_factory = observer_factory
            self.observer = observer_factory.create(self)

    def get_state(self):
        return self.simulator.get_state()

    @property
    def state(self):
        return self.simulator.get_state()

    @property
    def processed_events(self):
        return self.simulator.processed_events

    @property
    def status(self):
        return self.simulator.last_execution_state

    def get_mappable_candidates(self, candidates: torch.Tensor):
        """
        Get the mappable candidates from the simulator.
        """
        return self.simulator.get_mappable_candidates(candidates)

    def get_mapping_priority(self, task_id: int):
        """
        Get the mapping priority for a task.
        """
        return self.state.get_mapping_priority(task_id)

    def initialize(self):
        """
        Initialize the simulator (creates workspaces for current tasks, state, etc).
        The GRAPH input SHOULD NOT be modified after this is called.
        The NOISE input SHOULD NOT be modified after this is called.
        THE SYSTEM input SHOULD NOT be modified after this is called.
        """
        self.simulator.initialize()

    def initialize_data(self):
        """
        Initialize the simulator data manager.
        This finalizes the starting locations of all data blocks and their initial memory usage.
        The DATA input SHOULD NOT be modified after this is called.
        """
        self.simulator.initialize_data()

    @property
    def mapper(self):
        if self.use_external_mapper:
            return self.external_mapper
        return self.internal_mapper

    def enable_external_mapper(
        self, external_mapper: Optional[ExternalMapper | Type[ExternalMapper]] = None
    ):
        """
        Use external mapper for mapping tasks (run Python callback).
        """
        if external_mapper is not None:
            if isinstance(external_mapper, type):
                external_mapper = external_mapper()

            self.external_mapper = external_mapper

        self.use_external_mapper = True
        self.simulator.enable_python_mapper()

    def disable_external_mapper(self):
        """
        Use internal mapper for mapping tasks (do not run Python callback).
        """
        self.use_external_mapper = False
        self.simulator.disable_python_mapper()

        if self.simulator.last_execution_state == ExecutionState.EXTERNAL_MAPPING:
            self.simulator.skip_external_mapping()

    def fresh_copy(self) -> "SimulatorDriver":
        """
        Initialize a fresh (uninitialized) copy of the simulator driver with the same initial input and configuration.
        """
        internal_mapper_t = type(self.internal_mapper)
        external_mapper_t = type(self.external_mapper)

        internal_mapper_copy = internal_mapper_t()
        external_mapper_copy = external_mapper_t()

        observer_factory = self.observer_factory

        return SimulatorDriver(
            input=self.input,
            internal_mapper=internal_mapper_copy,
            external_mapper=external_mapper_copy,
            observer_factory=observer_factory,
            simulator=None,
        )

    def set_steps(self, steps: int):
        """
        Set the number of mapping steps to run the simulator.
        Will return in a breakpoint state.
        """
        self.simulator.set_steps(steps)

    def start_drain(self):
        self.simulator.start_drain()

    def stop_drain(self):
        self.simulator.stop_drain()

    def reset(self):
        """
        Return a fresh copy of the simulator driver with the same initial input and configuration.
        (This is equivalent to calling fresh_copy()).
        """
        return self.fresh_copy()

    @property
    def time(self) -> int:
        """
        Returns the current time (in microseconds) of the simulator state.
        """
        return self.simulator.get_current_time()

    @property
    def max_mem_usage(self) -> int:
        """
        Returns the maximum memory usage (in bytes) of the simulator state.
        """
        return self.simulator.get_max_memory_usage()

    def total_data_movement(self):
        return self.simulator.get_total_data_movement()

    def total_eviction_movement(self):
        return self.simulator.get_eviction_data_movement()

    def set_task_breakpoint(self, event: EventType, task_id: int) -> int:
        self.simulator.add_task_breakpoint(event, task_id)

    def clear_breakpoints(self):
        self.simulator.clear_breakpoints()

    def copy(self) -> "SimulatorDriver":
        """
        Initialize a copy of the simulator driver at the current state (may be initialized if the source simulator is).
        Mappers and their internal state (if any) are copied as well.
        """
        internal_mapper_t = type(self.internal_mapper)
        external_mapper_t = type(self.external_mapper)

        internal_mapper_copy = internal_mapper_t(self.internal_mapper)
        external_mapper_copy = external_mapper_t(self.external_mapper)

        observer_factory = self.observer_factory

        simulator_copy = fastsim.Simulator(self.simulator)

        new_sim_driver = SimulatorDriver(
            input=self.input,
            internal_mapper=internal_mapper_copy,
            external_mapper=external_mapper_copy,
            observer_factory=observer_factory,
            simulator=simulator_copy,
        )
        return new_sim_driver

    def run_until_external_mapping(self) -> ExecutionState:
        """
        Run the simulator until a breakpoint, error, completion, or external mapping is reached.
        Will return the current state of the simulator at the exitpoint.
        """
        sim_state = self.simulator.run()
        return sim_state

    def run(self) -> ExecutionState:
        """
        Run the simulator until a breakpoint, error, or completion is reached.
        This DOES NOT STOP for external mapping. Use run_until_external_mapping() for that.
        External mapping will be called, if enabled, inside this function.
        Will return the current state of the simulator at the exitpoint.
        """
        sim_state = ExecutionState.RUNNING
        while sim_state == ExecutionState.RUNNING:
            sim_state = self.simulator.run()

            if sim_state == ExecutionState.BREAKPOINT:
                return sim_state

            if sim_state == ExecutionState.ERROR:
                return sim_state

            if sim_state == ExecutionState.EXTERNAL_MAPPING:
                actions = self.external_mapper.map_tasks(self)
                self.simulator.map_tasks(actions)
                sim_state = ExecutionState.RUNNING
        return sim_state


def create_graph_spec(
    max_tasks: int = 100,
    max_data: int = 100,
    max_devices: int = 5,
    max_edges_tasks_tasks: int = 200,
    max_edges_tasks_data: int = 200,
    max_edges_data_devices: int = 200,
    max_edges_tasks_devices: int = 200,
    max_candidates: int = 1,
):
    """
    Create a graph spec with the specified limits for tasks, data, devices, edges, and candidates.

    Parameters:
    max_tasks (int): The maximum number of task nodes.
    max_data (int): The maximum number of data nodes.
    max_devices (int): The maximum number of device nodes.
    max_edges_tasks_tasks (int): The maximum number of edges between task nodes.
    max_edges_tasks_data (int): The maximum number of edges between task and data nodes.
    max_candidates (int): The maximum number of candidate tasks to consider for mapping.
    """
    spec = fastsim.GraphSpec()
    spec.max_tasks = max_tasks
    spec.max_data = max_data
    spec.max_devices = max_devices
    spec.max_edges_tasks_tasks = max_edges_tasks_tasks
    spec.max_edges_tasks_data = max_edges_tasks_data
    spec.max_edges_data_devices = max_edges_data_devices
    spec.max_edges_tasks_devices = max_edges_tasks_devices

    spec.max_candidates = max_candidates

    # This should be max_candidates, but reverting to max_tasks to implement original NN architecture
    # spec.max_edges_tasks_devices = max_devices * max_candidates + 1
    # spec.max_edges_tasks_devices = max_devices
    return spec


class SimulatorFactory:
    def __init__(
        self,
        input: SimulatorInput,
        graph_spec: fastsim.GraphSpec,
        observer_factory: ExternalObserverFactory | Type[ExternalObserverFactory],
        internal_mapper: (
            fastsim.Mapper | Type[fastsim.Mapper]
        ) = fastsim.DequeueEFTMapper,
        external_mapper: ExternalMapper | Type[ExternalMapper] = ExternalMapper,
        seed: int = 0,
        priority_seed: int = 0,
        comm_seed: int = 0,
    ):
        self.input = input
        self.graph_spec = graph_spec
        self.internal_mapper = internal_mapper
        self.external_mapper = external_mapper

        self.seed = seed
        self.pseed = priority_seed
        self.cseed = comm_seed

        if isinstance(observer_factory, type):
            observer_factory = observer_factory(graph_spec)
        self.observer_factory = observer_factory

    def create(
        self,
        duration_seed: Optional[int] = None,
        priority_seed: Optional[int] = None,
        comm_seed: Optional[int] = None,
        use_external_mapper: bool = True,
    ) -> SimulatorDriver:
        if duration_seed is None:
            duration_seed = self.seed

        if priority_seed is None:
            priority_seed = self.pseed

        if comm_seed is None:
            comm_seed = self.cseed

        self.input.task_noise.set_seed(duration_seed)
        self.input.task_noise.set_pseed(priority_seed)

        simulator = SimulatorDriver(
            self.input,
            observer_factory=self.observer_factory,
            internal_mapper=self.internal_mapper,
            external_mapper=self.external_mapper,
        )
        self.input.task_noise.randomize_duration(self.input.graph.static_graph)
        self.input.task_noise.randomize_priority(self.input.graph.static_graph)

        simulator.initialize()
        simulator.initialize_data()

        if use_external_mapper:
            simulator.enable_external_mapper()
        else:
            simulator.disable_external_mapper()

        return simulator

    def set_seed(
        self,
        seed: Optional[int] = None,
        priority_seed: Optional[int] = None,
    ):
        """
        Set the seed for the simulator.
        """
        if seed is not None:
            self.seed = seed
        if priority_seed is not None:
            self.pseed = priority_seed


def uniform_connected_devices(
    n_devices: int, mem: int, latency: int, h2d_bw: int, d2d_bw: int, h2d_links: int = 2, d2d_links: int = 2, cpu_copyengines: int = 2, device_copyengines: int=4, system_specs: dict = None
) -> System:
    """
    Creates a system with a uniform connection of devices including one CPU and multiple GPUs.
    Parameters:
    n_devices (int): Total number of devices including one CPU and multiple GPUs. Must be greater than 1.
    mem (int): Memory allocated to each device.
    latency (int): Latency of the connections between devices.
    bandwidth (int): Bandwidth of the connections between devices.
    Returns:
    System: A system object with the specified devices and connections.
    Raises:
    AssertionError: If n_devices is not greater than 1.
    """
    assert n_devices > 1
    if system_specs is None:
        s = System()
    else:
        s = System(**system_specs)
    n_gpus = n_devices - 1

<<<<<<< HEAD
    s.create_device("CPU:0", DeviceType.CPU, cpu_copyengines, 10000000000000)
    for i in range(n_gpus):
        s.create_device(f"GPU:{i}", DeviceType.GPU, device_copyengines, mem)
=======
    s.create_device("CPU:0", DeviceType.CPU, 4, 10000000000000)
    for i in range(n_gpus):
        s.create_device(f"GPU:{i}", DeviceType.GPU, 2, mem)
>>>>>>> 26e17018

    s.finalize_devices()

    for i in range(n_gpus):
        s.add_connection(0, i + 1, h2d_bw, latency, max_connections=h2d_links)
        s.add_connection(i + 1, 0, h2d_bw, latency, max_connections=h2d_links)

    for i in range(n_gpus):
        for j in range(n_gpus):
            if i == j:
                continue
            s.add_connection(i + 1, j + 1, d2d_bw, latency, max_connections=d2d_links)
            s.add_connection(j + 1, i + 1, d2d_bw, latency, max_connections=d2d_links)

    return s<|MERGE_RESOLUTION|>--- conflicted
+++ resolved
@@ -2317,15 +2317,9 @@
         s = System(**system_specs)
     n_gpus = n_devices - 1
 
-<<<<<<< HEAD
     s.create_device("CPU:0", DeviceType.CPU, cpu_copyengines, 10000000000000)
     for i in range(n_gpus):
         s.create_device(f"GPU:{i}", DeviceType.GPU, device_copyengines, mem)
-=======
-    s.create_device("CPU:0", DeviceType.CPU, 4, 10000000000000)
-    for i in range(n_gpus):
-        s.create_device(f"GPU:{i}", DeviceType.GPU, 2, mem)
->>>>>>> 26e17018
 
     s.finalize_devices()
 
