from dataclasses import dataclass
from enum import IntEnum
from typing import Optional, Type, Self
from .types import (
    DeviceTuple,
    TaskTuple,
    DataBlockTuple,
    VariantTuple,
    ConnectionTuple,
    _bytes_to_readable,
)
import cxxfilt
from .lambdas import VariantBuilder, TaskLabeler, DataBlockTransformer
from rich import print
import numpy as np
import task4feedback.fastsim2 as fastsim
from task4feedback.fastsim2 import (
    Devices,
    Topology,
    Graph,
    TaskNoise,
    LognormalTaskNoise,
    StaticTaskInfo,
    RuntimeTaskInfo,
    Data,
    DeviceType,
    SchedulerInput,
    RangeTransitionConditions,
    DefaultTransitionConditions,
    BatchTransitionConditions,
    SchedulerState,
    Simulator,
    ExecutionState,
    start_logger,
    EventType,
    ParMETIS_wrapper,
)
import torch
from tensordict.tensordict import TensorDict
from torch_geometric.data import HeteroData, Batch


def _make_node_tensor(nodes, dim, single=False):
    if single:
        glb_shape = 1
        attr_shape = dim
    else:
        glb_shape = (nodes,)
        attr_shape = (nodes, dim)

    return TensorDict(
        {
            "glb": torch.zeros(glb_shape, dtype=torch.int64),
            "attr": torch.zeros(attr_shape, dtype=torch.float32),
            "count": torch.zeros((1), dtype=torch.int64),
            # "count": torch.tensor([0], dtype=torch.int64),
        }
    )


def _make_edge_tensor(edges, dim, edge_feature=True):
    if edge_feature:
        return TensorDict(
            {
                "glb": torch.zeros((2, edges), dtype=torch.int64),
                "idx": torch.zeros((2, edges), dtype=torch.int64),
                "attr": torch.zeros((edges, dim), dtype=torch.float32),
                "count": torch.zeros((1), dtype=torch.int64),
            }
        )
    else:
        return TensorDict(
            {
                "glb": torch.zeros((2, edges), dtype=torch.int64),
                "idx": torch.zeros((2, edges), dtype=torch.int64),
                "count": torch.zeros((1), dtype=torch.int64),
            }
        )


def _make_index_tensor(n):
    return TensorDict(
        {
            "idx": torch.zeros((n), dtype=torch.int64),
            "count": torch.zeros((1,), dtype=torch.int64),
            # "count": torch.tensor([0], dtype=torch.int64),
        }
    )

import hashlib 

class HashHolder:

    def __init__(self):
        self.cache = {}

    def _keys_to_hash(self, keys):
        return hashlib.md5(str(keys).encode()).hexdigest()

    def add(self, keys: tuple, feature: tuple, value: TensorDict):
        h = self._keys_to_hash(keys)
        if h not in self.cache:
            self.cache[h] = {}
        self.cache[h][feature] = value

    def get(self, keys: tuple, feature: tuple) -> Optional[TensorDict]:
        h = self._keys_to_hash(keys)
        if h in self.cache and feature in self.cache[h]:
            y = self.cache[h][feature].detach().clone()
            y.requires_grad_ = True
            return y
        return None

    def prune(self, entries=100):
        if len(self.cache) > entries:
            sorted_keys = sorted(self.cache.keys())
            for k in sorted_keys[:-entries]:
                del self.cache[k]


_HASH_HOLDER = HashHolder()

class TaskGraph:
    def __init__(self):
        self.graph = Graph()
        self.static_graph = None
        self.tasks: dict[int, TaskTuple] = {}
        self.is_finalized = False

    def add_task(self, name):
        idx = self.graph.add_task(name)
        self.tasks[idx] = TaskTuple(id=idx, name=name)
        return idx

    def add_tag(self, task_id, tag):
        self.graph.set_tag(task_id, tag)
        self.tasks[task_id].tag = tag

    def get_task(self, task_id):
        if task_id in self.tasks:
            return self.tasks[task_id]
        else:
            raise KeyError(f"Task with ID {task_id} does not exist in the graph.")

    def __len__(self):
        return self.graph.size()

    def get_task_dependencies(self, task_id: int) -> list[int]:
        """
        Return the list of dependency task IDs for the given task.
        """
        return self.graph.get_task_dependencies(task_id)

    def __len__(self):
        return self.graph.size()

    def __iter__(self):
        return iter(self.tasks.values())

    def add_dependencies(self, task, dependencies):
        self.tasks[task].dependencies.extend(dependencies)
        self.graph.add_dependencies(task, dependencies)

    def add_dependency(self, task, dependency):
        self.tasks[task].dependencies.append(dependency)
        self.graph.add_dependency(task, dependency)

    def add_read_data(self, task, dataidlist):
        self.tasks[task].read.extend(dataidlist)
        self.graph.add_read_data(task, dataidlist)

    def add_write_data(self, task, dataidlist):
        self.tasks[task].write.extend(dataidlist)
        self.graph.add_write_data(task, dataidlist)

    def add_retire_data(self, task, dataidlist):
        self.tasks[task].retire.extend(dataidlist)
        self.graph.add_retire_data(task, dataidlist)

    def apply_variant(self, variant_builder: type[VariantBuilder]):
        self.graph.clear_all_variants()
        for i in range(self.graph.get_n_compute_tasks()):
            task = self.get_task(i)
            for arch in DeviceType:
                variant = variant_builder.build_variant(arch, task)

                if variant is None:
                    continue

                vcu_usage = int(variant.vcu_usage * fastsim.MAX_VCUS)
                self.graph.set_variant(
                    i,
                    arch,
                    vcu_usage,
                    variant.memory_usage,
                    variant.expected_time,
                )

    def finalize(self):
        self.is_finalized = True
        self.graph.finalize()
        self.static_graph = StaticTaskInfo(self.graph)

        for task_id, v in self.tasks.items():
            v.dependencies = self.get_task_dependencies(task_id)

    @staticmethod
    def create_from_legacy_graph(graph, datamap):
        """
        Convert the older (2023-2024) python graph format to the new c++ stored graph format.
        """
        from task4feedback.legacy_types import Device, Architecture

        ids_to_tasks = {}
        tasks_to_ids = {}

        for i, task_id in enumerate(graph):
            ids_to_tasks[i] = task_id
            tasks_to_ids[task_id] = i

        ids_to_data = {}
        data_to_ids = {}

        for i, data_id in enumerate(datamap):
            ids_to_data[i] = data_id
            data_to_ids[data_id] = i

        g = Graph()
        for i, task_id in enumerate(graph):
            task = graph[task_id]
            dependencies = [tasks_to_ids[dep] for dep in task.dependencies]
            read = [d.id for d in task.data_dependencies.read]
            write = [d.id for d in task.data_dependencies.write]
            read_write = [d.id for d in task.data_dependencies.read_write]

            read_set = set(read).union(set(read_write))
            write_set = set(write).union(set(read_write))

            read_ids = [data_to_ids[d] for d in read_set]
            write_ids = [data_to_ids[d] for d in write_set]

            name = str(task_id)

            g.add_task(name, 0)
            g.add_dependencies(i, dependencies)
            g.add_read_data(i, read_ids)
            g.add_write_data(i, write_ids)

            any_cpu_flag = Device(Architecture.CPU, -1) in task.runtime
            cpu_0_flag = Device(Architecture.CPU, 0) in task.runtime

            if any_cpu_flag:
                placement_info = task.runtime[Device(Architecture.CPU, -1)][0]
                vcu = int(placement_info.device_fraction * fastsim.MAX_VCUS)
                mem = placement_info.memory
                g.graph.add_variant(i, DeviceType.CPU, vcu, mem, placement_info.task_time)
            elif cpu_0_flag:
                placement_info = task.runtime[Device(Architecture.CPU, 0)][0]
                vcu = int(placement_info.device_fraction * fastsim.MAX_VCUS)
                mem = placement_info.memory
                g.graph.add_variant(i, DeviceType.CPU, vcu, mem, placement_info.task_time)

            any_gpu_flag = Device(Architecture.GPU, -1) in task.runtime
            gpu_0_flag = Device(Architecture.GPU, 0) in task.runtime

            if any_gpu_flag:
                placement_info = task.runtime[Device(Architecture.GPU, -1)][0]
                vcu = int(placement_info.device_fraction * fastsim.MAX_VCUS)
                mem = placement_info.memory
                g.graph.add_variant(i, DeviceType.GPU, vcu, mem, placement_info.task_time)
            elif gpu_0_flag:
                placement_info = task.runtime[Device(Architecture.GPU, 0)][0]
                vcu = int(placement_info.device_fraction * fastsim.MAX_VCUS)
                mem = placement_info.memory
                g.graph.add_variant(i, DeviceType.GPU, vcu, mem, placement_info.task_time)

        return g

    def print_variants(self):
        for i in range(self.graph.get_n_compute_tasks()):
            task = self.get_task(i)
            print(f"Task {task.id}: {task.name} (Tag: {task.tag})")
            print("  Variants:")
            print(compute_task.get_variants())
            print("Dependencies:")
            print(compute_task.get_dependencies())
            print("Read Data:")
            print(compute_task.get_read())
            print("Write Data:")
            print(compute_task.get_write())

    def __str__(self):
        result = []

        task_count = self.graph.get_n_compute_tasks()
        result.append(f"TaskGraph with {task_count} tasks:")

        for i in range(task_count):
            task = self.get_task(i)

            if task.dependencies:
                dep_names = []
                for dep_id in task.dependencies:
                    dep_name = self.graph.get_name(dep_id)
                    dep_names.append(f"{dep_name}({dep_id})")
                deps_str = ", ".join(dep_names)
            else:
                deps_str = "None"

            read_str = ", ".join(map(str, task.read)) if task.read else "None"
            write_str = ", ".join(map(str, task.write)) if task.write else "None"

            result.append(f"  Task {task.id}: {task.name} (Tag: {task.tag}, Type: {task.type})")
            result.append(f"    Dependencies: {deps_str}")
            result.append(f"    Reads: {read_str}")
            result.append(f"    Writes: {write_str}")

        return "\n".join(result)


class DataBlocks:
    def __init__(self, initial_size=0):
        if initial_size > 0:
            self.data = Data(initial_size)
        else:
            self.data = Data()

    def add_block(self, name, size, location=0, id=None, x_pos=0, y_pos=0):
        if id is None:
            id = self.data.append_block(size, location, name)
        else:
            self.data.create_block(id, size, location, name)

        if x_pos != 0:
            self.data.set_x_pos(id, x_pos)

        if y_pos != 0:
            self.data.set_y_pos(id, y_pos)

        return DataBlockTuple(id, name, size, location)

    def set_location(self, block, location, convert=False):
        if convert and isinstance(block, str):
            block = self.data.get_id(block)
        self.data.set_location(block, location)

    def set_size(self, block, size, convert=False):
        if convert and isinstance(block, str):
            block = self.data.get_id(block)
        self.data.set_size(block, size)

    def get_block(self, block, convert=False):
        if convert and isinstance(block, str):
            block = self.data.get_id(block)
        id = block
        name = self.data.get_name(id)
        size = self.data.get_size(id)
        location = self.data.get_location(id)
        tag = self.data.get_tag(id)
        block_type = self.data.get_type(id)
        return DataBlockTuple(id, name, size, location, tag, block_type)

    def get_id(self, name):
        return self.data.get_id(name)

    def get_location(self, block):
        if isinstance(block, str):
            block = self.data.get_id(block)
        return self.data.get_location(block)

    def convert_list_to_ids(self, blocklist):
        return [self.data.get_id(block) if isinstance(block, str) else block for block in blocklist]

    def convert_ids_to_names(self, blocklist):
        return [self.data.get_name(block) if isinstance(block, int) else block for block in blocklist]

    def apply(self, transformer: DataBlockTransformer):
        for i in range(self.data.size()):
            block = self.get_block(i)
            if block is None:
                continue
            transformed_block = transformer.transform(block)
            self.data.set_name(i, transformed_block.name)
            self.data.set_size(i, transformed_block.size)
            self.data.set_location(i, transformed_block.location)
            self.data.set_tag(i, transformed_block.tag)
            self.data.set_type(i, transformed_block.type)

    @staticmethod
    def create_from_legacy_data(data, system):
        from task4feedback.legacy_types import Device

        ids_to_data = {}
        data_to_ids = {}

        for i, data_id in enumerate(data):
            ids_to_data[i] = data_id
            data_to_ids[data_id] = i

        d = DataBlocks()
        for i, data_id in enumerate(data):
            name = str(data_id)
            size = data[data_id].size
            location = data[data_id].location

            if not isinstance(location, Device):
                location = location[0]

            location_id = system.get_global_id_from_legacy(location)

            d.add_block(name, size, location_id)

        return d

    def __str__(self):
        result = []

        block_count = self.data.size()
        result.append(f"DataWrapper with {block_count} blocks:")

        for i in range(block_count):
            block = self.get_block(i)
            result.append(f"  Block {block.id}: {block.name} (Size: {_bytes_to_readable(block.size)}, Location: {block.location}, Tag: {block.tag}, Type: {block.type})")

        return "\n".join(result)


class System:
    def __init__(self, fastest_flops=11e12, slowest_flops=11e12, gpu_flop=11e12, fastest_gmbw=443e9, slowest_gmbw=443e9):
        # Default specs are based on (the old) RTX5000s (Frontera).
        self.devices = Devices()
        self.topology = None
        self.slowest_bandwidth = float("inf")
        self.fastest_bandwidth = 0
        self.fastest_flops = fastest_flops
        self.slowest_flops = slowest_flops
        self.arch_to_flops = {
            DeviceType.CPU: 0,  # 0 GFLOPS for CPU (assume it cannot do work, this affects variant generation)
            DeviceType.GPU: gpu_flop,  # 11 TFLOPS
        }
        self.arch_to_gmbw = {
            DeviceType.CPU: 0,
            DeviceType.GPU: fastest_gmbw,  # 443 GB/s
        }
        self.fastest_gmbw = fastest_gmbw
        self.slowest_gmbw = slowest_gmbw
        self.arch_to_maxmem = {DeviceType.CPU: 0, DeviceType.GPU: 0}

    def create_device(self, name, arch, copy, memory, flops: Optional[int] = None, gmbw: Optional[int] = None):
        id = self.devices.append_device(name, arch, copy, memory)
        if flops is not None:
            self.fastest_flops = max(self.fastest_flops, flops)
            self.slowest_flops = min(self.slowest_flops, flops)
        self.arch_to_flops[arch] = flops if flops is not None else self.arch_to_flops.get(arch, 11e12)  # Default to 11 TFLOPs if not set
        self.arch_to_gmbw[arch] = gmbw if gmbw is not None else self.arch_to_gmbw.get(arch, 443e9)  # Default to 443 GB/s if not set
        self.arch_to_maxmem[arch] = max(self.arch_to_maxmem.get(arch, 0), memory)
        return DeviceTuple(name, id, self.devices.get_local_id(id), arch, memory)

    def finalize_devices(self):
        self.topology = Topology(self.devices.size())

    @staticmethod
    def convert_legacy_architecture(arch):
        from task4feedback.legacy_types import Architecture

        if arch == Architecture.CPU:
            return DeviceType.CPU
        if arch == Architecture.GPU:
            return DeviceType.GPU
        return DeviceType.NONE

    def get_global_id_from_legacy(self, device):
        from task4feedback.legacy_types import Device

        assert isinstance(device, Device)
        device_type = System.convert_legacy_architecture(device.architecture)
        return self.get_global_id(device_type, device.device_id)

    def get_global_id(self, architecture: DeviceType, local_id: int):
        return self.devices.get_global_id(architecture, local_id)

    def get_local_id(self, global_id: int):
        return self.devices.get_local_id(global_id)

    def get_type(self, global_id: int):
        return self.devices.get_type(global_id)

    def get_flops(self, architecture: DeviceType):
        return int(self.arch_to_flops.get(architecture, 1e9))  # Default to 1 GFLOPS if not set

    def get_flop_ms(self, architecture: DeviceType):
        flops = self.get_flops(architecture)
        return flops / 1e6

    def get_gmbw(self, architecture: DeviceType):
        return int(self.arch_to_gmbw.get(architecture, 1e9))

    def get_gmbw_ms(self, architecture: DeviceType):
        gmbw = self.get_gmbw(architecture)
        return gmbw / 1e6

    def get_device(self, global_id: int):
        local_id = self.get_local_id(global_id)
        name = self.devices.get_name(global_id)
        arch = self.devices.get_type(global_id)
        dev = self.devices.get_device(global_id)
        vcu = dev.get_vcu()
        memory = dev.get_mem()
        flops = self.arch_to_flops.get(arch, 1e9)
        return DeviceTuple(name, global_id, local_id, arch, memory, vcu, int(flops))

    def add_connection(self, s_gid, d_gid, bandwidth, latency, max_connections=2):
        if self.topology is None:
            self.finalize_devices()
            raise Warning("Devices must be finalized before adding connections. Calling finalize_devices() first.")

        bandwidth = bandwidth / 1e6  # Convert to per microsecond
        self.slowest_bandwidth = min(self.slowest_bandwidth, bandwidth)
        self.fastest_bandwidth = max(self.fastest_bandwidth, bandwidth)
        self.topology.set_bandwidth(s_gid, d_gid, int(bandwidth))
        self.topology.set_latency(s_gid, d_gid, latency)
        self.topology.set_max_connections(s_gid, d_gid, max_connections)

    def __str__(self):
        result = []

        device_count = self.devices.size()
        result.append(f"SystemWrapper with {device_count} devices:")

        for i in range(device_count):
            device = self.get_device(i)
            result.append(f"  Device {device.global_id}: {device.name} (Type: {device.arch}, Memory: {_bytes_to_readable(device.memory)}, VCU: {device.vcu})")

        return "\n".join(result)

    def __len__(self):
        return self.devices.size()

    def connection_table(self):
        if self.topology is None:
            return "No topology defined. Call finalize_devices() first."

        result = []
        result.append("-" * 80)
        result.append(f"{'Source':<20} {'Dest':<20} {'BW':<15} {'L':<15} {'C':<15}")
        result.append("-" * 80)

        device_count = self.devices.size()

        for src in range(device_count):
            src_device = self.get_device(src)
            for dst in range(device_count):
                if src == dst:
                    continue

                if self.topology.get_bandwidth(src, dst) > 0:
                    dst_device = self.get_device(dst)
                    bandwidth = self.topology.get_bandwidth(src, dst)
                    latency = self.topology.get_latency(src, dst)
                    max_conn = self.topology.get_max_connections(src, dst)

                    bandwidth_str = _bytes_to_readable(bandwidth) + "/s" if bandwidth > 0 else "N/A"

                    result.append(
                        f"{src_device.name} (ID: {src})".ljust(20) + f"{dst_device.name} (ID: {dst})".ljust(20) + f"{bandwidth_str}".ljust(15) + f"{latency} ms".ljust(15) + f"{max_conn}".ljust(15)
                    )

        if len(result) == 3:  # Only header rows present
            result.append("No connections found between devices.")

        return "\n".join(result)


# @dataclass
# class NoiseConfig:
#     task_noise: TaskNoise

#     def __init__(
#         self,
#         graph: TaskGraph,
#         duration_seed: int = 0,
#         priority_seed: int = 0,
#     ):
#         self.task_noise = TaskNoise(graph.static_graph, duration_seed, priority_seed)


# @dataclass
# class LognormalNoiseConfig(NoiseConfig):

#     def __init__(
#         self,
#         graph: TaskGraph,
#         duration_seed: int = 0,
#         priority_seed: int = 0,
#     ):
#         super().__init__(graph, duration_seed, priority_seed)
#         self.task_noise = LognormalTaskNoise(graph.static_graph, duration_seed, priority_seed)


class ExternalMapper:
    def __init__(self, mapper: Optional[Self] = None):
        pass

    def map_tasks(self, simulator: "SimulatorDriver") -> list[fastsim.Action]:
        # print(candidate_tasks)
        candidates = torch.zeros((1), dtype=torch.int64)
        simulator.simulator.get_mappable_candidates(candidates)
        global_task_id = candidates[0]
        local_id = 0
        device = 1
        state = simulator.simulator.get_state()
        mapping_priority = state.get_mapping_priority(global_task_id)
        return [fastsim.Action(local_id, device, mapping_priority, mapping_priority)]


class StaticExternalMapper:
    def __init__(self, mapper: Optional[Self] = None, mapping_dict: Optional[dict] = None):
        if mapper is not None:
            self.mapping_dict = mapper.mapping_dict

        elif mapping_dict is not None:
            self.mapping_dict = mapping_dict
        else:
            self.mapping_dict = {}

    def set_mapping_dict(self, mapping_dict):
        self.mapping_dict = mapping_dict

    def map_tasks(self, simulator: "SimulatorDriver") -> list[fastsim.Action]:
        candidates = torch.zeros((1), dtype=torch.int64)
        simulator.simulator.get_mappable_candidates(candidates)
        global_task_id = candidates[0].item()
        local_id = 0
        device = self.mapping_dict[global_task_id]
        state = simulator.simulator.get_state()
        mapping_priority = state.get_mapping_priority(global_task_id)
        return [fastsim.Action(local_id, device, mapping_priority, mapping_priority)]


@dataclass
class SimulatorInput:
    graph: TaskGraph
    data: DataBlocks
    system: System
    task_noise: TaskNoise
    transition_conditions: fastsim.TransitionConditions
    top_k_candidates: int = 1

    def __init__(
        self,
        graph: TaskGraph,
        data: DataBlocks,
        system: System,
        task_noise: Optional[TaskNoise] = None,
        transition_conditions: Optional[fastsim.TransitionConditions] = None,
        top_k_candidates: int = 1,
    ):
        if transition_conditions is None:
            transition_conditions = fastsim.RangeTransitionConditions(5, 5, 16)

        if task_noise is None:
            task_noise = TaskNoise(graph.static_graph)

        self.task_noise = task_noise
        self.graph = graph
        self.data = data
        self.system = system
        self.transition_conditions = transition_conditions
        self.top_k_candidates = top_k_candidates

    def to_input(self):
        return SchedulerInput(
            self.graph.graph,
            self.graph.static_graph,
            self.data.data,
            self.system.devices,
            self.system.topology,
            self.task_noise,
            self.transition_conditions,
            self.top_k_candidates,
        )


class FeatureExtractorFactory:
    def __init__(
        self,
        feature_list: Optional[list] = None,
        options: Optional[dict[Type, tuple]] = None,
    ):
        if feature_list is None:
            feature_list = []
        if options is None:
            options = {}

        self.options = options
        self.feature_list = feature_list

    def create(self, state: fastsim.SchedulerState):
        feature_extractor = fastsim.RuntimeFeatureExtractor()
        for feature_t in self.feature_list:
            args = self.options.get(feature_t, tuple())
            feature_extractor.add_feature(feature_t.create(state, *args))
        return feature_extractor

    def add(self, feature_t: Type, *args):
        self.feature_list.append(feature_t)

        if args:
            self.options[feature_t] = args


class EdgeFeatureExtractorFactory:
    def __init__(
        self,
        feature_list: Optional[list] = None,
        options: Optional[dict[Type, tuple]] = None,
    ):
        if feature_list is None:
            feature_list = []
        if options is None:
            options = {}

        self.options = options
        self.feature_list = feature_list

    def create(self, state: fastsim.SchedulerState):
        feature_extractor = fastsim.RuntimeEdgeFeatureExtractor()
        for feature_t in self.feature_list:
            args = self.options.get(feature_t, tuple())
            feature_extractor.add_feature(feature_t.create(state, *args))
        return feature_extractor

    def add(self, feature_t: Type, *args):
        self.feature_list.append(feature_t)

        if args:
            self.options[feature_t] = args


@dataclass
class ExternalObserverFactory:
    graph_spec: fastsim.GraphSpec
    graph_extractor_t: Type[fastsim.GraphExtractor]
    task_feature_factory: FeatureExtractorFactory
    data_feature_factory: FeatureExtractorFactory
    device_feature_factory: FeatureExtractorFactory
    task_task_feature_factory: EdgeFeatureExtractorFactory
    task_data_feature_factory: Optional[EdgeFeatureExtractorFactory] = None 
    task_device_feature_factory: Optional[EdgeFeatureExtractorFactory] = None
    data_device_feature_factory: Optional[EdgeFeatureExtractorFactory] = None
    task_read_data_feature_factory: Optional[EdgeFeatureExtractorFactory] = None
    task_write_data_feature_factory: Optional[EdgeFeatureExtractorFactory] = None

    def create(self, simulator: Simulator):
        state = simulator.get_state()
        graph_spec = self.graph_spec
        graph_extractor = self.graph_extractor_t(state)
        task_feature_extractor = self.task_feature_factory.create(state)
        data_feature_extractor = self.data_feature_factory.create(state)
        device_feature_extractor = self.device_feature_factory.create(state)
        task_task_feature_extractor = self.task_task_feature_factory.create(state)
<<<<<<< HEAD
        task_data_feature_extractor = self.task_data_feature_factory.create(state)
        task_device_feature_extractor = self.task_device_feature_factory.create(state) if self.task_device_feature_factory is not None else None
        data_device_feature_extractor = self.data_device_feature_factory.create(state) if self.data_device_feature_factory is not None else None
=======
        task_data_feature_extractor = (
            self.task_data_feature_factory.create(state)
            if self.task_data_feature_factory is not None
            else None
        )

        task_device_feature_extractor = (
            self.task_device_feature_factory.create(state)
            if self.task_device_feature_factory is not None
            else None
        )
        data_device_feature_extractor = (
            self.data_device_feature_factory.create(state)
            if self.data_device_feature_factory is not None
            else None
        )
>>>>>>> 2b531110

        return ExternalObserver(
            simulator,
            graph_spec,
            graph_extractor,
            task_feature_extractor,
            data_feature_extractor,
            device_feature_extractor,
            task_task_feature_extractor,
            task_data_feature_extractor,
            task_device_feature_extractor,
            data_device_feature_extractor,
        )


class CompiledDefaultObserverFactory:
    def __init__(self, spec: fastsim.GraphSpec):
        self.spec = spec
        self.graph_extractor_t = fastsim.GraphExtractor
        self.task_feature_factory = fastsim.TaskFeatureExtractor
        self.data_feature_factory = fastsim.DataFeatureExtractor
        self.device_feature_factory = fastsim.DeviceFeatureExtractor
        self.task_task_feature_factory = fastsim.TaskTaskFeatureExtractor
        self.task_data_feature_factory = fastsim.TaskDataFeatureExtractor
        self.task_device_feature_factory = None
        self.data_device_feature_factory = None

    def create(self, simulator: Simulator):
        state = simulator.get_state()
        graph_spec = self.spec
        graph_extractor = self.graph_extractor_t(state)
        task_feature_extractor = self.task_feature_factory(
            fastsim.InDegreeTaskFeature,
            # fastsim.OutDegreeTaskFeature(state),
            # fastsim.OneHotMappedDeviceTaskFeature(state),
        )
        data_feature_extractor = self.data_feature_factory(
            fastsim.DataSizeFeature(state),
            # fastsim.DataMappedLocationsFeature(state),
        )

        device_feature_extractor = self.device_feature_factory(
            fastsim.DeviceArchitectureFeature(state),
            fastsim.DeviceIDFeature(state),
            # fastsim.DeviceMemoryFeature(state),
            # fastsim.DeviceTimeFeature(state),
        )

        task_task_feature_extractor = self.task_task_feature_factory(fastsim.TaskTaskSharedDataFeature(state))

        task_data_feature_extractor = self.task_data_feature_factory(
            # fastsim.TaskDataRelativeSizeFeature(state),
            fastsim.TaskDataUsageFeature(state),
        )

        task_device_feature_extractor = None
        data_device_feature_extractor = None

        return ExternalObserver(
            simulator,
            graph_spec,
            graph_extractor,
            task_feature_extractor,
            data_feature_extractor,
            device_feature_extractor,
            task_task_feature_extractor,
            task_data_feature_extractor,
            task_device_feature_extractor,
            data_device_feature_extractor,
        )


class DefaultObserverFactory(ExternalObserverFactory):
    def __init__(self, spec: fastsim.GraphSpec):
        graph_extractor_t = fastsim.GraphExtractor
        task_feature_factory = FeatureExtractorFactory()
        task_feature_factory.add(fastsim.InDegreeTaskFeature)
        task_feature_factory.add(fastsim.OutDegreeTaskFeature)
        # task_feature_factory.add(fastsim.TaskStateFeature)
        task_feature_factory.add(fastsim.OneHotMappedDeviceTaskFeature)
        task_feature_factory.add(fastsim.EmptyTaskFeature, 1)

        data_feature_factory = FeatureExtractorFactory()
        data_feature_factory.add(fastsim.DataSizeFeature)
        data_feature_factory.add(fastsim.DataMappedLocationsFeature)

        device_feature_factory = FeatureExtractorFactory()
        device_feature_factory.add(fastsim.DeviceArchitectureFeature)
        device_feature_factory.add(fastsim.DeviceIDFeature)
        # device_feature_factory.add(fastsim.DeviceMemoryFeature)
        # device_feature_factory.add(fastsim.DeviceTimeFeature)

        task_task_feature_factory = EdgeFeatureExtractorFactory()
        task_task_feature_factory.add(fastsim.TaskTaskSharedDataFeature)

        task_data_feature_factory = EdgeFeatureExtractorFactory()
        task_data_feature_factory.add(fastsim.TaskDataRelativeSizeFeature)
        # task_data_feature_factory.add(fastsim.TaskDataUsageFeature)

        task_device_feature_factory = EdgeFeatureExtractorFactory()
        task_device_feature_factory.add(fastsim.TaskDeviceDefaultEdgeFeature)

        data_device_feature_factory = None

        super().__init__(
            spec,
            graph_extractor_t,
            task_feature_factory,
            data_feature_factory,
            device_feature_factory,
            task_task_feature_factory,
            task_data_feature_factory,
            task_device_feature_factory,
            data_device_feature_factory,
        )


def observation_to_heterodata_truncate(observation: TensorDict, idx: int = 0, device="cpu", actions=None) -> HeteroData:
    hetero_data = HeteroData()

    hetero_data["time"].x = observation["aux", "time"].unsqueeze(0)
    hetero_data["progress"].x = observation["aux", "progress"].unsqueeze(0)
    hetero_data["device_load"].x = observation["aux", "device_load"].unsqueeze(0)
    hetero_data["device_memory"].x = observation["aux", "device_memory"].unsqueeze(0)
    hetero_data["z_ch"].x = observation["aux", "z_ch"].unsqueeze(0)
    hetero_data["z_spa"].x = observation["aux", "z_spa"].unsqueeze(0)
    hetero_data["baseline"].x = observation["aux", "baseline"].unsqueeze(0)

    if actions is not None:
        hetero_data["actions"].x = actions

    for node_type, node_data in observation["nodes"].items():
        count = node_data["count"][0]
        count = max(1, count)  # Ensure at least one node to avoid empty tensors
        hetero_data[f"{node_type}"].x = node_data["attr"][:count]

    for edge_key, edge_data in observation["edges"].items():
        splits = edge_key.split("_")

        if len(splits) == 2:
            target, source = splits
            usage = None
        elif len(splits) == 3:
            target, usage, source = splits
        else:
            raise ValueError(f"Invalid edge key format: {edge_key}")

        count = edge_data["count"][0]
        count = max(1, count)  # Ensure at least one edge to avoid empty tensors

        has_attr = "attr" in edge_data

        if usage is None:
            hetero_data[target, "to", source].edge_index = edge_data["idx"][:, :count]
            if has_attr:
                hetero_data[target, "to", source].edge_attr = edge_data["attr"][:count]

            if source != target:
<<<<<<< HEAD
                hetero_data[source, "to", target].edge_index = hetero_data[target, "to", source].edge_index.flip(0)
                hetero_data[source, "to", target].edge_attr = hetero_data[target, "to", source].edge_attr

            if source == target:
                hetero_data[source, "from", target].edge_index = hetero_data[target, "to", source].edge_index.flip(0)
                hetero_data[source, "from", target].edge_attr = hetero_data[target, "to", source].edge_attr
=======
                hetero_data[source, "to", target].edge_index = hetero_data[
                    target, "to", source
                ].edge_index.flip(0)

                if has_attr:
                    hetero_data[source, "to", target].edge_attr = hetero_data[
                        target, "to", source
                    ].edge_attr

            if source == target:
                hetero_data[source, "from", target].edge_index = hetero_data[
                    target, "to", source
                ].edge_index.flip(0)

                if has_attr:
                    hetero_data[source, "from", target].edge_attr = hetero_data[
                        target, "to", source
                    ].edge_attr
>>>>>>> 2b531110
        else:
            hetero_data[target, usage, source].edge_index = edge_data["idx"][:, :count]

            if has_attr:
                hetero_data[target, usage, source].edge_attr = edge_data["attr"][:count]

            if source != target:
<<<<<<< HEAD
                hetero_data[source, usage, target].edge_index = hetero_data[target, usage, source].edge_index.flip(0)
                hetero_data[source, usage, target].edge_attr = hetero_data[target, usage, source].edge_attr
=======
                hetero_data[source, usage, target].edge_index = hetero_data[
                    target, usage, source
                ].edge_index.flip(0)

                if has_attr:
                    hetero_data[source, usage, target].edge_attr = hetero_data[
                        target, usage, source
                    ].edge_attr
>>>>>>> 2b531110

    return hetero_data.to(device)


def observation_to_heterodata(observation: TensorDict, idx: int = 0, device="cpu", actions=None) -> HeteroData:
    hetero_data = HeteroData()

    hetero_data["time"].x = observation["aux", "time"].unsqueeze(0)
    hetero_data["progress"].x = observation["aux", "progress"].unsqueeze(0)
    hetero_data["device_load"].x = observation["aux", "device_load"].unsqueeze(0)
    hetero_data["device_memory"].x = observation["aux", "device_memory"].unsqueeze(0)
    hetero_data["z_ch"].x = observation["aux", "z_ch"].unsqueeze(0)
    hetero_data["z_spa"].x = observation["aux", "z_spa"].unsqueeze(0)
    hetero_data["baseline"].x = observation["aux", "baseline"].unsqueeze(0)

    if actions is not None:
        # print("setting actions", actions.shape)
        hetero_data["actions"].x = actions

    for node_type, node_data in observation["nodes"].items():
        count = node_data["count"]
        # print("node count", node_type, count)
        hetero_data[f"{node_type}"].x = node_data["attr"]
        hetero_data[f"{node_type}_count"].x = count

    for edge_key, edge_data in observation["edges"].items():
        splits = edge_key.split("_")

        if len(splits) == 2:
            target, source = splits
            usage = None
        elif len(splits) == 3:
            target, usage, source = splits
        else:
            raise ValueError(f"Invalid edge key format: {edge_key}")

        count = edge_data["count"]

        if usage is None:
            hetero_data[target, "to", source].edge_index = edge_data["idx"]
            hetero_data[target, "to", source].edge_attr = edge_data["attr"]

            if source != target:
                hetero_data[source, "to", target].edge_index = hetero_data[target, "to", source].edge_index.flip(0)
                hetero_data[source, "to", target].edge_attr = hetero_data[target, "to", source].edge_attr

            if source == target:
                hetero_data[source, "from", target].edge_index = hetero_data[target, "to", source].edge_index.flip(0)
                hetero_data[source, "from", target].edge_attr = hetero_data[target, "to", source].edge_attr
        else:
            hetero_data[target, usage, source].edge_index = edge_data["idx"]
            hetero_data[target, usage, source].edge_attr = edge_data["attr"]

            if source != target:
                hetero_data[source, usage, target].edge_index = hetero_data[target, usage, source].edge_index.flip(0)
                hetero_data[source, usage, target].edge_attr = hetero_data[target, usage, source].edge_attr

    return hetero_data.to(device)


class AccessType(IntEnum):
    READ_WRITE: int = 0
    READ: int = 1
    WRITE: int = 2
    READ_MAPPED: int = 3
    RETIRE: int = 4


class NeighborhoodType(IntEnum):
    DEPENDENCIES: int = 0
    DEPENDENTS: int = 1
    BIDIRECTIONAL: int = 2
    ITERATIVE: int = 3


@dataclass
class ExternalObserver:
    simulator: "SimulatorDriver"
    graph_spec: fastsim.GraphSpec
    graph_extractor: fastsim.GraphExtractor
    task_features: fastsim.RuntimeFeatureExtractor
    data_features: fastsim.RuntimeFeatureExtractor
    device_features: fastsim.RuntimeFeatureExtractor
    task_task_features: fastsim.RuntimeEdgeFeatureExtractor
    task_read_data_features: Optional[fastsim.RuntimeEdgeFeatureExtractor] = None,
    task_write_data_features: Optional[fastsim.RuntimeEdgeFeatureExtractor] = None,
    task_data_features: Optional[fastsim.RuntimeEdgeFeatureExtractor] = None
    task_device_features: Optional[fastsim.RuntimeEdgeFeatureExtractor] = None
    data_device_features: Optional[fastsim.RuntimeEdgeFeatureExtractor] = None
    truncate: bool = True
    cache: bool = False

    def store_feature_types(self):
        """
        Store feature type information in the provided config dictionary.
        Includes both the feature extractor class names and the specific feature types.
        """
        config_dictionary = {}
        for field_name, field_value in self.__dict__.items():
            if field_name.endswith("features") and field_value is not None:
                # Store the class name of the feature extractor
                config_dictionary[field_name] = field_value.__class__.__name__

                # Store the specific feature type names
                if hasattr(field_value, "feature_type_names"):
                    feature_types = field_value.feature_type_names
                    feature_types = [cxxfilt.demangle(t) for t in feature_types]
                    # Format feature type names for better readability
                    formatted_types = [t.split("::")[-1] if "::" in t else t for t in feature_types]

                    print(f"Feature types for {field_name}: {formatted_types}")
                    config_dictionary[f"{field_name}_types"] = formatted_types

        return config_dictionary

    @property
    def task_feature_dim(self):
        if self.task_features is None:
            return 0
        return self.task_features.feature_dim

    @property
    def data_feature_dim(self):
        if self.data_features is None:
            return 0
        return self.data_features.feature_dim

    @property
    def device_feature_dim(self):
        if self.device_features is None:
            return 0
        return self.device_features.feature_dim

    @property
    def task_data_edge_dim(self):
        if self.task_data_features is None:
            return 0
        return self.task_data_features.feature_dim

    @property
    def task_read_data_edge_dim(self):
        if self.task_read_data_features is None:
            return 0
        return self.task_read_data_features.feature_dim

    @property
    def task_write_data_edge_dim(self):
        if self.task_write_data_features is None:
            return 0
        return self.task_write_data_features.feature_dim

    @property
    def task_device_edge_dim(self):
        if self.task_device_features is None:
            return 0
        return self.task_device_features.feature_dim

    @property
    def data_device_edge_dim(self):
        if self.data_device_features is None:
            return 0
        return self.data_device_features.feature_dim

    @property
    def task_task_edge_dim(self):
        if self.task_task_features is None:
            return 0
        return self.task_task_features.feature_dim

    def get_task_features(self, task_ids, workspace):
        length = self.task_features.get_features_batch(task_ids, workspace)

        if self.truncate:
            workspace = workspace[:length]
        return workspace, length

    def get_data_features(self, data_ids, workspace):
        length = self.data_features.get_features_batch(data_ids, workspace)

        if self.truncate:
            workspace = workspace[:length]
        return workspace, length

    def get_device_features(self, device_ids, workspace):
        length = self.device_features.get_features_batch(device_ids, workspace)

        if self.truncate:
            workspace = workspace[:length]
        return workspace, length

    def get_task_task_features(self, task_ids, workspace):
        length = self.task_task_features.get_features_batch(task_ids, workspace)

        if self.truncate:
            workspace = workspace[:length]
        return workspace, length

    def get_task_data_features(self, task_ids, workspace):
        length = self.task_data_features.get_features_batch(task_ids, workspace)

        if self.truncate:
            workspace = workspace[:length]
        return workspace, length

    def get_task_read_data_features(self, task_ids, workspace):
        length = self.task_read_data_features.get_features_batch(task_ids, workspace)

        if self.truncate:
            workspace = workspace[:length]
        return workspace, length

    def get_task_write_data_features(self, task_ids, workspace):
        length = self.task_write_data_features.get_features_batch(task_ids, workspace)

        if self.truncate:
            workspace = workspace[:length]
        return workspace, length

    def get_task_device_features(self, task_ids, workspace):
        length = self.task_device_features.get_features_batch(task_ids, workspace)

        if self.truncate:
            workspace = workspace[:length]
        return workspace, length

    def get_data_device_features(self, data_ids, workspace):
        length = self.data_device_features.get_features_batch(data_ids, workspace)

        if self.truncate:
            workspace = workspace[:length]
        return workspace, length

    def get_k_hop_neighborhood(self, task_ids, workspace, depth: int = 1):
        length = self.graph_extractor.get_k_hop_neighborhood(task_ids, depth, workspace)

        if self.truncate:
            workspace = workspace[:length]
        return workspace, length

    def get_k_hop_bidirectional(self, task_ids, workspace, depth: int = 1):
        length = self.graph_extractor.get_k_hop_bidirectional(task_ids, depth, workspace)

        if self.truncate:
            workspace = workspace[:length]
        return workspace, length

    def get_k_hop_dependencies(self, task_ids, workspace, depth: int = 1):
        length = self.graph_extractor.get_k_hop_dependencies(task_ids, depth, workspace)
        if self.truncate:
            workspace = workspace[:length]
        return workspace, length

    def get_k_hop_dependents(self, task_ids, workspace, depth: int = 1):
        length = self.graph_extractor.get_k_hop_dependents(task_ids, depth, workspace)
        if self.truncate:
            workspace = workspace[:length]
        return workspace, length

    def get_unique_data(self, task_ids, workspace):
        length = self.graph_extractor.get_unique_data(task_ids, workspace)

        if self.truncate:
            workspace = workspace[:length]
        return workspace, length

    def get_used_filtered_data(self, task_ids, workspace):
        """
        Only return data whose most recent writer has been mapped
        """
        length = self.graph_extractor.get_unique_filtered_data(task_ids, workspace)

        if self.truncate:
            workspace = workspace[:length]
        return workspace, length

    def get_task_task_edges(self, task_ids, workspace, global_workspace):
        length = self.graph_extractor.get_task_task_edges(task_ids, workspace, global_workspace)

        if self.truncate:
            workspace = workspace[:, :length]
        return workspace, length

    def get_task_data_edges(
        self,
        task_ids,
        data_ids,
        workspace,
        global_workspace,
        access_type: AccessType = AccessType.READ_WRITE,
    ):
        if access_type == AccessType.READ_WRITE:
            length = self.graph_extractor.get_task_data_edges_all(task_ids, data_ids, workspace, global_workspace)
        elif access_type == AccessType.READ:
            length = self.graph_extractor.get_task_data_edges_read(task_ids, data_ids, workspace, global_workspace)
        elif access_type == AccessType.WRITE:
            length = self.graph_extractor.get_task_data_edges_write(task_ids, data_ids, workspace, global_workspace)
        elif access_type == AccessType.READ_MAPPED:
            length = self.graph_extractor.get_task_data_edges_read_mapped(task_ids, data_ids, workspace, global_workspace)
        else:
            raise ValueError(f"Invalid access type operation for get_task_data_edges: {access_type}")

        if self.truncate:
            workspace = workspace[:, :length]
        return workspace, length

    def get_task_task_edges_reverse(self, task_ids, workspace, global_workspace):
        length = self.graph_extractor.get_task_task_edges_reverse(task_ids, workspace, global_workspace)

        if self.truncate:
            workspace = workspace[:, :length]
        return workspace, length

    def get_task_device_edges(self, task_ids, workspace, global_workspace):
        length = self.graph_extractor.get_task_device_edges(task_ids, workspace, global_workspace)

        if self.truncate:
            workspace = workspace[:, :length]
        return workspace, length

    def get_data_device_edges(self, data_ids, workspace, global_workspace):
        length = self.graph_extractor.get_data_device_edges(
            data_ids, workspace, global_workspace)
        
        if self.truncate:
            workspace = workspace[:, :length]
        
        return workspace, length

    def _local_to_global(self, global_ids, local_ids, workspace=None):
        if workspace is not None:
            workspace[: len(local_ids)] = global_ids[local_ids]
            return workspace
        else:
            return global_ids[local_ids]

    def get_device_memory(self, output: TensorDict):
        self.graph_extractor.get_device_memory(output["aux"]["device_memory"])

    def get_device_load(self, output: TensorDict):
        self.graph_extractor.get_device_load(output["aux"]["device_load"])

    def _local_to_global2D(self, g1, g2, l, workspace=None):
        if workspace is not None:
            size = len(l[0, :])
            workspace[0, :size] = g1[l[0, :]][:size]
            workspace[1, :size] = g2[l[1, :]][:size]
            return workspace
        else:
            id1 = g1[l[0, :]]
            id2 = g2[l[1, :]]
            return torch.stack((id1, id2), dim=0)

    def _local_to_global2D_same(self, g1, l, workspace=None):
        if workspace is not None:
            size = len(l[0, :])
            workspace[:, :size] = g1[l][:size]
            return workspace
        else:
            return g1[l]

    def new_observation_buffer(self, spec: Optional[fastsim.GraphSpec] = None):
        if spec is None:
            spec = self.graph_spec

        node_tensor = TensorDict(
            {
<<<<<<< HEAD
                "tasks": _make_node_tensor(spec.max_tasks, self.task_features.feature_dim),
                "data": _make_node_tensor(spec.max_data, self.data_features.feature_dim),
                "devices": _make_node_tensor(spec.max_devices, self.device_features.feature_dim),
=======
                "tasks": _make_node_tensor(
                    spec.max_tasks, self.task_features.feature_dim
                ),
                "data": _make_node_tensor(
                    spec.max_data, self.data_features.feature_dim
                ),
                # "devices": _make_node_tensor(
                #     spec.max_devices, self.device_features.feature_dim
                # ),
>>>>>>> 2b531110
            }
        )
        # print("Making new buffer", self.task_feature_dim)
        edge_tensor = TensorDict(
            {
<<<<<<< HEAD
                "tasks_tasks": _make_edge_tensor(spec.max_edges_tasks_tasks, self.task_task_features.feature_dim),
                "tasks_data": _make_edge_tensor(spec.max_edges_tasks_data, self.task_data_features.feature_dim),
                "tasks_devices": _make_edge_tensor(spec.max_edges_tasks_devices, self.task_device_features.feature_dim),
                "data_devices": _make_edge_tensor(spec.max_edges_data_devices, self.data_device_features.feature_dim),
=======
                "tasks_tasks": _make_edge_tensor(
                    spec.max_edges_tasks_tasks, self.task_task_features.feature_dim, edge_feature=False
                ),
                # "tasks_data": _make_edge_tensor(
                #     spec.max_edges_tasks_data, self.task_data_features.feature_dim
                # ),
                # "tasks_devices": _make_edge_tensor(
                #     spec.max_edges_tasks_devices, self.task_device_features.feature_dim
                # ),
                # "data_devices": _make_edge_tensor(
                #     spec.max_edges_data_devices, self.data_device_features.feature_dim
                # ),
                "tasks_read_data": _make_edge_tensor(
                    spec.max_edges_tasks_data, self.task_read_data_features.feature_dim
                ),
                "tasks_write_data": _make_edge_tensor(
                    spec.max_edges_tasks_data, self.task_write_data_features.feature_dim, edge_feature=False
                ),
>>>>>>> 2b531110
            }
        )

        aux_tensor = TensorDict(
            {
                "candidates": _make_index_tensor(spec.max_candidates),
                "time": torch.zeros((1), dtype=torch.int64),
                "improvement": torch.zeros((1), dtype=torch.float32),
                "vs_quad": torch.zeros((1), dtype=torch.float32),
                "progress": torch.zeros((1), dtype=torch.float32),
                "baseline": torch.zeros((1), dtype=torch.float32),
                "device_memory": torch.zeros(1 * (spec.max_devices), dtype=torch.float32),
                "device_load": torch.zeros(2 * (spec.max_devices), dtype=torch.float32),
                "z_ch": torch.zeros((8), dtype=torch.float32),
                "z_spa": torch.zeros((8), dtype=torch.float32),
            }
        )

        obs_tensor = TensorDict(
            {
                "nodes": node_tensor,
                "edges": edge_tensor,
                "aux": aux_tensor,
            }
        )

        return obs_tensor

    def task_observation(
        self,
        output: TensorDict,
        task_ids: Optional[torch.Tensor] = None,
        k: int = 1,
        neighborhood_type: NeighborhoodType = NeighborhoodType.BIDIRECTIONAL,
    ):
        # print("Task observation")
        if task_ids is None:
            n_candidates = output["aux", "candidates", "count"][0]
            task_ids = output["aux", "candidates", "idx"][:n_candidates]

        t = None
        if self.cache:
            key = (task_ids,)
            t = _HASH_HOLDER.get(key, ("nodes", "tasks", "glb"))
            if t is not None:
                output["nodes", "tasks", "glb"] = t
                output["nodes", "tasks", "count"] = _HASH_HOLDER.get(key, ("nodes", "tasks", "count"))
                count = output["nodes", "tasks", "count"][0]
        
        if t is None:
            if neighborhood_type == NeighborhoodType.BIDIRECTIONAL:
                # print("Bidirectional")
                _, count = self.get_k_hop_bidirectional(
                    task_ids, output["nodes", "tasks", "glb"], k
                )
            elif neighborhood_type == NeighborhoodType.DEPENDENCIES:
                # print("Dependencies")
                _, count = self.get_k_hop_dependencies(
                    task_ids, output["nodes", "tasks", "glb"]
                )

<<<<<<< HEAD
        if neighborhood_type == NeighborhoodType.BIDIRECTIONAL:
            # print("Bidirectional")
            _, count = self.get_k_hop_bidirectional(task_ids, output["nodes"]["tasks"]["glb"], k)
        elif neighborhood_type == NeighborhoodType.DEPENDENCIES:
            # print("Dependencies")
            _, count = self.get_k_hop_dependencies(task_ids, output["nodes"]["tasks"]["glb"])

        elif neighborhood_type == NeighborhoodType.DEPENDENTS:
            # print("Dependents")
            _, count = self.get_k_hop_dependents(task_ids, output["nodes"]["tasks"]["glb"])

        elif neighborhood_type == NeighborhoodType.ITERATIVE:
            # print("Iterative")
            _, count = self.get_k_hop_neighborhood(task_ids, output["nodes"]["tasks"]["glb"], k)
        else:
            raise ValueError(f"Invalid neighborhood type operation for task observation: {neighborhood_type}")

        # print("Task count", count)
        output["nodes"]["tasks"]["count"][0] = count
        self.get_task_features(output["nodes"]["tasks"]["glb"][:count], output["nodes"]["tasks"]["attr"])
        # print("Task attribute", output["nodes"]["tasks"]["attr"])

    def data_observation(self, output: TensorDict):
        # print("Data observation")
        ntasks = output["nodes"]["tasks"]["count"][0]
        _, count = self.get_used_data(output["nodes"]["tasks"]["glb"][:ntasks], output["nodes"]["data"]["glb"])
        output["nodes"]["data"]["count"][0] = count
        self.get_data_features(output["nodes"]["data"]["glb"][:count], output["nodes"]["data"]["attr"])
=======
            elif neighborhood_type == NeighborhoodType.DEPENDENTS:
                # print("Dependents")
                _, count = self.get_k_hop_dependents(
                    task_ids, output["nodes","tasks","glb"]
                )

            elif neighborhood_type == NeighborhoodType.ITERATIVE:
                # print("Iterative")
                _, count = self.get_k_hop_neighborhood(
                    task_ids, output["nodes","tasks","glb"], k
                )
            else:
                raise ValueError(
                    f"Invalid neighborhood type operation for task observation: {neighborhood_type}"
                )

            output.set_at_(("nodes", "tasks", "count"), count, 0)
            
            if self.cache:
                _HASH_HOLDER.add(key, ("nodes", "tasks", "glb"), output["nodes", "tasks", "glb"].detach().clone())
                _HASH_HOLDER.add(key, ("nodes", "tasks", "count"), output["nodes", "tasks", "count"].detach().clone())

        self.get_task_features(
            output["nodes", "tasks", "glb"][:count], output["nodes", "tasks", "attr"]
        )
        # print("Task attribute", output["nodes", "tasks", "attr"])

    def data_observation(self, output: TensorDict):
        # print("Data observation")

        n_candidates = output["aux", "candidates", "count"][0]
        candidate_ids = output["aux", "candidates", "idx"][:n_candidates]
        t = None
        if self.cache:
            key = (candidate_ids,)
            t = _HASH_HOLDER.get(key, ("nodes", "data", "glb"))
            if t is not None:
                output["nodes", "data", "glb"] = t
                output["nodes", "data", "count"] = _HASH_HOLDER.get(key, ("nodes", "data", "count"))
                count = output["nodes", "data", "count"][0]
        
        if t is None:
            ntasks = output["nodes", "tasks", "count"][0]
            _, count = self.get_unique_data(
                output["nodes", "tasks", "glb"][:ntasks], output["nodes", "data", "glb"]
            )
            output.set_at_(("nodes", "data", "count"), count, 0)

            if self.cache:
                _HASH_HOLDER.add(key, ("nodes", "data", "glb"), output["nodes", "data", "glb"].detach().clone())
                _HASH_HOLDER.add(key, ("nodes", "data", "count"), output["nodes", "data", "count"].detach().clone())

        self.get_data_features(
            output["nodes", "data", "glb"][:count], output["nodes", "data", "attr"]
        )
>>>>>>> 2b531110

    # def read_data_observation(self, output: TensorDict):
    #     # print("Read Data observation")
    #     ntasks = output["nodes", "tasks", "count"][0]
    #     _, count = self.get_used_filtered_data(
    #         output["nodes", "tasks", "glb"][:ntasks], output["nodes", "read_data", "glb"]
    #     )
    #     output.set_at_(("nodes", "read_data", "count"), count, 0)
    #     self.get_data_features(
    #         output["nodes", "read_data", "glb"][:count], output["nodes", "read_data", "attr"]
    #     )

    # def write_data_observation(self, output: TensorDict):
    #     # print("Write Data observation")
    #     ntasks = output["nodes", "tasks", "count"][0]
    #     _, count = self.get_used_filtered_data(
    #         output["nodes", "tasks", "glb"][:ntasks], output["nodes", "write_data", "glb"]
    #     )
    #     output.set_at_(("nodes", "write_data", "count"), count, 0)
    #     self.get_data_features(
    #         output["nodes", "write_data", "glb"][:count], output["nodes", "write_data", "attr"]
    #     )

    def device_observation(self, output: TensorDict):
        # print("Device observation")
<<<<<<< HEAD
        count = output["nodes"]["devices"]["glb"].shape[0]
        output["nodes"]["devices"]["count"][0] = count
        output["nodes"]["devices"]["glb"][:count] = torch.arange(count, dtype=torch.int64)
=======
        count = output["nodes", "devices", "glb"].shape[0]
        output.set_at_(("nodes", "devices", "count"), count, 0)
        output["nodes", "devices", "glb"][:count] = torch.arange(
            count, dtype=torch.int64
        )
>>>>>>> 2b531110
        self.get_device_features(
            output["nodes", "devices", "glb"][:count],
            output["nodes", "devices", "attr"],
        )

    def task_task_observation(self, output: TensorDict):
        # print("Task-Task observation")
        ntasks = output["nodes", "tasks", "count"][0]

        n_candidates = output["aux", "candidates", "count"][0]
        candidate_ids = output["aux", "candidates", "idx"][:n_candidates]
        t = None
        if self.cache:
            key = (candidate_ids,)
            t = _HASH_HOLDER.get(key, ("edges", "tasks_tasks", "glb"))
            if t is not None:
                output["edges", "tasks_tasks", "glb"] = t
                output["edges", "tasks_tasks", "idx"] = _HASH_HOLDER.get(key, ("edges", "tasks_tasks", "idx"))
                output["edges", "tasks_tasks", "count"] = _HASH_HOLDER.get(key, ("edges", "tasks_tasks", "count"))
                count = output["edges", "tasks_tasks", "count"][0]
            
        if t is None:
            _, count = self.get_task_task_edges(
                output["nodes", "tasks", "glb"][:ntasks],
                output["edges", "tasks_tasks", "idx"],
                output["edges", "tasks_tasks", "glb"],
            )

            output.set_at_(("edges", "tasks_tasks", "count"), count, 0)

            if self.cache:
                _HASH_HOLDER.add(key, ("edges", "tasks_tasks", "glb"), output["edges", "tasks_tasks", "glb"].detach().clone())
                _HASH_HOLDER.add(key, ("edges", "tasks_tasks", "idx"), output["edges", "tasks_tasks", "idx"].detach().clone())
                _HASH_HOLDER.add(key, ("edges", "tasks_tasks", "count"), output["edges", "tasks_tasks", "count"].detach().clone())


        if "attr" in output["edges", "tasks_tasks"]:
            self.get_task_task_features(
                output["edges", "tasks_tasks", "glb"][:, :count],
                output["edges", "tasks_tasks", "attr"],
            )

    def task_data_observation(self, output: TensorDict):
        # print("Task-Data observation")
        ntasks = output["nodes", "tasks", "count"][0]
        ndata = output["nodes", "data", "count"][0]

        n_candidates = output["aux", "candidates", "count"][0]
        candidate_ids = output["aux", "candidates", "idx"][:n_candidates]
        t = None
        if self.cache:
            key = (candidate_ids,)
            t = _HASH_HOLDER.get(key, ("edges", "tasks_read_data", "glb"))
            if t is not None:
                output["edges", "tasks_read_data", "glb"] = t
                output["edges", "tasks_read_data", "idx"] = _HASH_HOLDER.get(key, ("edges", "tasks_read_data", "idx"))
                output["edges", "tasks_read_data", "count"] = _HASH_HOLDER.get(key, ("edges", "tasks_read_data", "count"))
                output["edges", "tasks_write_data", "glb"] = _HASH_HOLDER.get(key, ("edges", "tasks_write_data", "glb"))
                output["edges", "tasks_write_data", "idx"] = _HASH_HOLDER.get(key, ("edges", "tasks_write_data", "idx"))
                output["edges", "tasks_write_data", "count"] = _HASH_HOLDER.get(key, ("edges", "tasks_write_data", "count"))
                read_count = output["edges", "tasks_read_data", "count"][0]
                write_count = output["edges", "tasks_write_data", "count"][0]


        if t is None:
            _, read_count = self.get_task_data_edges(
                output["nodes", "tasks", "glb"][:ntasks],
                output["nodes", "data", "glb"][:ndata],
                output["edges", "tasks_read_data", "idx"],
                output["edges", "tasks_read_data", "glb"],
                AccessType.READ_MAPPED,
            )
            output.set_at_(("edges", "tasks_read_data", "count"), read_count, 0)

            _, write_count = self.get_task_data_edges(
                output["nodes", "tasks", "glb"][:ntasks],
                output["nodes", "data", "glb"][:ndata],
                output["edges", "tasks_write_data", "idx"],
                output["edges", "tasks_write_data", "glb"],
                AccessType.WRITE,
            )
            output.set_at_(("edges", "tasks_write_data", "count"), write_count, 0)

            if self.cache:
                _HASH_HOLDER.add(key, ("edges", "tasks_read_data", "glb"), output["edges", "tasks_read_data", "glb"].detach().clone())
                _HASH_HOLDER.add(key, ("edges", "tasks_read_data", "idx"), output["edges", "tasks_read_data", "idx"].detach().clone())
                _HASH_HOLDER.add(key, ("edges", "tasks_read_data", "count"), output["edges", "tasks_read_data", "count"].detach().clone())
                _HASH_HOLDER.add(key, ("edges", "tasks_write_data", "glb"), output["edges", "tasks_write_data", "glb"].detach().clone())
                _HASH_HOLDER.add(key, ("edges", "tasks_write_data", "idx"), output["edges", "tasks_write_data", "idx"].detach().clone())
                _HASH_HOLDER.add(key, ("edges", "tasks_write_data", "count"), output["edges", "tasks_write_data", "count"].detach().clone())

        if "attr" in output["edges", "tasks_read_data"]:
            self.get_task_read_data_features(
                output["edges", "tasks_read_data", "glb"][:, :read_count],
                output["edges", "tasks_read_data", "attr"],
            )


        if "attr" in output["edges", "tasks_write_data"]:
            self.get_task_write_data_features(
                output["edges", "tasks_write_data", "glb"][:, :write_count],
                output["edges", "tasks_write_data", "attr"],
            )


    def task_device_observation(self, output: TensorDict, use_all_tasks=False):
        # print("Task-Device observation")
        if not use_all_tasks:
            ncandidates = output["aux","candidates","count"][0]
            task_ids = output["aux","candidates","idx"][:ncandidates]
        else:
            ntasks = output["nodes","tasks","count"][0]
            task_ids = output["nodes","tasks","glb"][:ntasks]

        ndevices = output["nodes","devices","count"][0]

        _, count = self.get_task_device_edges(
            task_ids,
            output["edges","tasks_devices","idx"],
            output["edges","tasks_devices","glb"],
        )

        output.set_at_(("edges", "tasks_devices", "count"), count, 0)

        self.get_task_device_features(
            output["edges","tasks_devices","glb"][:, :count],
            output["edges","tasks_devices","attr"],
        )

    def candidate_observation(self, output: TensorDict):
        # print("Candidate observation")
        # print("Candidate observation", type(self))
<<<<<<< HEAD
        count = self.simulator.simulator.get_mappable_candidates(output["aux", "candidates", "idx"])
        # output["aux"]["candidates"]["count"][0] = count
=======
        count = self.simulator.simulator.get_mappable_candidates(
            output["aux", "candidates", "idx"]
        )
>>>>>>> 2b531110
        output.set_at_(("aux", "candidates", "count"), count, 0)

    def get_observation(self, output: Optional[TensorDict] = None):
        if output is None:
            output = self.new_observation_buffer(self.graph_spec)

        # Get mappable candidates
        self.candidate_observation(output)

        # Node observations (all nodes must be processed before edges)
        self.task_observation(output)
        self.data_observation(output)

        # Edge observations (edges depend on ids collected during node observation)
        self.task_task_observation(output)
        self.task_data_observation(output)

        # Auxiliary observations
<<<<<<< HEAD
        output["aux"]["time"][0] = self.simulator.time
        output["aux"]["improvement"][0] = -100
        output["aux"]["vs_quad"][0] = -100
        # print("Auxiliary observation")
=======
        output.set_at_(("aux", "progress"), -2.0, 0)
        output.set_at_(("aux", "time"), self.simulator.time, 0)
        output.set_at_(("aux", "improvement"), -100.0, 0)

        #output["hetero_data"] = observation_to_heterodata(output)
>>>>>>> 2b531110

        return output

    def reset(self):
        """
        Reset the observer state.
        This method can be overridden by subclasses to implement specific reset logic.
        """
        pass


<<<<<<< HEAD
@dataclass
class HeterogeneousExternalObserver(ExternalObserver):
    def __init__(
        self,
        simulator: "SimulatorDriver",
        graph_spec: fastsim.GraphSpec,
        graph_extractor: fastsim.GraphExtractor,
        task_features: fastsim.RuntimeFeatureExtractor,
        data_features: fastsim.RuntimeFeatureExtractor,
        device_features: fastsim.RuntimeFeatureExtractor,
        task_task_features: fastsim.RuntimeEdgeFeatureExtractor,
        task_data_features: fastsim.RuntimeEdgeFeatureExtractor,
        task_device_features: Optional[fastsim.RuntimeEdgeFeatureExtractor] = None,
        data_device_features: Optional[fastsim.RuntimeEdgeFeatureExtractor] = None,
    ):
        super().__init__(
            simulator,
            graph_spec,
            graph_extractor,
            task_features,
            data_features,
            device_features,
            task_task_features,
            task_data_features,
            task_device_features,
            data_device_features,
        )

    def data_observation(self, output: TensorDict):
        # print("Data observation")
        ntasks = output["nodes"]["tasks"]["count"][0]
        _, count = self.get_used_data(output["nodes"]["tasks"]["glb"][:ntasks], output["nodes"]["data"]["glb"])
        output["nodes"]["data"]["count"][0] = count
        self.get_data_features(output["nodes"]["data"]["glb"][:count], output["nodes"]["data"]["attr"])

    def get_task_device_edges(self, task_ids, workspace, global_workspace):
        length = self.graph_extractor.get_task_device_edges_mapped(task_ids, workspace, global_workspace)

        if self.truncate:
            workspace = workspace[:, :length]

        return workspace, length

    def new_observation_buffer(self, spec=None):
        if spec is None:
            spec = self.graph_spec

        buffer = super().new_observation_buffer(spec)
        buffer["edges"]["tasks_reads_data"] = _make_edge_tensor(spec.max_edges_tasks_data, self.task_data_features.feature_dim)
        buffer["edges"]["tasks_mapped_data"] = _make_edge_tensor(spec.max_edges_tasks_data, self.task_data_features.feature_dim)
        buffer["edges"]["tasks_write_data"] = _make_edge_tensor(spec.max_edges_tasks_data, self.task_data_features.feature_dim)

        return buffer

    def data_device_observation(self, output: TensorDict):
        # print("Data-Device observation")
        ndata = output["nodes"]["data"]["count"][0]
        ndevices = output["nodes"]["devices"]["count"][0]
        ntasks = output["nodes"]["tasks"]["count"][0]

        _, count = self.get_data_device_edges(
            output["nodes"]["data"]["glb"][:ndata],
            output["edges"]["data_devices"]["idx"],
            output["edges"]["data_devices"]["glb"],
        )

        output["edges"]["data_devices"]["count"][0] = count

        self.get_data_device_features(
            output["edges"]["data_devices"]["glb"][:, :count],
            output["edges"]["data_devices"]["attr"],
        )

    def task_data_observation(self, output: TensorDict):
        # print("Task-Data observation")
        ntasks = output["nodes"]["tasks"]["count"][0]
        ndata = output["nodes"]["data"]["count"][0]

        # Read
        _, count = self.get_task_data_edges(
            output["nodes"]["tasks"]["glb"][:ntasks],
            output["nodes"]["data"]["glb"][:ndata],
            output["edges"]["tasks_data"]["idx"],
            output["edges"]["tasks_data"]["glb"],
            AccessType.READ,
        )
        output["edges"]["tasks_data"]["count"][0] = count

        self.get_task_data_features(
            output["edges"]["tasks_data"]["glb"][:, :count],
            output["edges"]["tasks_data"]["attr"],
        )

        # Read only edges
        # _, count = self.get_task_data_edges(
        #     output["nodes"]["tasks"]["glb"][:ntasks],
        #     output["nodes"]["data"]["glb"][:ndata],
        #     output["edges"]["tasks_reads_data"]["idx"],
        #     output["edges"]["tasks_reads_data"]["glb"],
        #     AccessType.READ,
        # )
        # output["edges"]["tasks_reads_data"]["count"][0] = count

        # self.get_task_data_features(
        #     output["edges"]["tasks_reads_data"]["glb"][:, :count],
        #     output["edges"]["tasks_reads_data"]["attr"],
        # )

        # Write only edges
        # _, count = self.get_task_data_edges(
        #     output["nodes"]["tasks"]["glb"][:ntasks],
        #     output["nodes"]["data"]["glb"][:ndata],
        #     output["edges"]["tasks_write_data"]["idx"],
        #     output["edges"]["tasks_write_data"]["glb"],
        #     AccessType.WRITE,
        # )

        # output["edges"]["tasks_write_data"]["count"][0] = count

        self.get_task_data_features(
            output["edges"]["tasks_write_data"]["glb"][:, :count],
            output["edges"]["tasks_write_data"]["attr"],
        )

        # Mapped data edges
        _, count = self.get_task_data_edges(
            output["nodes"]["tasks"]["glb"][:ntasks],
            output["nodes"]["data"]["glb"][:ndata],
            output["edges"]["tasks_mapped_data"]["idx"],
            output["edges"]["tasks_mapped_data"]["glb"],
            AccessType.READ_MAPPED,
        )

        output["edges"]["tasks_mapped_data"]["count"][0] = count

        self.get_task_data_features(
            output["edges"]["tasks_mapped_data"]["glb"][:, :count],
            output["edges"]["tasks_mapped_data"]["attr"],
        )

    def get_observation(self, output=None):
        if output is None:
            output = self.new_observation_buffer(self.graph_spec)

        # print(output)

        # # Get mappable candidates
        self.candidate_observation(output)

        # Node observations (all nodes must be processed before edges)
        self.task_observation(output, k=1)
        self.data_observation(output)
        self.device_observation(output)

        # Edge observations (edges depend on ids collected during node observation)
        self.task_task_observation(output)
        self.task_data_observation(output)
        self.task_device_observation(output, use_all_tasks=True)
        self.data_device_observation(output)

        # print("Task attribute", output["nodes"]["tasks"]["attr"])
        # print("Data attribute", output["nodes"]["data"]["attr"])
        # print("Device attribute", output["nodes"]["devices"]["attr"])

        # Auxiliary observations
        output["aux"]["time"][0] = self.simulator.time
        output["aux"]["improvement"][0] = -100
        # print("Auxiliary observation")

        output["hetero_data"] = observation_to_heterodata(output)

        # output["nodes"] = 0
        # output["edges"] = 0

        # print("All Data", output["edges"]["tasks_data"]["count"])
        # print("Read Data", output["edges"]["tasks_reads_data"]["count"])
        # print("Write Data", output["edges"]["tasks_write_data"]["count"])
        # print("Mapped Data", output["edges"]["tasks_mapped_data"]["count"])
        return output


=======
>>>>>>> 2b531110
class CandidateObserver(ExternalObserver):
    """
    Observer that only collects candidate information.
    Only 1 vector no graph information is directly collected. Useful for testing without overhead of graph extraction.
    """

    def new_observation_buffer(self, spec: Optional[fastsim.GraphSpec] = None):
        if spec is None:
            spec = self.graph_spec

        node_tensor = TensorDict({"tasks": _make_node_tensor(1, self.task_features.feature_dim)})

        aux_tensor = TensorDict(
            {
                "candidates": _make_index_tensor(spec.max_candidates),
                "time": torch.zeros((1), dtype=torch.int64),
                "improvement": torch.zeros((1), dtype=torch.float32),
                "progress": torch.zeros((1), dtype=torch.float32),
                "baseline": torch.ones((1), dtype=torch.float32),
                "device_memory": torch.zeros(1 * (spec.max_devices), dtype=torch.float32),
                "device_load": torch.zeros(2 * (spec.max_devices), dtype=torch.float32),
                "z_ch": torch.zeros((8), dtype=torch.float32),
                "z_spa": torch.zeros((8), dtype=torch.float32),
                "vs_quad": torch.zeros((1), dtype=torch.float32),
            }
        )

        obs_tensor = TensorDict(
            {
                "nodes": node_tensor,
                "aux": aux_tensor,
            }
        )

        return obs_tensor

    def get_observation(self, output: Optional[TensorDict] = None):
        if output is None:
            output = self.new_observation_buffer(self.graph_spec)
            raise Warning("Allocating new observation buffer, this is not efficient!")

        # Get mappable candidates
        self.candidate_observation(output)

        output.set_(("nodes", "tasks", "glb"), output["aux", "candidates", "idx"])
        output.set_at_(("nodes", "tasks", "count"), 1, 0)

        self.get_task_features(output["nodes", "tasks", "glb"], output["nodes", "tasks", "attr"])

        # Auxiliary observations
        output.set_at_(("aux", "progress"), -2.0, 0)
        output.set_at_(("aux", "time"), self.simulator.time, 0)
        output.set_at_(("aux", "improvement"), -100.0, 0)

        return output


class CnnSingleTaskObserver(ExternalObserver):
    """
    Observer that collects 2d flattened grid of task features.
    ONLY WORKS FOR graphs with rectangular structured meshes
    """

    def reset(self):
        graph = self.simulator.input.graph
        assert self.graph_spec.max_candidates == 1, "CnnSingleTaskObserver only supports 1 candidate"

        assert hasattr(graph, "nx")
        assert hasattr(graph, "ny")
        assert hasattr(graph, "xy_from_id")

        self.task_ids = torch.Tensor([-1 for _ in range(graph.nx * graph.ny)])
        for task in graph.level_to_task[0]:
            self.task_ids[graph.xy_from_id(task)] = task
        if -1 in self.task_ids:
            raise ValueError("Not all task ids were set during reset. Check the graph initialization.")
        self.prev_candidate = -1

    def new_observation_buffer(self, spec: Optional[fastsim.GraphSpec] = None):
        if spec is None:
            spec = self.graph_spec
        graph = self.simulator.input.graph

        aux_tensor = TensorDict(
            {
                "candidates": _make_index_tensor(spec.max_candidates),
                "time": torch.zeros((1), dtype=torch.int64),
                "improvement": torch.zeros((1), dtype=torch.float32),
                "progress": torch.zeros((1), dtype=torch.float32),
                "baseline": torch.ones((1), dtype=torch.float32),
                "device_memory": torch.zeros(1 * (spec.max_devices), dtype=torch.float32),
                "device_load": torch.zeros(2 * (spec.max_devices), dtype=torch.float32),
                "z_ch": torch.zeros((8), dtype=torch.float32),
                "z_spa": torch.zeros((8), dtype=torch.float32),
            }
        )

        obs_tensor = TensorDict(
            {
                "nodes": TensorDict(
                    {
                        "tasks": TensorDict(
                            {
                                "attr": torch.zeros(
                                    (graph.nx * graph.ny, self.task_features.feature_dim),
                                    dtype=torch.float32,
                                )
                            }
                        )
                    }
                ),
                "aux": aux_tensor,
            }
        )

        return obs_tensor

    def get_observation(self, output: Optional[TensorDict] = None):
        graph = self.simulator.input.graph
        if output is None:
            output = self.new_observation_buffer(self.graph_spec)
            raise Warning("Allocating new observation buffer, this is not efficient!")

        # Get mappable candidates
        self.candidate_observation(output)
        current_candidate = output["aux", "candidates", "idx"][0].item()
        idx = graph.xy_from_id(current_candidate)
        output.set_at_(("nodes", "tasks", "attr"), 1, (idx, -1))

        if current_candidate != self.prev_candidate and self.prev_candidate != -1:
            current_level = graph.task_to_level[self.prev_candidate]
            if current_level < (graph.config.steps - 1):
                for next_id in graph.level_to_task[current_level + 1]:
                    if graph.task_to_cell[next_id] == graph.task_to_cell[self.prev_candidate]:
                        self.task_ids[graph.xy_from_id(self.prev_candidate)] = next_id
                        break
        self.prev_candidate = current_candidate

        # output.set_(("nodes", "tasks", "glb"), output["aux", "candidates", "idx"])
        # output.set_at_(("nodes", "tasks", "count"), 1, 0)
        self.get_task_features(self.task_ids, output["nodes", "tasks", "attr"])

        # Calibrate depth
        candidate_depth = output["nodes", "tasks", "attr"][idx][-2]
        output["nodes", "tasks", "attr"][:][-2] -= candidate_depth

        # for i in range(graph.config.n):
        #     for j in range(graph.config.n):
        #         idx = int(i * graph.config.n + j)
        #         print(
        #             f"{output['nodes', 'tasks', 'attr'][idx][-1].tolist()}({int(self.task_ids[idx])})",
        #             end=" ",
        #         )
        #     print()
        # print("\n\n")

        # Auxiliary observations
        output.set_at_(("aux", "progress"), -2.0, 0)
        output.set_at_(("aux", "time"), self.simulator.time, 0)
        output.set_at_(("aux", "improvement"), -100.0, 0)

        return output


class CnnBatchTaskObserver(ExternalObserver):
    """
    Observer that collects 2d flattened grid of task features.
    """

    task_ids = None

    def new_observation_buffer(self, spec: Optional[fastsim.GraphSpec] = None):
        if spec is None:
            spec = self.graph_spec
        graph = self.simulator.input.graph

        aux_tensor = TensorDict(
            {
                "candidates": _make_index_tensor(spec.max_candidates),
                "time": torch.zeros((1), dtype=torch.int64),
                "improvement": torch.zeros((1), dtype=torch.float32),
                "progress": torch.zeros((1), dtype=torch.float32),
                "baseline": torch.ones((1), dtype=torch.float32),
                "device_memory": torch.zeros(1 * (spec.max_devices), dtype=torch.float32),
                "device_load": torch.zeros(2 * (spec.max_devices), dtype=torch.float32),
                "z_ch": torch.zeros((8), dtype=torch.float32),
                "vs_quad": torch.zeros((1), dtype=torch.float32),
                "z_spa": torch.zeros((8), dtype=torch.float32),
            }
        )

        obs_tensor = TensorDict(
            {
                "nodes": TensorDict(
                    {
                        "tasks": TensorDict(
                            {
                                "attr": torch.zeros(
                                    (graph.nx * graph.ny, self.task_features.feature_dim),
                                    dtype=torch.float32,
                                )
                            }
                        )
                    }
                ),
                "aux": aux_tensor,
            }
        )

        return obs_tensor

    def get_observation(self, output: Optional[TensorDict] = None):
        graph = self.simulator.input.graph
        if output is None:
            output = self.new_observation_buffer(self.graph_spec)
            raise Warning("Allocating new observation buffer, this is not efficient!")
        if self.task_ids is None:
            self.task_ids = torch.Tensor([-1 for _ in range(graph.nx * graph.ny)])

        # Get mappable candidates
        self.candidate_observation(output)
        assert output["aux", "candidates", "count"][0] == graph.nx * graph.ny or output["aux", "candidates", "count"][0] == 0, "CnnBatchTaskObserver expects {} candidates but got {}.".format(
            graph.nx * graph.ny, output["aux", "candidates", "count"][0].item()
        )
        for task_id in output["aux", "candidates", "idx"]:
            idx = graph.xy_from_id(task_id.item())
            self.task_ids[idx] = task_id.item()

        self.get_task_features(self.task_ids, output["nodes", "tasks", "attr"])
        self.get_device_load(output)
        self.get_device_memory(output)

        # Auxiliary observations
        output.set_at_(("aux", "progress"), -2.0, 0)
        output.set_at_(("aux", "time"), self.simulator.time, 0)
        output.set_at_(("aux", "improvement"), -100.0, 0)

        return output


@dataclass
class SimulatorDriver:
    input: SimulatorInput
    internal_mapper: fastsim.Mapper
    external_mapper: ExternalMapper
    simulator: fastsim.Simulator
    observer_factory: Optional[ExternalObserverFactory]
    observer: Optional[ExternalObserver]
    use_external_mapper: bool = False

    def __init__(
        self,
        input: SimulatorInput,
        internal_mapper: fastsim.Mapper | Type[fastsim.Mapper] = fastsim.DequeueEFTMapper,
        external_mapper: ExternalMapper | Type[ExternalMapper] = ExternalMapper,
        observer_factory: Optional[ExternalObserverFactory] = None,
        simulator: Optional[fastsim.Simulator] = None,
    ):
        """
        Initializes the wrapper with the provided input, mappers, observer, and simulator.

        Args:
            input (SimulatorInput): The input data for the simulator.
            internal_mapper (fastsim.Mapper | Type[fastsim.Mapper], optional): The internal mapper instance or class. Defaults to fastsim.DequeueEFTMapper.
            external_mapper (ExternalMapper | Type[ExternalMapper], optional): The external mapper instance or class. Defaults to ExternalMapper.
            observer (Type[ExternalObserver], optional): The observer class. Defaults to ExternalObserver.
            simulator (Optional[fastsim.Simulator], optional): An optional simulator instance. If not provided, a new simulator will be created using the input and internal mapper.

        Attributes:
            input (SimulatorInput): The input data for the simulator.
            internal_mapper (fastsim.Mapper): The internal mapper instance.
            external_mapper (ExternalMapper): The external mapper instance.
            observer (ExternalObserver): The observer instance.
            simulator (fastsim.Simulator): The simulator instance.
        """
        self.input = input
        if isinstance(internal_mapper, type):
            internal_mapper = internal_mapper()

        if isinstance(external_mapper, type):
            external_mapper = external_mapper()

        self.internal_mapper = internal_mapper
        self.external_mapper = external_mapper

        if simulator is None:
            self.simulator = fastsim.Simulator(input.to_input(), self.internal_mapper)
        else:
            self.simulator = simulator
            self.simulator.set_mapper(self.internal_mapper)

        if observer_factory is not None:
            self.observer_factory = observer_factory
            self.observer = observer_factory.create(self)

    def get_state(self):
        return self.simulator.get_state()

    @property
    def state(self):
        return self.simulator.get_state()

    @property
    def processed_events(self):
        return self.simulator.processed_events

    @property
    def status(self):
        return self.simulator.last_execution_state

    def get_mappable_candidates(self, candidates: torch.Tensor):
        """
        Get the mappable candidates from the simulator.
        """
        return self.simulator.get_mappable_candidates(candidates)

    def get_mapping_priority(self, task_id: int):
        """
        Get the mapping priority for a task.
        """
        return self.state.get_mapping_priority(task_id)

    def initialize(self):
        """
        Initialize the simulator (creates workspaces for current tasks, state, etc).
        The GRAPH input SHOULD NOT be modified after this is called.
        The NOISE input SHOULD NOT be modified after this is called.
        THE SYSTEM input SHOULD NOT be modified after this is called.
        """
        self.simulator.initialize()

    def initialize_data(self):
        """
        Initialize the simulator data manager.
        This finalizes the starting locations of all data blocks and their initial memory usage.
        The DATA input SHOULD NOT be modified after this is called.
        """
        self.simulator.initialize_data()

    @property
    def mapper(self):
        if self.use_external_mapper:
            return self.external_mapper
        return self.internal_mapper

    def enable_external_mapper(self, external_mapper: Optional[ExternalMapper | Type[ExternalMapper]] = None):
        """
        Use external mapper for mapping tasks (run Python callback).
        """
        if external_mapper is not None:
            if isinstance(external_mapper, type):
                external_mapper = external_mapper()

            self.external_mapper = external_mapper

        self.use_external_mapper = True
        self.simulator.enable_python_mapper()

    def disable_external_mapper(self):
        """
        Use internal mapper for mapping tasks (do not run Python callback).
        """
        self.use_external_mapper = False
        self.simulator.disable_python_mapper()

        if self.simulator.last_execution_state == ExecutionState.EXTERNAL_MAPPING:
            self.simulator.skip_external_mapping()

    def fresh_copy(self) -> "SimulatorDriver":
        """
        Initialize a fresh (uninitialized) copy of the simulator driver with the same initial input and configuration.
        """
        internal_mapper_t = type(self.internal_mapper)
        external_mapper_t = type(self.external_mapper)

        internal_mapper_copy = internal_mapper_t()

        try:
            external_mapper_copy = external_mapper_t()
        except ValueError:
            external_mapper_copy = external_mapper_t(geometry=self.external_mapper.geometry)

        observer_factory = self.observer_factory

        return SimulatorDriver(
            input=self.input,
            internal_mapper=internal_mapper_copy,
            external_mapper=external_mapper_copy,
            observer_factory=observer_factory,
            simulator=None,
        )

    def set_steps(self, steps: int):
        """
        Set the number of mapping steps to run the simulator.
        Will return in a breakpoint state.
        """
        self.simulator.set_steps(steps)

    def start_drain(self):
        self.simulator.start_drain()

    def stop_drain(self):
        self.simulator.stop_drain()

    def reset(self):
        """
        Return a fresh copy of the simulator driver with the same initial input and configuration.
        (This is equivalent to calling fresh_copy()).
        """
        return self.fresh_copy()

    @property
    def time(self) -> int:
        """
        Returns the current time (in microseconds) of the simulator state.
        """
        return self.simulator.get_current_time()

    @property
    def max_mem_usage(self) -> int:
        """
        Returns the maximum memory usage (in bytes) of the simulator state.
        """
        return self.simulator.get_max_memory_usage()

    def total_data_movement(self):
        return self.simulator.get_total_data_movement()

    def total_eviction_movement(self):
        return self.simulator.get_eviction_data_movement()

    def set_task_breakpoint(self, event: EventType, task_id: int) -> int:
        self.simulator.add_task_breakpoint(event, task_id)

    def clear_breakpoints(self):
        self.simulator.clear_breakpoints()

    def copy(self) -> "SimulatorDriver":
        """
        Initialize a copy of the simulator driver at the current state (may be initialized if the source simulator is).
        Mappers and their internal state (if any) are copied as well.
        """
        internal_mapper_t = type(self.internal_mapper)
        external_mapper_t = type(self.external_mapper)

        internal_mapper_copy = internal_mapper_t(self.internal_mapper)
        external_mapper_copy = external_mapper_t(self.external_mapper)

        observer_factory = self.observer_factory

        simulator_copy = fastsim.Simulator(self.simulator)

        new_sim_driver = SimulatorDriver(
            input=self.input,
            internal_mapper=internal_mapper_copy,
            external_mapper=external_mapper_copy,
            observer_factory=observer_factory,
            simulator=simulator_copy,
        )
        return new_sim_driver

    def run_until_external_mapping(self) -> ExecutionState:
        """
        Run the simulator until a breakpoint, error, completion, or external mapping is reached.
        Will return the current state of the simulator at the exitpoint.
        """
        sim_state = self.simulator.run()
        return sim_state

    def run(self) -> ExecutionState:
        """
        Run the simulator until a breakpoint, error, or completion is reached.
        This DOES NOT STOP for external mapping. Use run_until_external_mapping() for that.
        External mapping will be called, if enabled, inside this function.
        Will return the current state of the simulator at the exitpoint.
        """
        sim_state = ExecutionState.RUNNING
        while sim_state == ExecutionState.RUNNING:
            sim_state = self.simulator.run()

            if sim_state == ExecutionState.BREAKPOINT:
                return sim_state

            if sim_state == ExecutionState.ERROR:
                return sim_state

            if sim_state == ExecutionState.EXTERNAL_MAPPING:
                actions = self.external_mapper.map_tasks(self)
                self.simulator.map_tasks(actions)
                sim_state = ExecutionState.RUNNING
        return sim_state


def create_graph_spec(
    max_tasks: int = 100,
    max_data: int = 100,
    max_devices: int = 5,
    max_edges_tasks_tasks: int = 200,
    max_edges_tasks_data: int = 200,
    max_edges_data_devices: int = 200,
    max_edges_tasks_devices: int = 200,
    max_candidates: int = 1,
):
    """
    Create a graph spec with the specified limits for tasks, data, devices, edges, and candidates.

    Parameters:
    max_tasks (int): The maximum number of task nodes.
    max_data (int): The maximum number of data nodes.
    max_devices (int): The maximum number of device nodes.
    max_edges_tasks_tasks (int): The maximum number of edges between task nodes.
    max_edges_tasks_data (int): The maximum number of edges between task and data nodes.
    max_candidates (int): The maximum number of candidate tasks to consider for mapping.
    """
    spec = fastsim.GraphSpec()
    spec.max_tasks = max_tasks
    spec.max_data = max_data
    spec.max_devices = max_devices
    spec.max_edges_tasks_tasks = max_edges_tasks_tasks
    spec.max_edges_tasks_data = max_edges_tasks_data
    spec.max_edges_data_devices = max_edges_data_devices
    spec.max_edges_tasks_devices = max_edges_tasks_devices

    spec.max_candidates = max_candidates

    # This should be max_candidates, but reverting to max_tasks to implement original NN architecture
    # spec.max_edges_tasks_devices = max_devices * max_candidates + 1
    # spec.max_edges_tasks_devices = max_devices
    return spec


class SimulatorFactory:
    def __init__(
        self,
        input: SimulatorInput,
        graph_spec: fastsim.GraphSpec,
        observer_factory: ExternalObserverFactory | Type[ExternalObserverFactory],
        internal_mapper: fastsim.Mapper | Type[fastsim.Mapper] = fastsim.DequeueEFTMapper,
        external_mapper: ExternalMapper | Type[ExternalMapper] = ExternalMapper,
        seed: int = 0,
        priority_seed: int = 0,
        comm_seed: int = 0,
    ):
        self.input = input
        self.graph_spec = graph_spec
        self.internal_mapper = internal_mapper
        self.external_mapper = external_mapper

        self.seed = seed
        self.pseed = priority_seed
        self.cseed = comm_seed

        if isinstance(observer_factory, type):
            observer_factory = observer_factory(graph_spec)
        self.observer_factory = observer_factory

    def create(
        self,
        duration_seed: Optional[int] = None,
        priority_seed: Optional[int] = None,
        comm_seed: Optional[int] = None,
        use_external_mapper: bool = True,
    ) -> SimulatorDriver:
        if duration_seed is None:
            duration_seed = self.seed

        if priority_seed is None:
            priority_seed = self.pseed

        if comm_seed is None:
            comm_seed = self.cseed

        self.input.task_noise.set_seed(duration_seed)
        self.input.task_noise.set_pseed(priority_seed)

        simulator = SimulatorDriver(
            self.input,
            observer_factory=self.observer_factory,
            internal_mapper=self.internal_mapper,
            external_mapper=self.external_mapper,
        )
        self.input.task_noise.randomize_duration(self.input.graph.static_graph)
        self.input.task_noise.randomize_priority(self.input.graph.static_graph)

        simulator.initialize()
        simulator.initialize_data()

        if use_external_mapper:
            simulator.enable_external_mapper()
        else:
            simulator.disable_external_mapper()

        return simulator

    def set_seed(
        self,
        seed: Optional[int] = None,
        priority_seed: Optional[int] = None,
    ):
        """
        Set the seed for the simulator.
        """
        if seed is not None:
            self.seed = seed
        if priority_seed is not None:
            self.pseed = priority_seed


def uniform_connected_devices(
    n_devices: int, mem: int | float, latency: int, h2d_bw: int, d2d_bw: int, h2d_links: int = 2, d2d_links: int = 2, cpu_copyengines: int = 2, device_copyengines: int = 4, system_specs: dict = None
) -> System:
    """
    Creates a system with a uniform connection of devices including one CPU and multiple GPUs.
    Parameters:
    n_devices (int): Total number of devices including one CPU and multiple GPUs. Must be greater than 1.
    mem (int): Memory allocated to each device.
    latency (int): Latency of the connections between devices.
    bandwidth (int): Bandwidth of the connections between devices.
    Returns:
    System: A system object with the specified devices and connections.
    Raises:
    AssertionError: If n_devices is not greater than 1.
    """
    assert n_devices > 1
    if system_specs is None:
        s = System()
    else:
        s = System(**system_specs)
    n_gpus = n_devices - 1

    s.create_device("CPU:0", DeviceType.CPU, cpu_copyengines, int(2**62))
    for i in range(n_gpus):
        s.create_device(f"GPU:{i}", DeviceType.GPU, device_copyengines, int(mem) if mem != float("inf") else int(2**62))

    s.finalize_devices()

    for i in range(n_gpus):
        s.add_connection(0, i + 1, h2d_bw, latency, max_connections=h2d_links)
        s.add_connection(i + 1, 0, h2d_bw, latency, max_connections=h2d_links)

    for i in range(n_gpus):
        for j in range(n_gpus):
            if i == j:
                continue
            s.add_connection(i + 1, j + 1, d2d_bw, latency, max_connections=d2d_links)
            s.add_connection(j + 1, i + 1, d2d_bw, latency, max_connections=d2d_links)

    return s<|MERGE_RESOLUTION|>--- conflicted
+++ resolved
@@ -87,7 +87,9 @@
         }
     )
 
-import hashlib 
+
+import hashlib
+
 
 class HashHolder:
 
@@ -119,6 +121,7 @@
 
 
 _HASH_HOLDER = HashHolder()
+
 
 class TaskGraph:
     def __init__(self):
@@ -745,7 +748,7 @@
     data_feature_factory: FeatureExtractorFactory
     device_feature_factory: FeatureExtractorFactory
     task_task_feature_factory: EdgeFeatureExtractorFactory
-    task_data_feature_factory: Optional[EdgeFeatureExtractorFactory] = None 
+    task_data_feature_factory: Optional[EdgeFeatureExtractorFactory] = None
     task_device_feature_factory: Optional[EdgeFeatureExtractorFactory] = None
     data_device_feature_factory: Optional[EdgeFeatureExtractorFactory] = None
     task_read_data_feature_factory: Optional[EdgeFeatureExtractorFactory] = None
@@ -759,28 +762,10 @@
         data_feature_extractor = self.data_feature_factory.create(state)
         device_feature_extractor = self.device_feature_factory.create(state)
         task_task_feature_extractor = self.task_task_feature_factory.create(state)
-<<<<<<< HEAD
-        task_data_feature_extractor = self.task_data_feature_factory.create(state)
+        task_data_feature_extractor = self.task_data_feature_factory.create(state) if self.task_data_feature_factory is not None else None
+
         task_device_feature_extractor = self.task_device_feature_factory.create(state) if self.task_device_feature_factory is not None else None
         data_device_feature_extractor = self.data_device_feature_factory.create(state) if self.data_device_feature_factory is not None else None
-=======
-        task_data_feature_extractor = (
-            self.task_data_feature_factory.create(state)
-            if self.task_data_feature_factory is not None
-            else None
-        )
-
-        task_device_feature_extractor = (
-            self.task_device_feature_factory.create(state)
-            if self.task_device_feature_factory is not None
-            else None
-        )
-        data_device_feature_extractor = (
-            self.data_device_feature_factory.create(state)
-            if self.data_device_feature_factory is not None
-            else None
-        )
->>>>>>> 2b531110
 
         return ExternalObserver(
             simulator,
@@ -939,33 +924,16 @@
                 hetero_data[target, "to", source].edge_attr = edge_data["attr"][:count]
 
             if source != target:
-<<<<<<< HEAD
                 hetero_data[source, "to", target].edge_index = hetero_data[target, "to", source].edge_index.flip(0)
-                hetero_data[source, "to", target].edge_attr = hetero_data[target, "to", source].edge_attr
+
+                if has_attr:
+                    hetero_data[source, "to", target].edge_attr = hetero_data[target, "to", source].edge_attr
 
             if source == target:
                 hetero_data[source, "from", target].edge_index = hetero_data[target, "to", source].edge_index.flip(0)
-                hetero_data[source, "from", target].edge_attr = hetero_data[target, "to", source].edge_attr
-=======
-                hetero_data[source, "to", target].edge_index = hetero_data[
-                    target, "to", source
-                ].edge_index.flip(0)
 
                 if has_attr:
-                    hetero_data[source, "to", target].edge_attr = hetero_data[
-                        target, "to", source
-                    ].edge_attr
-
-            if source == target:
-                hetero_data[source, "from", target].edge_index = hetero_data[
-                    target, "to", source
-                ].edge_index.flip(0)
-
-                if has_attr:
-                    hetero_data[source, "from", target].edge_attr = hetero_data[
-                        target, "to", source
-                    ].edge_attr
->>>>>>> 2b531110
+                    hetero_data[source, "from", target].edge_attr = hetero_data[target, "to", source].edge_attr
         else:
             hetero_data[target, usage, source].edge_index = edge_data["idx"][:, :count]
 
@@ -973,19 +941,10 @@
                 hetero_data[target, usage, source].edge_attr = edge_data["attr"][:count]
 
             if source != target:
-<<<<<<< HEAD
                 hetero_data[source, usage, target].edge_index = hetero_data[target, usage, source].edge_index.flip(0)
-                hetero_data[source, usage, target].edge_attr = hetero_data[target, usage, source].edge_attr
-=======
-                hetero_data[source, usage, target].edge_index = hetero_data[
-                    target, usage, source
-                ].edge_index.flip(0)
 
                 if has_attr:
-                    hetero_data[source, usage, target].edge_attr = hetero_data[
-                        target, usage, source
-                    ].edge_attr
->>>>>>> 2b531110
+                    hetero_data[source, usage, target].edge_attr = hetero_data[target, usage, source].edge_attr
 
     return hetero_data.to(device)
 
@@ -1070,8 +1029,8 @@
     data_features: fastsim.RuntimeFeatureExtractor
     device_features: fastsim.RuntimeFeatureExtractor
     task_task_features: fastsim.RuntimeEdgeFeatureExtractor
-    task_read_data_features: Optional[fastsim.RuntimeEdgeFeatureExtractor] = None,
-    task_write_data_features: Optional[fastsim.RuntimeEdgeFeatureExtractor] = None,
+    task_read_data_features: Optional[fastsim.RuntimeEdgeFeatureExtractor] = (None,)
+    task_write_data_features: Optional[fastsim.RuntimeEdgeFeatureExtractor] = (None,)
     task_data_features: Optional[fastsim.RuntimeEdgeFeatureExtractor] = None
     task_device_features: Optional[fastsim.RuntimeEdgeFeatureExtractor] = None
     data_device_features: Optional[fastsim.RuntimeEdgeFeatureExtractor] = None
@@ -1306,12 +1265,11 @@
         return workspace, length
 
     def get_data_device_edges(self, data_ids, workspace, global_workspace):
-        length = self.graph_extractor.get_data_device_edges(
-            data_ids, workspace, global_workspace)
-        
+        length = self.graph_extractor.get_data_device_edges(data_ids, workspace, global_workspace)
+
         if self.truncate:
             workspace = workspace[:, :length]
-        
+
         return workspace, length
 
     def _local_to_global(self, global_ids, local_ids, workspace=None):
@@ -1352,35 +1310,17 @@
 
         node_tensor = TensorDict(
             {
-<<<<<<< HEAD
                 "tasks": _make_node_tensor(spec.max_tasks, self.task_features.feature_dim),
                 "data": _make_node_tensor(spec.max_data, self.data_features.feature_dim),
-                "devices": _make_node_tensor(spec.max_devices, self.device_features.feature_dim),
-=======
-                "tasks": _make_node_tensor(
-                    spec.max_tasks, self.task_features.feature_dim
-                ),
-                "data": _make_node_tensor(
-                    spec.max_data, self.data_features.feature_dim
-                ),
                 # "devices": _make_node_tensor(
                 #     spec.max_devices, self.device_features.feature_dim
                 # ),
->>>>>>> 2b531110
             }
         )
         # print("Making new buffer", self.task_feature_dim)
         edge_tensor = TensorDict(
             {
-<<<<<<< HEAD
-                "tasks_tasks": _make_edge_tensor(spec.max_edges_tasks_tasks, self.task_task_features.feature_dim),
-                "tasks_data": _make_edge_tensor(spec.max_edges_tasks_data, self.task_data_features.feature_dim),
-                "tasks_devices": _make_edge_tensor(spec.max_edges_tasks_devices, self.task_device_features.feature_dim),
-                "data_devices": _make_edge_tensor(spec.max_edges_data_devices, self.data_device_features.feature_dim),
-=======
-                "tasks_tasks": _make_edge_tensor(
-                    spec.max_edges_tasks_tasks, self.task_task_features.feature_dim, edge_feature=False
-                ),
+                "tasks_tasks": _make_edge_tensor(spec.max_edges_tasks_tasks, self.task_task_features.feature_dim, edge_feature=False),
                 # "tasks_data": _make_edge_tensor(
                 #     spec.max_edges_tasks_data, self.task_data_features.feature_dim
                 # ),
@@ -1390,13 +1330,8 @@
                 # "data_devices": _make_edge_tensor(
                 #     spec.max_edges_data_devices, self.data_device_features.feature_dim
                 # ),
-                "tasks_read_data": _make_edge_tensor(
-                    spec.max_edges_tasks_data, self.task_read_data_features.feature_dim
-                ),
-                "tasks_write_data": _make_edge_tensor(
-                    spec.max_edges_tasks_data, self.task_write_data_features.feature_dim, edge_feature=False
-                ),
->>>>>>> 2b531110
+                "tasks_read_data": _make_edge_tensor(spec.max_edges_tasks_data, self.task_read_data_features.feature_dim),
+                "tasks_write_data": _make_edge_tensor(spec.max_edges_tasks_data, self.task_write_data_features.feature_dim, edge_feature=False),
             }
         )
 
@@ -1445,74 +1380,32 @@
                 output["nodes", "tasks", "glb"] = t
                 output["nodes", "tasks", "count"] = _HASH_HOLDER.get(key, ("nodes", "tasks", "count"))
                 count = output["nodes", "tasks", "count"][0]
-        
+
         if t is None:
             if neighborhood_type == NeighborhoodType.BIDIRECTIONAL:
                 # print("Bidirectional")
-                _, count = self.get_k_hop_bidirectional(
-                    task_ids, output["nodes", "tasks", "glb"], k
-                )
+                _, count = self.get_k_hop_bidirectional(task_ids, output["nodes", "tasks", "glb"], k)
             elif neighborhood_type == NeighborhoodType.DEPENDENCIES:
                 # print("Dependencies")
-                _, count = self.get_k_hop_dependencies(
-                    task_ids, output["nodes", "tasks", "glb"]
-                )
-
-<<<<<<< HEAD
-        if neighborhood_type == NeighborhoodType.BIDIRECTIONAL:
-            # print("Bidirectional")
-            _, count = self.get_k_hop_bidirectional(task_ids, output["nodes"]["tasks"]["glb"], k)
-        elif neighborhood_type == NeighborhoodType.DEPENDENCIES:
-            # print("Dependencies")
-            _, count = self.get_k_hop_dependencies(task_ids, output["nodes"]["tasks"]["glb"])
-
-        elif neighborhood_type == NeighborhoodType.DEPENDENTS:
-            # print("Dependents")
-            _, count = self.get_k_hop_dependents(task_ids, output["nodes"]["tasks"]["glb"])
-
-        elif neighborhood_type == NeighborhoodType.ITERATIVE:
-            # print("Iterative")
-            _, count = self.get_k_hop_neighborhood(task_ids, output["nodes"]["tasks"]["glb"], k)
-        else:
-            raise ValueError(f"Invalid neighborhood type operation for task observation: {neighborhood_type}")
-
-        # print("Task count", count)
-        output["nodes"]["tasks"]["count"][0] = count
-        self.get_task_features(output["nodes"]["tasks"]["glb"][:count], output["nodes"]["tasks"]["attr"])
-        # print("Task attribute", output["nodes"]["tasks"]["attr"])
-
-    def data_observation(self, output: TensorDict):
-        # print("Data observation")
-        ntasks = output["nodes"]["tasks"]["count"][0]
-        _, count = self.get_used_data(output["nodes"]["tasks"]["glb"][:ntasks], output["nodes"]["data"]["glb"])
-        output["nodes"]["data"]["count"][0] = count
-        self.get_data_features(output["nodes"]["data"]["glb"][:count], output["nodes"]["data"]["attr"])
-=======
+                _, count = self.get_k_hop_dependencies(task_ids, output["nodes", "tasks", "glb"])
+
             elif neighborhood_type == NeighborhoodType.DEPENDENTS:
                 # print("Dependents")
-                _, count = self.get_k_hop_dependents(
-                    task_ids, output["nodes","tasks","glb"]
-                )
+                _, count = self.get_k_hop_dependents(task_ids, output["nodes", "tasks", "glb"])
 
             elif neighborhood_type == NeighborhoodType.ITERATIVE:
                 # print("Iterative")
-                _, count = self.get_k_hop_neighborhood(
-                    task_ids, output["nodes","tasks","glb"], k
-                )
+                _, count = self.get_k_hop_neighborhood(task_ids, output["nodes", "tasks", "glb"], k)
             else:
-                raise ValueError(
-                    f"Invalid neighborhood type operation for task observation: {neighborhood_type}"
-                )
+                raise ValueError(f"Invalid neighborhood type operation for task observation: {neighborhood_type}")
 
             output.set_at_(("nodes", "tasks", "count"), count, 0)
-            
+
             if self.cache:
                 _HASH_HOLDER.add(key, ("nodes", "tasks", "glb"), output["nodes", "tasks", "glb"].detach().clone())
                 _HASH_HOLDER.add(key, ("nodes", "tasks", "count"), output["nodes", "tasks", "count"].detach().clone())
 
-        self.get_task_features(
-            output["nodes", "tasks", "glb"][:count], output["nodes", "tasks", "attr"]
-        )
+        self.get_task_features(output["nodes", "tasks", "glb"][:count], output["nodes", "tasks", "attr"])
         # print("Task attribute", output["nodes", "tasks", "attr"])
 
     def data_observation(self, output: TensorDict):
@@ -1528,22 +1421,17 @@
                 output["nodes", "data", "glb"] = t
                 output["nodes", "data", "count"] = _HASH_HOLDER.get(key, ("nodes", "data", "count"))
                 count = output["nodes", "data", "count"][0]
-        
+
         if t is None:
             ntasks = output["nodes", "tasks", "count"][0]
-            _, count = self.get_unique_data(
-                output["nodes", "tasks", "glb"][:ntasks], output["nodes", "data", "glb"]
-            )
+            _, count = self.get_unique_data(output["nodes", "tasks", "glb"][:ntasks], output["nodes", "data", "glb"])
             output.set_at_(("nodes", "data", "count"), count, 0)
 
             if self.cache:
                 _HASH_HOLDER.add(key, ("nodes", "data", "glb"), output["nodes", "data", "glb"].detach().clone())
                 _HASH_HOLDER.add(key, ("nodes", "data", "count"), output["nodes", "data", "count"].detach().clone())
 
-        self.get_data_features(
-            output["nodes", "data", "glb"][:count], output["nodes", "data", "attr"]
-        )
->>>>>>> 2b531110
+        self.get_data_features(output["nodes", "data", "glb"][:count], output["nodes", "data", "attr"])
 
     # def read_data_observation(self, output: TensorDict):
     #     # print("Read Data observation")
@@ -1569,17 +1457,9 @@
 
     def device_observation(self, output: TensorDict):
         # print("Device observation")
-<<<<<<< HEAD
-        count = output["nodes"]["devices"]["glb"].shape[0]
-        output["nodes"]["devices"]["count"][0] = count
-        output["nodes"]["devices"]["glb"][:count] = torch.arange(count, dtype=torch.int64)
-=======
         count = output["nodes", "devices", "glb"].shape[0]
         output.set_at_(("nodes", "devices", "count"), count, 0)
-        output["nodes", "devices", "glb"][:count] = torch.arange(
-            count, dtype=torch.int64
-        )
->>>>>>> 2b531110
+        output["nodes", "devices", "glb"][:count] = torch.arange(count, dtype=torch.int64)
         self.get_device_features(
             output["nodes", "devices", "glb"][:count],
             output["nodes", "devices", "attr"],
@@ -1600,7 +1480,7 @@
                 output["edges", "tasks_tasks", "idx"] = _HASH_HOLDER.get(key, ("edges", "tasks_tasks", "idx"))
                 output["edges", "tasks_tasks", "count"] = _HASH_HOLDER.get(key, ("edges", "tasks_tasks", "count"))
                 count = output["edges", "tasks_tasks", "count"][0]
-            
+
         if t is None:
             _, count = self.get_task_task_edges(
                 output["nodes", "tasks", "glb"][:ntasks],
@@ -1614,7 +1494,6 @@
                 _HASH_HOLDER.add(key, ("edges", "tasks_tasks", "glb"), output["edges", "tasks_tasks", "glb"].detach().clone())
                 _HASH_HOLDER.add(key, ("edges", "tasks_tasks", "idx"), output["edges", "tasks_tasks", "idx"].detach().clone())
                 _HASH_HOLDER.add(key, ("edges", "tasks_tasks", "count"), output["edges", "tasks_tasks", "count"].detach().clone())
-
 
         if "attr" in output["edges", "tasks_tasks"]:
             self.get_task_task_features(
@@ -1643,7 +1522,6 @@
                 read_count = output["edges", "tasks_read_data", "count"][0]
                 write_count = output["edges", "tasks_write_data", "count"][0]
 
-
         if t is None:
             _, read_count = self.get_task_data_edges(
                 output["nodes", "tasks", "glb"][:ntasks],
@@ -1677,49 +1555,40 @@
                 output["edges", "tasks_read_data", "attr"],
             )
 
-
         if "attr" in output["edges", "tasks_write_data"]:
             self.get_task_write_data_features(
                 output["edges", "tasks_write_data", "glb"][:, :write_count],
                 output["edges", "tasks_write_data", "attr"],
             )
 
-
     def task_device_observation(self, output: TensorDict, use_all_tasks=False):
         # print("Task-Device observation")
         if not use_all_tasks:
-            ncandidates = output["aux","candidates","count"][0]
-            task_ids = output["aux","candidates","idx"][:ncandidates]
+            ncandidates = output["aux", "candidates", "count"][0]
+            task_ids = output["aux", "candidates", "idx"][:ncandidates]
         else:
-            ntasks = output["nodes","tasks","count"][0]
-            task_ids = output["nodes","tasks","glb"][:ntasks]
-
-        ndevices = output["nodes","devices","count"][0]
+            ntasks = output["nodes", "tasks", "count"][0]
+            task_ids = output["nodes", "tasks", "glb"][:ntasks]
+
+        ndevices = output["nodes", "devices", "count"][0]
 
         _, count = self.get_task_device_edges(
             task_ids,
-            output["edges","tasks_devices","idx"],
-            output["edges","tasks_devices","glb"],
+            output["edges", "tasks_devices", "idx"],
+            output["edges", "tasks_devices", "glb"],
         )
 
         output.set_at_(("edges", "tasks_devices", "count"), count, 0)
 
         self.get_task_device_features(
-            output["edges","tasks_devices","glb"][:, :count],
-            output["edges","tasks_devices","attr"],
+            output["edges", "tasks_devices", "glb"][:, :count],
+            output["edges", "tasks_devices", "attr"],
         )
 
     def candidate_observation(self, output: TensorDict):
         # print("Candidate observation")
         # print("Candidate observation", type(self))
-<<<<<<< HEAD
         count = self.simulator.simulator.get_mappable_candidates(output["aux", "candidates", "idx"])
-        # output["aux"]["candidates"]["count"][0] = count
-=======
-        count = self.simulator.simulator.get_mappable_candidates(
-            output["aux", "candidates", "idx"]
-        )
->>>>>>> 2b531110
         output.set_at_(("aux", "candidates", "count"), count, 0)
 
     def get_observation(self, output: Optional[TensorDict] = None):
@@ -1738,18 +1607,11 @@
         self.task_data_observation(output)
 
         # Auxiliary observations
-<<<<<<< HEAD
-        output["aux"]["time"][0] = self.simulator.time
-        output["aux"]["improvement"][0] = -100
-        output["aux"]["vs_quad"][0] = -100
-        # print("Auxiliary observation")
-=======
         output.set_at_(("aux", "progress"), -2.0, 0)
         output.set_at_(("aux", "time"), self.simulator.time, 0)
         output.set_at_(("aux", "improvement"), -100.0, 0)
-
-        #output["hetero_data"] = observation_to_heterodata(output)
->>>>>>> 2b531110
+        output.set_at_(("aux", "vs_quad"), -100.0, 0)
+        # output["hetero_data"] = observation_to_heterodata(output)
 
         return output
 
@@ -1761,190 +1623,6 @@
         pass
 
 
-<<<<<<< HEAD
-@dataclass
-class HeterogeneousExternalObserver(ExternalObserver):
-    def __init__(
-        self,
-        simulator: "SimulatorDriver",
-        graph_spec: fastsim.GraphSpec,
-        graph_extractor: fastsim.GraphExtractor,
-        task_features: fastsim.RuntimeFeatureExtractor,
-        data_features: fastsim.RuntimeFeatureExtractor,
-        device_features: fastsim.RuntimeFeatureExtractor,
-        task_task_features: fastsim.RuntimeEdgeFeatureExtractor,
-        task_data_features: fastsim.RuntimeEdgeFeatureExtractor,
-        task_device_features: Optional[fastsim.RuntimeEdgeFeatureExtractor] = None,
-        data_device_features: Optional[fastsim.RuntimeEdgeFeatureExtractor] = None,
-    ):
-        super().__init__(
-            simulator,
-            graph_spec,
-            graph_extractor,
-            task_features,
-            data_features,
-            device_features,
-            task_task_features,
-            task_data_features,
-            task_device_features,
-            data_device_features,
-        )
-
-    def data_observation(self, output: TensorDict):
-        # print("Data observation")
-        ntasks = output["nodes"]["tasks"]["count"][0]
-        _, count = self.get_used_data(output["nodes"]["tasks"]["glb"][:ntasks], output["nodes"]["data"]["glb"])
-        output["nodes"]["data"]["count"][0] = count
-        self.get_data_features(output["nodes"]["data"]["glb"][:count], output["nodes"]["data"]["attr"])
-
-    def get_task_device_edges(self, task_ids, workspace, global_workspace):
-        length = self.graph_extractor.get_task_device_edges_mapped(task_ids, workspace, global_workspace)
-
-        if self.truncate:
-            workspace = workspace[:, :length]
-
-        return workspace, length
-
-    def new_observation_buffer(self, spec=None):
-        if spec is None:
-            spec = self.graph_spec
-
-        buffer = super().new_observation_buffer(spec)
-        buffer["edges"]["tasks_reads_data"] = _make_edge_tensor(spec.max_edges_tasks_data, self.task_data_features.feature_dim)
-        buffer["edges"]["tasks_mapped_data"] = _make_edge_tensor(spec.max_edges_tasks_data, self.task_data_features.feature_dim)
-        buffer["edges"]["tasks_write_data"] = _make_edge_tensor(spec.max_edges_tasks_data, self.task_data_features.feature_dim)
-
-        return buffer
-
-    def data_device_observation(self, output: TensorDict):
-        # print("Data-Device observation")
-        ndata = output["nodes"]["data"]["count"][0]
-        ndevices = output["nodes"]["devices"]["count"][0]
-        ntasks = output["nodes"]["tasks"]["count"][0]
-
-        _, count = self.get_data_device_edges(
-            output["nodes"]["data"]["glb"][:ndata],
-            output["edges"]["data_devices"]["idx"],
-            output["edges"]["data_devices"]["glb"],
-        )
-
-        output["edges"]["data_devices"]["count"][0] = count
-
-        self.get_data_device_features(
-            output["edges"]["data_devices"]["glb"][:, :count],
-            output["edges"]["data_devices"]["attr"],
-        )
-
-    def task_data_observation(self, output: TensorDict):
-        # print("Task-Data observation")
-        ntasks = output["nodes"]["tasks"]["count"][0]
-        ndata = output["nodes"]["data"]["count"][0]
-
-        # Read
-        _, count = self.get_task_data_edges(
-            output["nodes"]["tasks"]["glb"][:ntasks],
-            output["nodes"]["data"]["glb"][:ndata],
-            output["edges"]["tasks_data"]["idx"],
-            output["edges"]["tasks_data"]["glb"],
-            AccessType.READ,
-        )
-        output["edges"]["tasks_data"]["count"][0] = count
-
-        self.get_task_data_features(
-            output["edges"]["tasks_data"]["glb"][:, :count],
-            output["edges"]["tasks_data"]["attr"],
-        )
-
-        # Read only edges
-        # _, count = self.get_task_data_edges(
-        #     output["nodes"]["tasks"]["glb"][:ntasks],
-        #     output["nodes"]["data"]["glb"][:ndata],
-        #     output["edges"]["tasks_reads_data"]["idx"],
-        #     output["edges"]["tasks_reads_data"]["glb"],
-        #     AccessType.READ,
-        # )
-        # output["edges"]["tasks_reads_data"]["count"][0] = count
-
-        # self.get_task_data_features(
-        #     output["edges"]["tasks_reads_data"]["glb"][:, :count],
-        #     output["edges"]["tasks_reads_data"]["attr"],
-        # )
-
-        # Write only edges
-        # _, count = self.get_task_data_edges(
-        #     output["nodes"]["tasks"]["glb"][:ntasks],
-        #     output["nodes"]["data"]["glb"][:ndata],
-        #     output["edges"]["tasks_write_data"]["idx"],
-        #     output["edges"]["tasks_write_data"]["glb"],
-        #     AccessType.WRITE,
-        # )
-
-        # output["edges"]["tasks_write_data"]["count"][0] = count
-
-        self.get_task_data_features(
-            output["edges"]["tasks_write_data"]["glb"][:, :count],
-            output["edges"]["tasks_write_data"]["attr"],
-        )
-
-        # Mapped data edges
-        _, count = self.get_task_data_edges(
-            output["nodes"]["tasks"]["glb"][:ntasks],
-            output["nodes"]["data"]["glb"][:ndata],
-            output["edges"]["tasks_mapped_data"]["idx"],
-            output["edges"]["tasks_mapped_data"]["glb"],
-            AccessType.READ_MAPPED,
-        )
-
-        output["edges"]["tasks_mapped_data"]["count"][0] = count
-
-        self.get_task_data_features(
-            output["edges"]["tasks_mapped_data"]["glb"][:, :count],
-            output["edges"]["tasks_mapped_data"]["attr"],
-        )
-
-    def get_observation(self, output=None):
-        if output is None:
-            output = self.new_observation_buffer(self.graph_spec)
-
-        # print(output)
-
-        # # Get mappable candidates
-        self.candidate_observation(output)
-
-        # Node observations (all nodes must be processed before edges)
-        self.task_observation(output, k=1)
-        self.data_observation(output)
-        self.device_observation(output)
-
-        # Edge observations (edges depend on ids collected during node observation)
-        self.task_task_observation(output)
-        self.task_data_observation(output)
-        self.task_device_observation(output, use_all_tasks=True)
-        self.data_device_observation(output)
-
-        # print("Task attribute", output["nodes"]["tasks"]["attr"])
-        # print("Data attribute", output["nodes"]["data"]["attr"])
-        # print("Device attribute", output["nodes"]["devices"]["attr"])
-
-        # Auxiliary observations
-        output["aux"]["time"][0] = self.simulator.time
-        output["aux"]["improvement"][0] = -100
-        # print("Auxiliary observation")
-
-        output["hetero_data"] = observation_to_heterodata(output)
-
-        # output["nodes"] = 0
-        # output["edges"] = 0
-
-        # print("All Data", output["edges"]["tasks_data"]["count"])
-        # print("Read Data", output["edges"]["tasks_reads_data"]["count"])
-        # print("Write Data", output["edges"]["tasks_write_data"]["count"])
-        # print("Mapped Data", output["edges"]["tasks_mapped_data"]["count"])
-        return output
-
-
-=======
->>>>>>> 2b531110
 class CandidateObserver(ExternalObserver):
     """
     Observer that only collects candidate information.
