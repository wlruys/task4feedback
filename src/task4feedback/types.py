from typing import (
    List,
    Dict,
    Tuple,
    Union,
    Optional,
    Callable,
    Set,
    Type,
    Mapping,
    MutableMapping,
)
from dataclasses import dataclass, field, InitVar
from enum import IntEnum
from functools import total_ordering
from collections import defaultdict

from fractions import Fraction
from decimal import Decimal

from ast import literal_eval as make_tuple

from rich.text import Text
import numpy as np

#########################################
# Time Information
#########################################

time_units: List[str] = ["ns", "us", "ms", "s", "m", "h", "d"]
time_scale: List = [
    1_000_000_000,
    1_000_000,
    1_000,
    1,
    Fraction(1, 60),
    Fraction(1, 3600),
    Fraction(1, 86400),
]


@total_ordering
@dataclass(slots=True)
class Time:
    duration: int = 0
    unit: str = "us"
    display_unit: str = "us"

    def __post_init__(self):
        assert self.duration >= 0, f"Time cannot be negative: {self.duration}"

    def scale_between(self, target_unit: str) -> int | Fraction | Decimal:
        if target_unit not in time_units:
            raise ValueError(f"Invalid time unit: {target_unit}")
        if self.unit not in time_units:
            raise ValueError(f"Invalid time unit: {self.unit}")

        target_idx = time_units.index(target_unit)
        current_idx = time_units.index(self.unit)

        return Fraction(time_scale[target_idx], time_scale[current_idx])

    def scale_to(self, target_unit: str) -> int | Fraction | Decimal:
        value = self.scale_between(target_unit) * self.duration
        return value

    def print(self, unit: str | None = None) -> str:
        value = self.scale_to(unit or self.display_unit)
        value_str = str(float(value)) if isinstance(value, Fraction) else str(value)
        return f"{value_str}{unit or self.display_unit}"

    def __str__(self):
        return self.print()

    def __repr__(self):
        return str(self)

    def __add__(self, other):
        if isinstance(other, Time) and self.unit == other.unit:
            return Time(self.duration + other.duration)
        elif isinstance(other, int):
            return Time(self.duration + other)
        else:
            raise TypeError(f"Invalid type for Time.__add__: {type(other)}:{other}")

    def __sub__(self, other):
        if isinstance(other, Time) and self.unit == other.unit:
            return Time(self.duration - other.duration)
        elif isinstance(other, int):
            return Time(self.duration - other)
        else:
            raise TypeError(f"Invalid type for Time.__sub__: {type(other)}:{other}")

    def __iadd__(self, other):
        if isinstance(other, Time) and self.unit == other.unit:
            self.duration += other.duration
        elif isinstance(other, int):
            self.duration += other
        else:
            raise TypeError(f"Invalid type for Time.__add__: {type(other)}:{other}")
        return self

    def __isub__(self, other):
        if isinstance(other, Time) and self.unit == other.unit:
            self.duration -= other.duration
        elif isinstance(other, int):
            self.duration -= other
        else:
            raise TypeError(f"Invalid type for Time.__sub__: {type(other)}:{other}")
        assert self.duration >= 0, f"Time cannot be negative: {self.duration}"
        return self

    def __eq__(self, __value: object) -> bool:
        if isinstance(__value, Time) and self.unit == __value.unit:
            return self.duration == __value.duration
        elif isinstance(__value, int):
            return self.duration == __value
        else:
            return False

    def __lt__(self, __value: object) -> bool:
        if isinstance(__value, Time) and self.unit == __value.unit:
            return self.duration < __value.duration
        elif isinstance(__value, int):
            return self.duration < __value
        else:
            return False

    def __hash__(self) -> int:
        return hash(self.duration)

    def __bool__(self) -> bool:
        return self.duration > 0


#########################################
# Device Information
#########################################


class Architecture(IntEnum):
    """
    Used to specify the architecture of a device in a synthetic task graph.
    """

    ANY = -1
    CPU = 0
    GPU = 1

    def __str__(self):
        return self.name


@dataclass(frozen=True, slots=True)
class Device:
    """
    Identifies a device in a synthetic task graph.
    """

    # The architecture of the device
    architecture: Architecture = Architecture.CPU
    # The id of the device (-1 for any)
    device_id: int = 0
<<<<<<< HEAD
    energy: float = 0.01 # energy in pJ to communicate 1 byte
=======
    energy: float = 1 # energy in pJ to communicate 1 byte
>>>>>>> 9b36bb0b
    
    def __str__(self):
        return f"{self.architecture.name}[{self.device_id}]"

    def __repr__(self):
        return str(self)


Devices = Device | Tuple[Device, ...]

#########################################
# Data Information
#########################################


class AccessType(IntEnum):
    """
    Used to specify the type of access for a data object in a synthetic task graph.
    """

    READ = 0
    WRITE = 1
    READ_WRITE = 2
    EVICT = 3


@dataclass(slots=True)
class DataID:
    idx: Tuple[int, ...] = (0,)

    def __init__(self, idx: Tuple[int, ...] | int):
        if isinstance(idx, int):
            idx = (idx,)
        self.idx = idx

    def __str__(self):
        return f"{self.idx}"

    def __repr__(self):
        return str(self)

    def __hash__(self) -> int:
        return hash(self.idx)

    def __eq__(self, other) -> bool:
        return self.idx == other.idx

    def __lt__(self, other) -> bool:
        return self.idx < other.idx


@dataclass(slots=True)
class DataInfo:
    """
    The collection of information for a data object in a synthetic task graph.

    @field id: The id of the data object
    @field size: The size of the data object
    @field location: The initial allocation location of the data object (device or tuple of devices)

    Distribution is assumed to be uniform partitioning along the first dimension across all devices.
    """

    id: DataID
    size: int
    location: Device | Tuple[Device, ...] | None

    def __init__(
        self,
        id: DataID | Tuple[int, ...] | int,
        size: int,
        location: Device | Tuple[Device, ...] | None,
    ):
        if not isinstance(id, DataID):
            id = DataID(id)

        self.id = id
        self.size = size
        self.location = location


@dataclass(slots=True)
class DataAccess:
    """
    The collection of information for a data access in a synthetic task graph.

    @field id: The id of the data object
    @field pattern: The access pattern for the data object (slice, list, int, or None)

    Only access patterns along the first dimension are supported.
    """

    id: DataID
    pattern: slice | list[int] | int | None = None
    device: int = 0

    def __init__(
        self,
        id: DataID | Tuple[int, ...] | int,
        pattern: slice | list[int] | int | None = None,
        device: int = 0,
    ):
        if not isinstance(id, DataID):
            id = DataID(id)

        self.id = id
        self.pattern = pattern
        self.device = device
        
    def __hash__(self) -> int:
        return hash((id, self.pattern, self.device))
    
    def __eq__(self, __value: object) -> bool:
        return (self.id == __value.id) and (self.device == __value.device)
    
    


@dataclass(slots=True)
class TaskDataInfo:
    """
    The data dependencies for a task in a synthetic task graph.

    @field read: The list of data objects that are read by the task
    @field write: The list of data objects that are written by the task (and not read). These don't really exist.
    @field read_write: The list of data objects that are read and written by the task
    """

    read: list[DataAccess] = field(default_factory=list)
    write: list[DataAccess] = field(default_factory=list)
    read_write: list[DataAccess] = field(default_factory=list)

    def __getitem__(self, access: AccessType):
        if access == AccessType.READ:
            return self.read
        elif access == AccessType.WRITE:
            return self.write
        elif access == AccessType.READ_WRITE:
            return self.read_write
        else:
            raise ValueError(f"Invalid access type: {access}")

    def __contains__(self, access: DataAccess) -> bool:
        if access in self.read:
            return True
        if access in self.write:
            return True
        if access in self.read_write:
            return True
        return False

    def __len__(self) -> int:
        return len(self.read) + len(self.write) + len(self.read_write)

    def all_accesses(self) -> list[DataAccess]:
        return self.read + self.write + self.read_write

    def all_ids(self) -> list[DataID]:
        return [x.id for x in self.all_accesses()]


DataMap = Dict[DataID, DataInfo]

#########################################
# Task Graph Information
#########################################


class TaskStatus(IntEnum):
    NONE = 0
    MAPPABLE = 1
    RESERVABLE = 2
    LAUNCHABLE = 3

    def __str__(self):
        return self.name

    def __repr__(self):
        return str(self)

    @staticmethod
    def matching_state(status: "TaskStatus") -> Optional["TaskState"]:
        if status == TaskStatus.MAPPABLE:
            return TaskState.MAPPED
        elif status == TaskStatus.RESERVABLE:
            return TaskState.RESERVED
        elif status == TaskStatus.LAUNCHABLE:
            return TaskState.COMPLETED
        else:
            return None

    @staticmethod
    def check_valid_transition(
        status_set: Set["TaskStatus"], new_state: "TaskState"
    ) -> bool:
        # ~very Parla specific checks
        if new_state == TaskState.MAPPED:
            return TaskStatus.MAPPABLE in status_set
        elif new_state == TaskState.RESERVED:
            return TaskStatus.RESERVABLE in status_set
        elif new_state == TaskState.LAUNCHED:
            return TaskStatus.LAUNCHABLE in status_set
        else:
            return True


class TaskState(IntEnum):
    NONE = 0
    SPAWNED = 1
    MAPPED = 2
    RESERVED = 3
    LAUNCHED = 4
    COMPLETED = 5

    def __str__(self):
        return self.name

    def __repr__(self):
        return str(self)

    @staticmethod
    def matching_status(state: "TaskState") -> Optional[TaskStatus]:
        if state == TaskState.MAPPED:
            return TaskStatus.MAPPABLE
        elif state == TaskState.RESERVED:
            return TaskStatus.RESERVABLE
        elif state == TaskState.COMPLETED:
            return TaskStatus.LAUNCHABLE
        else:
            return None

    @staticmethod
    def check_valid_transition(old_state, new_state) -> bool:
        # ~very Parla specific checks
        if new_state == TaskState.MAPPED:
            return old_state == TaskState.SPAWNED
        elif new_state == TaskState.RESERVED:
            return old_state == TaskState.MAPPED
        elif new_state == TaskState.LAUNCHED:
            return old_state == TaskState.RESERVED
        else:
            # I am not sure how you got here, but I'm not going to stop you
            return True


class TaskType(IntEnum):
    BASE = -1
    COMPUTE = 0
    DATA = 1
    EVICTION = 2


class ResourceType(IntEnum):
    VCU = 0
    MEMORY = 1
    COPY = 2
    ALL = 3


@dataclass(frozen=True, slots=True)
class TaskID:
    """
    The identifier for a task in a synthetic task graph.
    """

    taskspace: str = "T"  # The task space the task belongs to
    task_idx: Tuple[int, ...] = (0,)  # The index of the task in the task space
    # How many times the task has been spawned (continuation number)
    instance: int = 0

    def __str__(self):
        return f"{self.taskspace}[{', '.join([str(x) for x in [*self.task_idx]])}]"

    def __repr__(self):
        return str(self)

    def base(self) -> "TaskID":
        return TaskID(self.taskspace, self.task_idx, 0)

    def __hash__(self) -> int:
        return hash((self.taskspace, self.task_idx, self.instance))


@dataclass(slots=True)
class TaskRuntimeInfo:
    """
    The collection of important runtime information / constraints for a task in a synthetic task graph.
    """

    task_time: int = 0
    device_fraction: Union[float, Fraction] = 0
    gil_accesses: int = 0
    gil_fraction: Union[float, Fraction] = 0
    memory: int = 0


TaskRuntimeSpec = TaskRuntimeInfo | Mapping[Device, TaskRuntimeInfo] | List[
    TaskRuntimeInfo
]
TaskRuntimeMap = MutableMapping[Devices, TaskRuntimeSpec]


@dataclass(slots=True)
class TaskPlacementInfo:
    locations: list[Device | Tuple[Device, ...]] = field(default_factory=list)
    info: TaskRuntimeMap = field(default_factory=dict)
    lookup: Mapping[int, Mapping[int, Dict[Device, TaskRuntimeInfo]]] = field(
        default_factory=lambda: defaultdict(lambda: defaultdict(dict))
    )

    def add(
        self,
        placement: Device | Tuple[Device, ...],
        runtime_info: TaskRuntimeInfo
        | Dict[Device, TaskRuntimeInfo]
        | List[TaskRuntimeInfo],
    ):
        if isinstance(placement, Device):
            placement = (placement,)

        if isinstance(placement, tuple) and isinstance(runtime_info, TaskRuntimeInfo):
            for localidx, device in enumerate(placement):
                self.lookup[len(placement)][localidx][device] = runtime_info
        elif isinstance(placement, tuple) and isinstance(runtime_info, dict):
            for localidx, device in enumerate(placement):
                self.lookup[len(placement)][localidx][device] = runtime_info[device]
        elif isinstance(placement, tuple) and isinstance(runtime_info, list):
            if len(placement) != len(runtime_info):
                raise ValueError(
                    f"Invalid placement and runtime_info. {placement} and {runtime_info} must be the same length."
                )
            for localidx, device in enumerate(placement):
                details = runtime_info[localidx]
                self.lookup[len(placement)][localidx][device] = details
        else:
            raise ValueError(
                f"Invalid runtime_info type: {type(runtime_info)}. Expected TaskRuntimeInfo or Dict[Device, TaskRuntimeInfo]."
            )

        self.locations.append(placement)
        self.info[placement] = runtime_info

        return self

    def remove(self, placement: Device | Tuple[Device, ...]):
        if isinstance(placement, Device):
            placement = (placement,)

        if isinstance(placement, tuple):
            for localidx, device in enumerate(placement):
                del self.lookup[len(placement)][localidx][device]
        else:
            raise ValueError(
                f"Invalid placement: {placement} of {type(placement)}. Expected Device or Tuple[Device]"
            )

        del self.info[placement]
        self.locations.remove(placement)

        return self

    def update(self):
        """
        Convert self.info to self.lookup
        """
        for device, details in self.info.items():
            if isinstance(device, Device):
                device = (device,)

            if isinstance(details, dict):
                for localidx, d in enumerate(device):
                    self.lookup[len(device)][localidx][d] = details[d]
            elif isinstance(details, list):
                if len(device) != len(details):
                    raise ValueError(
                        f"Invalid placement and runtime_info. {device} and {details} must be the same length."
                    )
                for localidx, d in enumerate(device):
                    self.lookup[len(device)][localidx][d] = details[localidx]
            elif isinstance(details, TaskRuntimeInfo):
                for localidx, d in enumerate(device):
                    self.lookup[len(device)][localidx][d] = details

        self.locations = list(self.info.keys())

        return self

    def __len__(self):
        return len(self.info)

    def __repr__(self):
        return repr(self.info)

    def _get_any(self, device: Device, lookup: Dict[Device, TaskRuntimeInfo]):
        if device in lookup:
            return lookup[device]

        any_of_device = Device(device.architecture, -1)
        if any_of_device in lookup:
            return lookup[any_of_device]

        generic = Device(Architecture.ANY, -1)
        if generic in lookup:
            return lookup[generic]

        return None

    def __getitem__(
        self, placement: Device | Tuple[Device, ...]
    ) -> List[TaskRuntimeInfo]:
        if placement is None:
            raise KeyError("Placement query cannot be None.")

        if isinstance(placement, Device):
            placement = (placement,)

        if isinstance(placement, tuple):
            runtime_info_list = []
            for idx, device in enumerate(placement):
                runtime_info = self._get_any(device, self.lookup[len(placement)][idx])
                if runtime_info is not None:
                    runtime_info_list.append(runtime_info)
                else:
                    raise KeyError(f"RuntimeInfo not found for {placement}.")
        else:
            raise KeyError(
                f"Invalid placement: {placement} of {type(placement)}. Expected Device or Tuple[Device]"
            )

        return runtime_info_list

    def __contains__(self, placement: Device | Tuple[Device, ...]) -> bool:
        if placement is None:
            return False

        if isinstance(placement, Device):
            placement = (placement,)

        if isinstance(placement, tuple):
            for idx, device in enumerate(placement):
                runtime_info = self._get_any(device, self.lookup[len(placement)][idx])
                if runtime_info is None:
                    return False
        else:
            raise KeyError(
                f"Invalid placement: {placement} of {type(placement)}. Expected Device or Tuple[Device]"
            )

        return True


@dataclass(slots=True)
class TaskInfo:
    """
    The collection of important information for a task in a synthetic task graph.
    """

    id: TaskID
    runtime: TaskPlacementInfo
    dependencies: list[TaskID]
    data_dependencies: TaskDataInfo
    mapping: Device | Tuple[Device, ...] | None = None
    order: int = 0


# Graph Type Aliases
TaskMap = Mapping[TaskID, TaskInfo]

#########################################
# Execution Records
#########################################


@dataclass(slots=True)
class TaskTime:
    """
    The parsed timing information from a task from an execution log.
    """

    assigned_t: float
    start_t: float
    end_t: float
    duration: float


@dataclass(slots=True)
class TimeSample:
    """
    A collection of timing information.
    """

    mean: float
    median: float
    std: float
    min: float
    max: float
    n: int


#########################################
# Generic Synthetic Graph Configurations
#########################################


class MovementType(IntEnum):
    """
    Used to specify the type of data movement to be used in a synthetic task graph execution.
    """

    NO_MOVEMENT = 0
    LAZY_MOVEMENT = 1
    EAGER_MOVEMENT = 2


class DataInitType(IntEnum):
    """
    Used to specify the data movement pattern and initialization in a synthetic task graph execution.
    """

    NO_DATA = 0
    INDEPENDENT_DATA = 1
    OVERLAPPED_DATA = 2


#########################################
# Synthetic Graph Execution Configurations
#########################################


@dataclass(slots=True)
class RunConfig:
    """
    Configuration object for executing a synthetic task graph.

    @field outer_iterations: Number of times to launch the Parla runtime and execute the task graph
    @field inner_iterations: Number of times to execute the task graph within the same Parla runtime
    @field inner_sync: Whether to synchronize after each kernel launch
    @field outer_sync: Whether to synchronize at the end of the task
    @field verbose: Whether to print the task graph to the console
    @field device_fraction: VCUs
    @field data_scale: Scaling factor to increase the size of the data objects
    @field threads: Number of threads to use for the Parla runtime
    @field task_time: Total time for all tasks (this overrides the time in the graphs)
    @field gil_fraction: Fraction of time spent in the GIL (this overrides the time in the graphs)
    @field gil_accesses: Number of kernel launches/GIL accesses per task (this overrides the time in the graphs)
    @field movement_type: The data movement pattern to use
    @field logfile: The log file location
    @field do_check: If this is true, validate configuration/execution
    @field num_gpus: The number of GPUs to use for the execution
    """

    outer_iterations: int = 1
    inner_iterations: int = 1
    inner_sync: bool = False
    outer_sync: bool = False
    verbose: bool = False
    device_fraction: Optional[float | Fraction] = None
    data_scale: float = 1.0
    threads: int = 1
    task_time: Optional[int] = None
    gil_fraction: Optional[float | Fraction] = None
    gil_accesses: Optional[int] = None
    movement_type: int = MovementType.NO_MOVEMENT
    logfile: str = "testing.blog"
    do_check: bool = False
    num_gpus: int = 4
    use_cpu_sleep: bool = True


#########################################
# Utility Functions & Conversions
#########################################


def apply_mapping(
    mapping: Dict[TaskID, Device | Tuple[Device, ...]], tasks: TaskMap
) -> TaskMap:
    """
    Apply the mapping to the tasks
    """
    for task_id, device in mapping.items():
        tasks[task_id].mapping = device

    return tasks


def apply_order(order: Dict[TaskID, int], tasks: TaskMap) -> TaskMap:
    """
    Apply the order to the tasks
    """
    for task_id, v in order.items():
        tasks[task_id].order = v

    return tasks


def extract_mapping(tasks: TaskMap) -> Dict[TaskID, Device | Tuple[Device, ...]]:
    """
    Extract the mapping from the tasks
    """
    mapping = {}
    for task_id, task in tasks.items():
        mapping[task_id] = task.mapping

    return mapping


def extract_order(tasks: TaskMap) -> Dict[TaskID, int]:
    """
    Extract the order from the tasks
    """
    order = {}
    for task_id, task in tasks.items():
        order[task_id] = task.order

    return order


def get_base_task_id(task_id: TaskID) -> TaskID:
    """
    Get the base task id for a task id. This is the task id with instance=0.
    """
    return TaskID(taskspace=task_id.taskspace, task_idx=task_id.task_idx, instance=0)


def task_id_to_str(task_id: TaskID) -> str:
    """
    Convert a task id to a string
    """
    return f"{task_id.taskspace}[{task_id.task_idx}]"


def decimal_from_fraction(frac):
    return frac.numerator / Decimal(frac.denominator)


def numeric_from_str(string: str) -> int | Fraction:
    """
    Extracts string as decimal or int
    """
    if "." in string:
        return Fraction(string)
    else:
        return int(string)


def numeric_to_str(obj: Fraction | Decimal):
    """
    Convert other numeric types to strings of the form "0.00"
    """
    if isinstance(obj, Fraction):
        return f"{decimal_from_fraction(obj):0.2f}"
    elif isinstance(obj, Decimal):
        return f"{obj:0.2f}"
    else:
        raise ValueError(f"Unsupported numeric type {type(obj)} of value {obj}")


def sizeof_fmt(num, suffix="B"):
    for unit in ["", "Ki", "Mi", "Gi", "Ti", "Pi", "Ei", "Zi"]:
        if abs(num) < 1024.0:
            return f"{num:3.1f}{unit}{suffix}"
        num /= 1024.0
    return f"{num:.1f}Yi{suffix}"


def make_data_info(data_info: Dict) -> DataInfo:
    data_idx = make_tuple(data_info["id"])
    assert isinstance(data_idx, tuple)
    data_size = int(data_info["size"])
    data_location = device_from_string(data_info["location"])

    return DataInfo(DataID(data_idx), data_size, data_location)


def make_task_id_from_dict(task_id: Dict) -> TaskID:
    taskspace = task_id["taskspace"]
    task_idx = make_tuple(task_id["task_idx"])
    assert isinstance(task_idx, tuple)

    task_instance = int(task_id["instance"])
    return TaskID(taskspace, task_idx, task_instance)


def make_data_access_from_dict(data_access: Dict) -> DataAccess:
    data_idx = make_tuple(data_access["id"])
    assert isinstance(data_idx, tuple)

    if "pattern" in data_access:
        data_pattern = data_access["pattern"]
        if data_pattern is not None:
            raise NotImplementedError("Access patterns currently not supported.")

    return DataAccess(id=DataID(data_idx))


def make_data_dependencies_from_dict(data_dependencies: Dict) -> TaskDataInfo:
    read_data = [make_data_access_from_dict(x) for x in data_dependencies["read"]]
    write_data = [make_data_access_from_dict(x) for x in data_dependencies["write"]]
    read_write_data = [
        make_data_access_from_dict(x) for x in data_dependencies["read_write"]
    ]
    return TaskDataInfo(read_data, write_data, read_write_data)


def make_task_runtime_from_dict(task_runtime: Dict) -> TaskRuntimeInfo:
    task_time = int(task_runtime["task_time"])
    device_fraction = Fraction(task_runtime["device_fraction"])
    gil_accesses = int(task_runtime["gil_accesses"])
    gil_fraction = Fraction(task_runtime["gil_fraction"])
    memory = int(task_runtime["memory"])

    return TaskRuntimeInfo(
        task_time, device_fraction, gil_accesses, gil_fraction, memory
    )


def device_from_string(device_str: str) -> Optional[Devices]:
    """
    Convert a device string (or string of a device tuple) to a device set
    """
    if device_str is None:
        return None

    processed_str = device_str.strip()
    processed_str = processed_str.strip()
    processed_str = processed_str.strip("()")
    processed_str = processed_str.strip()
    processed_str = processed_str.split(",")
    processed_str = [d.strip() for d in processed_str]

    devices = []

    for d in processed_str:
        if d.isspace() or d == "":
            continue

        d = d.strip()
        d = d.strip("]")
        d = d.split("[")

        if d[0] == "CPU":
            devices.append(Device(Architecture.CPU, int(d[1])))
        elif d[0] == "GPU":
            devices.append(Device(Architecture.GPU, int(d[1])))
        elif d[0] == "ANY":
            devices.append(Device(Architecture.ANY, int(d[1])))
        else:
            raise ValueError(f"Unknown device type {d[0]} in {device_str}")

    if len(devices) == 1:
        return devices[0]
    else:
        return tuple(devices)


def make_task_placement_from_dict(
    task_runtime: Dict,
) -> TaskPlacementInfo:
    """
    Parse the device runtime from a dictionary
    """
    device_runtime = {}
    for device_str, runtime in task_runtime.items():
        device = device_from_string(device_str)

        if "task_time" in runtime:
            device_runtime[device] = make_task_runtime_from_dict(runtime)
        elif isinstance(runtime, list):
            device_runtime[device] = [make_task_runtime_from_dict(r) for r in runtime]
        elif isinstance(device, tuple):
            device_runtime[device] = make_task_runtime_from_dict(runtime)
        else:
            raise ValueError(
                f"Unknown device type {device} or Invalid runtime {runtime} configuration."
            )

    device_runtime = TaskPlacementInfo(info=device_runtime)
    device_runtime.update()

    return device_runtime<|MERGE_RESOLUTION|>--- conflicted
+++ resolved
@@ -161,11 +161,7 @@
     architecture: Architecture = Architecture.CPU
     # The id of the device (-1 for any)
     device_id: int = 0
-<<<<<<< HEAD
     energy: float = 0.01 # energy in pJ to communicate 1 byte
-=======
-    energy: float = 1 # energy in pJ to communicate 1 byte
->>>>>>> 9b36bb0b
     
     def __str__(self):
         return f"{self.architecture.name}[{self.device_id}]"
