--- conflicted
+++ resolved
@@ -15,11 +15,7 @@
 qualname = state
 
 [logger_runtime]
-<<<<<<< HEAD
 level =  CRITICAL
-=======
-level = DEBUG
->>>>>>> 3ac2705e
 handlers = file
 qualname = runtime
 
