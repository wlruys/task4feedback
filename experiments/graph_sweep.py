--- conflicted
+++ resolved
@@ -46,7 +46,6 @@
 ParMETIS = ParMETIS_wrapper()
 
 MetricKeys = ("time", "mem_usage", "total_mem_movement", "eviction_movement", "time_history")
-<<<<<<< HEAD
 # experiment_names = ["EFT", "ColWise", "ParMETIS", "GlobalMinCut", "Cyclic", "Oracle"]
 # experiment_names = ["EFT", "ColWise", "GlobalMinCut", "Cyclic"]
 # experiment_names = ["EFT", "ColWise", "RL"]
@@ -57,8 +56,6 @@
 speedup_keys.remove("EFT")
 
 sweep_list = list(range(int(40e9), int(150e9), int(5e9)))
-=======
->>>>>>> c2424daf
 
 def seed_everything(seed: int = 0) -> None:
     random.seed(seed)
