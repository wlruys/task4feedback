--- conflicted
+++ resolved
@@ -20,15 +20,9 @@
 
 
 def MultiHeadCategorical(**kwargs):
-<<<<<<< HEAD
-    # kwargs will contain 'logits' read from the TensorDict by Probabilistic* module
-    base = torch.distributions.Categorical(**kwargs)  # batch_shape: [..., 64], event_shape: ()
-    return torch.distributions.Independent(base, 1)  # reinterpret the last batch dim as event -> joint log_prob
-
-=======
     base = torch.distributions.Categorical(**kwargs)
     return torch.distributions.Independent(base, 1)
->>>>>>> 111b8816
+
 
 def create_actor_critic_models(cfg: DictConfig, feature_cfg: FeatureDimConfig) -> nn.Module:
     layers = cfg.network.layers
@@ -179,12 +173,16 @@
 
     if hasattr(state_layer, "width") and hasattr(state_layer, "length"):
         critic_state_module = instantiate(
-<<<<<<< HEAD
-            state_layer, feature_config=feature_cfg, add_progress=cfg.network.critic.add_progress, _recursive_=False, width=graph_config.n, length=get_length_from_config(graph_config)
+            state_layer,
+            feature_config=feature_cfg,
+            add_progress=cfg.network.critic.add_progress,
+            add_device_load=add_device_load,
+            n_devices=cfg.system.n_devices,
+            _recursive_=False,
+            width=graph_config.n,
+            length=get_length_from_config(graph_config),
         )
         reference_state_module = instantiate(
-            state_layer, feature_config=feature_cfg, add_progress=cfg.network.critic.add_progress, _recursive_=False, width=graph_config.n, length=get_length_from_config(graph_config)
-=======
             state_layer,
             feature_config=feature_cfg,
             add_progress=cfg.network.critic.add_progress,
@@ -192,18 +190,7 @@
             n_devices=cfg.system.n_devices,
             _recursive_=False,
             width=graph_config.n,
-            length=get_length_from_config(graph_config)
-        )
-        reference_state_module = instantiate(
-            state_layer,
-            feature_config=feature_cfg,
-            add_progress=cfg.network.critic.add_progress,
-            add_device_load=add_device_load,
-            n_devices=cfg.system.n_devices,
-            _recursive_=False,
-            width=graph_config.n,
-            length=get_length_from_config(graph_config)
->>>>>>> 111b8816
+            length=get_length_from_config(graph_config),
         )
     else:
         critic_state_module = instantiate(
