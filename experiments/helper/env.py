from task4feedback.interface import SimulatorFactory, SimulatorInput, create_graph_spec
from task4feedback.interface import TaskNoise
from task4feedback.graphs.jacobi import get_length_from_config
from typing import Callable, Dict, Any, Optional, Tuple, List, Sequence
from .graph import GraphBuilder
import hydra
from omegaconf import DictConfig, OmegaConf, ListConfig 
from task4feedback.ml.env import RuntimeEnv
from torchrl.envs import (
    TransformedEnv,
    Compose,
    InitTracker,
    StepCounter,
    TrajCounter,
    ObservationNorm,
)
from torchrl.modules import LSTMModule
from typing import Optional
from dataclasses import dataclass
import torch
from pathlib import Path
import numpy as np


def create_system(cfg: DictConfig):
    system = hydra.utils.instantiate(cfg.system)
    return system


def create_conditions(cfg: DictConfig):
    transition_conditions = hydra.utils.instantiate(cfg.runtime)
    return transition_conditions


def create_runtime_reward(cfg: DictConfig):
    runtime_env_t = hydra.utils.instantiate(cfg.reward)
    return runtime_env_t


def create_observer_factory(cfg: DictConfig):
    graph_spec = hydra.utils.instantiate(cfg.feature.observer.spec)
    graph_config = hydra.utils.instantiate(cfg.graph.config)

    if hasattr(cfg.feature.observer, "width") and hasattr(cfg.feature.observer, "prev_frames") and hasattr(cfg.feature.observer, "batched"):
        if cfg.feature.observer.batched:
            width = graph_config.n
            length = get_length_from_config(graph_config)
            graph_spec.max_candidates = width * length
        observer_factory = hydra.utils.instantiate(
            cfg.feature.observer,
            spec=graph_spec,
            width=width,
            length=get_length_from_config(graph_config),
            prev_frames=cfg.feature.observer.prev_frames,
            batched=cfg.feature.observer.batched,
        )
    else:
        observer_factory = hydra.utils.instantiate(cfg.feature.observer)
    return observer_factory, graph_spec


def create_task_noise(cfg: DictConfig, static_graph):
    task_noise = hydra.utils.instantiate(cfg.noise)
    if task_noise is None:
        task_noise = TaskNoise(tasks=static_graph)
    else:
        task_noise = task_noise(tasks=static_graph)

    return task_noise


@dataclass
class NormalizationDetails:
    states: Dict[str, Dict[str, Any]]

def _oc_to_py(x: Any) -> Any:
    if isinstance(x, (DictConfig, ListConfig)):
        return OmegaConf.to_container(x, resolve=True)
    return x

def _parse_norm_specs(cfg: DictConfig) -> Tuple[bool, int, List[dict]]:
    norm_cfg = getattr(cfg.feature, "normalization", None)
    if norm_cfg is None:
        return False, 0, []
    enabled = bool(_oc_to_py(getattr(norm_cfg, "enabled", True)))
    warmup = int(_oc_to_py(getattr(norm_cfg, "warmup", 1)))
    specs = _oc_to_py(getattr(norm_cfg, "specs", []))
    return enabled and bool(specs), warmup, specs

def _setup_observation_norms(
    env: TransformedEnv,
    cfg: DictConfig,
    normalization: Optional[NormalizationDetails],
) -> Optional[NormalizationDetails]:
    enabled, warmup, specs = _parse_norm_specs(cfg)
    if not enabled:
        return None

    created: Dict[str, ObservationNorm] = {}
    # Build & attach; seed shapes from saved state if available
    for spec in specs:
        name = spec["name"]
        in_keys = [tuple(k) for k in _oc_to_py(spec["in_keys"])]
        eps = float(spec.get("eps", 1e-4))
        standard_normal = bool(spec.get("standard_normal", True))
        state = normalization.states.get(name) if normalization else None

        norm = ObservationNorm(
            in_keys=in_keys,
            eps=eps,
            standard_normal=standard_normal,
            loc=(state.get("loc") if state else None),
            scale=(state.get("scale") if state else None),
        )
        env.append_transform(norm)
        created[name] = norm

    # Load or init
    to_init: List[Tuple[str, ObservationNorm, dict]] = []
    for spec in specs:
        name = spec["name"]
        state = normalization.states.get(name) if normalization else None
        if state is not None:
            try:
                print(f"Loading saved observation norm state {name}")
                created[name].load_state_dict(state)
                continue
            except Exception:
                pass  # shape mismatch -> init
        to_init.append((name, created[name], spec))

    if to_init:
        print(f"Initializing observation norms: {[n for n, _, _ in to_init]}")
        num_iter = max(1, getattr(env, "size", lambda: 1)()) * max(1, int(getattr(cfg.feature.normalization, "warmup", 1)))
        env.disable_reward()
        try:
            for name, norm, spec in to_init:
                in_keys = [tuple(k) for k in _oc_to_py(spec["in_keys"])]
                reduce_dim = tuple(spec.get("reduce_dim", (0, 1)))
                cat_dim = int(spec.get("cat_dim", 0))
                try:
                    norm.init_stats(num_iter=num_iter, key=in_keys[0], reduce_dim=reduce_dim, cat_dim=cat_dim)
                except TypeError:
                    norm.init_stats(num_iter=num_iter, key=in_keys[0])
        finally:
            env.enable_reward()
        return NormalizationDetails(states={n: t.state_dict() for n, t in created.items()})

    return None


def make_env(
    graph_builder: GraphBuilder,
    cfg: DictConfig,
    lstm: Optional[LSTMModule] = None,
    normalization: Optional[NormalizationDetails] = None,
    eval=False,
<<<<<<< HEAD
    network=None,
) -> RuntimeEnv | tuple[RuntimeEnv, NormalizationDetails]:
=======
)->RuntimeEnv | tuple[RuntimeEnv, NormalizationDetails]:
>>>>>>> 111b8816
    from task4feedback.graphs.mesh import gmsh, initialize_gmsh, finalize_gmsh

    gmsh.initialize()

    s = create_system(cfg)
    graph = graph_builder.function(s)

    d = graph.get_blocks()
    m = graph

    transition_conditions = create_conditions(cfg)
    runtime_env_t = create_runtime_reward(cfg)
    observer_factory, graph_spec = create_observer_factory(cfg)

    task_noise = create_task_noise(cfg, graph.static_graph)

    if cfg.feature.observer.batched:
        assert hasattr(graph, "nx") and hasattr(graph, "ny")
        top_k_candidates = graph.nx * graph.ny
    else:
        top_k_candidates = 1

    input = SimulatorInput(m, d, s, transition_conditions=transition_conditions, task_noise=task_noise, top_k_candidates=top_k_candidates)

    env = runtime_env_t(
        SimulatorFactory(input, graph_spec, observer_factory),
        device="cpu",
        change_priority=cfg.graph.env.change_priority if hasattr(cfg.graph.env, "change_priority") else False,
        change_location=cfg.graph.env.change_location if hasattr(cfg.graph.env, "change_location") else False,
        change_duration=cfg.graph.env.change_duration if hasattr(cfg.graph.env, "change_duration") else False,
        change_workload=cfg.graph.env.change_workload if hasattr(cfg.graph.env, "change_workload") else False,
        seed=cfg.graph.env.seed,
        max_samples_per_iter=(
            (len(graph) // (graph.nx * graph.ny) + 1 if cfg.algorithm.rollout_steps == 0 else cfg.algorithm.rollout_steps + 1)
            if cfg.feature.observer.batched
            else (len(graph) + 1 if cfg.algorithm.rollout_steps == 0 else cfg.algorithm.rollout_steps + 1)
        ),
    )
    env = TransformedEnv(env, StepCounter())
    env.append_transform(TrajCounter())
    env.append_transform(InitTracker())

    if eval:
        env.disable_reward()

    if lstm is not None:
        print("Adding LSTM module to environment", flush=True)
        env.append_transform(lstm.make_tensordict_primer())

    if normalization != False:
        new_norm = _setup_observation_norms(env, cfg, normalization)
    else:
        new_norm = None  

    return (env, new_norm) if new_norm is not None else env <|MERGE_RESOLUTION|>--- conflicted
+++ resolved
@@ -4,7 +4,7 @@
 from typing import Callable, Dict, Any, Optional, Tuple, List, Sequence
 from .graph import GraphBuilder
 import hydra
-from omegaconf import DictConfig, OmegaConf, ListConfig 
+from omegaconf import DictConfig, OmegaConf, ListConfig
 from task4feedback.ml.env import RuntimeEnv
 from torchrl.envs import (
     TransformedEnv,
@@ -73,10 +73,12 @@
 class NormalizationDetails:
     states: Dict[str, Dict[str, Any]]
 
+
 def _oc_to_py(x: Any) -> Any:
     if isinstance(x, (DictConfig, ListConfig)):
         return OmegaConf.to_container(x, resolve=True)
     return x
+
 
 def _parse_norm_specs(cfg: DictConfig) -> Tuple[bool, int, List[dict]]:
     norm_cfg = getattr(cfg.feature, "normalization", None)
@@ -86,6 +88,7 @@
     warmup = int(_oc_to_py(getattr(norm_cfg, "warmup", 1)))
     specs = _oc_to_py(getattr(norm_cfg, "specs", []))
     return enabled and bool(specs), warmup, specs
+
 
 def _setup_observation_norms(
     env: TransformedEnv,
@@ -155,12 +158,7 @@
     lstm: Optional[LSTMModule] = None,
     normalization: Optional[NormalizationDetails] = None,
     eval=False,
-<<<<<<< HEAD
-    network=None,
 ) -> RuntimeEnv | tuple[RuntimeEnv, NormalizationDetails]:
-=======
-)->RuntimeEnv | tuple[RuntimeEnv, NormalizationDetails]:
->>>>>>> 111b8816
     from task4feedback.graphs.mesh import gmsh, initialize_gmsh, finalize_gmsh
 
     gmsh.initialize()
@@ -213,6 +211,6 @@
     if normalization != False:
         new_norm = _setup_observation_norms(env, cfg, normalization)
     else:
-        new_norm = None  
-
-    return (env, new_norm) if new_norm is not None else env +        new_norm = None
+
+    return (env, new_norm) if new_norm is not None else env