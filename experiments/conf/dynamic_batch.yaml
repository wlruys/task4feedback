--- conflicted
+++ resolved
@@ -1,13 +1,7 @@
 defaults:
-<<<<<<< HEAD
   - graph: dynamic_jacobi_bump
   - reward: ieft
   - system: h100
-=======
-  - graph: dynamic_jacobi_circle
-  - reward: ieft
-  - system: uniform
->>>>>>> 26e17018
   - feature: cnn_batch
   - network: cnn_batch_lstm
   - algorithm: ppo
@@ -36,14 +30,9 @@
       n: 8
       steps: 60
       workload_args:
-<<<<<<< HEAD
-        lower_bound: 1
-        upper_bound: 5
-=======
-        lower_bound: 0.5
-        upper_bound: 3
+        lower_bound: 1000
+        upper_bound: 5000
         scale: 0.01
->>>>>>> 26e17018
   env:
     change_priority: True
     change_locations: True
@@ -56,23 +45,12 @@
   ent_coef: 0.001
   sample_slices: True
   slice_len: 16
-<<<<<<< HEAD
-  lmbda: 0.98
-  gamma: 0.999
-=======
-  gamma: 1 
-  lmbda: 0.7
->>>>>>> 26e17018
 
 optimizer:
   lr: 2.5e-4
 
 system:
-<<<<<<< HEAD
-  mem: 80000000000
-=======
-  mem: 20000000000
->>>>>>> 26e17018
+  mem: 136000
 
 feature:
   observer:
