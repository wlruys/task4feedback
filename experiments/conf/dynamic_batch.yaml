defaults:
<<<<<<< HEAD
  - graph: dynamic_jacobi_bump
=======
  - graph: static_jacobi
>>>>>>> 2b531110
  - reward: incremental_schedule
  - system: h100
  - feature: gnn_single
  - network: gnn_baseline
  - algorithm: ppo
  - runtime: batch
  - wandb: default
  - logging: default
  - lr_scheduler: none 
  - noise: none
  - optimizer: adamw
  - eval: default
  - _self_

hydra:
  callbacks:
    git_info:
      _target_: train.GitInfo
seed: 256
deterministic_torch: true

reward:
  verbose: False
  random_start: False

graph:
<<<<<<< HEAD
=======
  config:
      n: 4
      domain_ratio: 1.0
      steps: 16
      boundary_width: 1000
>>>>>>> 2b531110
  env:
    change_priority: False
    change_location: True
    change_duration: False
    seed: 1

algorithm:
  num_collections: 10000
  rollout_steps: 30
  workers: 4
  graphs_per_collection: 4
  ent_coef: 0
  sample_slices: False
  slice_len: 16
  gamma: 0.99
  lmbda: 0.95
  minibatch_size: 128

optimizer:
  lr: 1e-3

system:
  mem: 80e9

# feature:
#   add_device_load: true 
#   observer:
#     prev_frames: 3
#     batched: true

# network:
#   layers:
#     # lstm:
#     #   hidden_size: 64 # Adjust the LSTM hidden size by hidden_channels ** (log2(n)-1)
#     state:
#       hidden_channels: 16
#     actor:
#       hidden_channels: 16
#     critic:
#       hidden_channels: 16

runtime:
  batch_size: 5
  queue_threshold: 5
  max_in_flight: 64

wandb:
  enabled: true

eval:
  eval_interval: 100
  max_frames: 400
  video_seconds: 15
<|MERGE_RESOLUTION|>--- conflicted
+++ resolved
@@ -1,9 +1,5 @@
 defaults:
-<<<<<<< HEAD
   - graph: dynamic_jacobi_bump
-=======
-  - graph: static_jacobi
->>>>>>> 2b531110
   - reward: incremental_schedule
   - system: h100
   - feature: gnn_single
@@ -30,14 +26,11 @@
   random_start: False
 
 graph:
-<<<<<<< HEAD
-=======
   config:
       n: 4
       domain_ratio: 1.0
       steps: 16
       boundary_width: 1000
->>>>>>> 2b531110
   env:
     change_priority: False
     change_location: True
