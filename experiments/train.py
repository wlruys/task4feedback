import hydra
from omegaconf import DictConfig, OmegaConf
import wandb
from hydra.utils import instantiate

from helper.graph import make_graph_builder
from helper.env import make_env
from helper.model import create_td_actor_critic_models
from helper.algorithm import create_optimizer, create_lr_scheduler

from task4feedback.ml.algorithms.ppo import run_ppo, run_ppo_lstm
from task4feedback.interface.wrappers import *
from task4feedback.ml.models import *
# torch.multiprocessing.set_sharing_strategy("file_descriptor")
# torch.multiprocessing.set_sharing_strategy("file_system")

from hydra.experimental.callbacks import Callback
from hydra.core.utils import JobReturn
from omegaconf import DictConfig, open_dict
from pathlib import Path
import git
import os 
from hydra.core.hydra_config import HydraConfig
<<<<<<< HEAD

=======
from helper.run_name import make_run_name, cfg_hash

import torch 
import numpy 
import random 
>>>>>>> 759f478a

class GitInfo(Callback):
    def on_job_start(self, config: DictConfig, **kwargs) -> None:
        try:
            repo = git.Repo(search_parent_directories=True)
            outdir = Path(config.hydra.runtime.output_dir)
            outdir.mkdir(parents=True, exist_ok=True)
            (outdir / "git_sha.txt").write_text(repo.head.commit.hexsha)
            (outdir / "git_dirty.txt").write_text(str(repo.is_dirty()))
            diff = repo.git.diff(None)
            (outdir / "git_diff.patch").write_text(diff)

            print(
                "Git SHA:",
                repo.head.commit.hexsha,
                " (dirty)" if repo.is_dirty() else " (clean)",
                flush=True,
            )

        except Exception as e:
            print(f"GitInfo callback failed: {e}")


def configure_training(cfg: DictConfig):
    start_logger()
    graph_builder = make_graph_builder(cfg)
    env, normalization = make_env(graph_builder=graph_builder, cfg=cfg)

    observer = env.get_observer()
    feature_config = FeatureDimConfig.from_observer(observer)
    model, lstm = create_td_actor_critic_models(cfg, feature_config)

    def env_fn(eval: bool = False):
        return make_env(
            graph_builder=graph_builder, cfg=cfg, lstm=lstm, normalization=normalization, eval=eval
        )

    alg_config = instantiate(cfg.algorithm)
    
    optimizer = create_optimizer(cfg)
    lr_scheduler = create_lr_scheduler(cfg)
<<<<<<< HEAD
=======
    logging_config = instantiate(cfg.logging)
>>>>>>> 759f478a

    eval_config = instantiate(cfg.eval)

    if lstm is not None:
        run_ppo_lstm(
            actor_critic_module=model,
            env_constructors=[env_fn],
            logging_config=logging_config,
            ppo_config=alg_config,
<<<<<<< HEAD
            optimizer=optimizer,
            lr_scheduler=lr_scheduler,
=======
            eval_config=eval_config,
            optimizer=optimizer,
            lr_scheduler=lr_scheduler,
            seed=cfg.seed,
>>>>>>> 759f478a
        )
    else:
        run_ppo(
            actor_critic_module=model,
            env_constructors=[env_fn],
            logging_config=logging_config,
            ppo_config=alg_config,
<<<<<<< HEAD
            optimizer=optimizer,
            lr_scheduler=lr_scheduler,
=======
            eval_config=eval_config,
            optimizer=optimizer,
            lr_scheduler=lr_scheduler,
            seed=cfg.seed,
>>>>>>> 759f478a
        )
    


@hydra.main(config_path="conf", config_name="config", version_base=None)
def main(cfg: DictConfig):
    if cfg.wandb.enabled:
        wandb.init(
            project=cfg.wandb.project,
            config=OmegaConf.to_container(cfg, resolve=True),
            name=make_run_name(cfg),
            #name=f"{cfg.wandb.name}",
            dir=cfg.wandb.dir,
            tags=cfg.wandb.tags,
        )
        
        hydra_output_dir = Path(HydraConfig.get().runtime.output_dir)

        with open_dict(cfg):
            for fname in ["git_sha.txt", "git_diff.patch", "git_dirty.txt"]:
                git_file = hydra_output_dir / fname
                if git_file.exists():
                    wandb.save(str(git_file))
<<<<<<< HEAD
=======

    torch.manual_seed(cfg.seed)
    numpy.random.seed(cfg.seed)
    random.seed(cfg.seed)
    torch.use_deterministic_algorithms(cfg.deterministic_torch)
>>>>>>> 759f478a

    configure_training(cfg)

    if cfg.wandb.enabled:
        wandb.finish()


if __name__ == "__main__":
    main()<|MERGE_RESOLUTION|>--- conflicted
+++ resolved
@@ -21,15 +21,11 @@
 import git
 import os 
 from hydra.core.hydra_config import HydraConfig
-<<<<<<< HEAD
-
-=======
 from helper.run_name import make_run_name, cfg_hash
 
 import torch 
 import numpy 
-import random 
->>>>>>> 759f478a
+import random
 
 class GitInfo(Callback):
     def on_job_start(self, config: DictConfig, **kwargs) -> None:
@@ -71,10 +67,7 @@
     
     optimizer = create_optimizer(cfg)
     lr_scheduler = create_lr_scheduler(cfg)
-<<<<<<< HEAD
-=======
     logging_config = instantiate(cfg.logging)
->>>>>>> 759f478a
 
     eval_config = instantiate(cfg.eval)
 
@@ -84,15 +77,10 @@
             env_constructors=[env_fn],
             logging_config=logging_config,
             ppo_config=alg_config,
-<<<<<<< HEAD
-            optimizer=optimizer,
-            lr_scheduler=lr_scheduler,
-=======
             eval_config=eval_config,
             optimizer=optimizer,
             lr_scheduler=lr_scheduler,
             seed=cfg.seed,
->>>>>>> 759f478a
         )
     else:
         run_ppo(
@@ -100,15 +88,10 @@
             env_constructors=[env_fn],
             logging_config=logging_config,
             ppo_config=alg_config,
-<<<<<<< HEAD
-            optimizer=optimizer,
-            lr_scheduler=lr_scheduler,
-=======
             eval_config=eval_config,
             optimizer=optimizer,
             lr_scheduler=lr_scheduler,
             seed=cfg.seed,
->>>>>>> 759f478a
         )
     
 
@@ -132,14 +115,11 @@
                 git_file = hydra_output_dir / fname
                 if git_file.exists():
                     wandb.save(str(git_file))
-<<<<<<< HEAD
-=======
-
+                    
     torch.manual_seed(cfg.seed)
     numpy.random.seed(cfg.seed)
     random.seed(cfg.seed)
     torch.use_deterministic_algorithms(cfg.deterministic_torch)
->>>>>>> 759f478a
 
     configure_training(cfg)
 
